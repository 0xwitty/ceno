--- conflicted
+++ resolved
@@ -2,12 +2,8 @@
 exclude = ["guest"]
 members = [
   "ceno_emul",
-<<<<<<< HEAD
   "ceno_host",
-  "ceno_rt",
   "ceno_zkvm",
-=======
->>>>>>> af836bfa
   "examples-builder",
   "mpcs",
   "multilinear_extensions",
