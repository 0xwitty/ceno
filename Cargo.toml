--- conflicted
+++ resolved
@@ -6,10 +6,7 @@
     "poseidon",
     "sumcheck",
     "transcript",
-<<<<<<< HEAD
-=======
     "mpcs",
->>>>>>> f29f48c9
 ]
 
 [workspace.package]
