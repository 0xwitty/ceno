--- conflicted
+++ resolved
@@ -15,11 +15,8 @@
     "ceno_rt_mini",
     "ceno_rt_panic",
     "hints",
-<<<<<<< HEAD
     "sorting",
     "median",
-=======
->>>>>>> d6191f74
 ];
 const CARGO_MANIFEST_DIR: &str = env!("CARGO_MANIFEST_DIR");
 
@@ -50,16 +47,9 @@
                 include_bytes!(r"{CARGO_MANIFEST_DIR}/../examples/target/riscv32im-unknown-none-elf/release/examples/{example}");"#
         ).expect("failed to write vars.rs");
     }
-<<<<<<< HEAD
-    let input_path = "../examples/";
-    let elfs_path = "../examples/target/riscv32im-unknown-none-elf/release/examples/";
-
-    println!("cargo:rerun-if-changed={input_path}");
-=======
     println!("cargo:rerun-if-changed=../examples/");
     println!("cargo:rerun-if-changed=../ceno_rt/");
     let elfs_path = "../examples/target/riscv32im-unknown-none-elf/release/examples/";
->>>>>>> d6191f74
     println!("cargo:rerun-if-changed={elfs_path}");
 }
 
