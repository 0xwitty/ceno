[package]
name = "singer"
version.workspace = true
edition.workspace = true
license.workspace = true

# See more keys and their definitions at https://doc.rust-lang.org/cargo/reference/manifest.html

[dependencies]
ark-std.workspace = true
ff.workspace = true
goldilocks.workspace = true
rayon.workspace = true
serde.workspace = true

gkr = { path = "../gkr" }
transcript = { path = "../transcript" }
mpcs = { path = "../mpcs" }
gkr-graph = { version = "0.1.0", path = "../gkr-graph" }
revm-interpreter = { path = "../interpreter" }
revm-primitives = { git = "https://github.com/bluealloy/revm.git", rev = "6a8b44d", default-features = false }
itertools = "0.12.0"
strum = "0.25.0"
strum_macros = "0.25.3"
<<<<<<< HEAD
num-traits = "0.2"
num-derive = "0.2"
simple-frontend = { version = "0.1.0", path = "../simple-frontend" }
paste = "1.0.14"
singer-utils = { version = "0.1.0", path = "../singer-utils" }
multilinear_extensions = { version = "0.1.0", path = "../multilinear_extensions" }
=======
paste = "1.0.14"

[features]
witness-count = []
test-dbg = []
dbg-add-opcode = []
>>>>>>> 78ce36c9
<|MERGE_RESOLUTION|>--- conflicted
+++ resolved
@@ -22,18 +22,14 @@
 itertools = "0.12.0"
 strum = "0.25.0"
 strum_macros = "0.25.3"
-<<<<<<< HEAD
 num-traits = "0.2"
 num-derive = "0.2"
 simple-frontend = { version = "0.1.0", path = "../simple-frontend" }
 paste = "1.0.14"
 singer-utils = { version = "0.1.0", path = "../singer-utils" }
 multilinear_extensions = { version = "0.1.0", path = "../multilinear_extensions" }
-=======
-paste = "1.0.14"
 
 [features]
 witness-count = []
 test-dbg = []
-dbg-add-opcode = []
->>>>>>> 78ce36c9
+dbg-add-opcode = []