use num_traits::FromPrimitive;
use revm_interpreter::Record;
use std::{mem, sync::Arc};

use gkr::structs::Circuit;
use gkr_graph::structs::{CircuitGraphBuilder, NodeOutputType, PredType};
use goldilocks::SmallField;
use simple_frontend::structs::{ChallengeId, WireId};

use strum_macros::EnumIter;

<<<<<<< HEAD
use crate::{
    chips::{construct_inst_chip_circuits, ChipCircuitGadgets},
    constants::OpcodeType,
    error::ZKVMError,
    CircuitWiresIn, PrepareSingerWiresIn, SingerGraphBuilder, SingerWiresIn,
};
=======
use crate::{chips::SingerChipBuilder, error::ZKVMError, CircuitWiresIn, SingerParams};
>>>>>>> cf51d4de

use self::{
    add::AddInstruction, calldataload::CalldataloadInstruction, dup::DupInstruction,
    gt::GtInstruction, jump::JumpInstruction, jumpdest::JumpdestInstruction,
    jumpi::JumpiInstruction, mstore::MstoreInstruction, pop::PopInstruction, push::PushInstruction,
    ret::ReturnInstruction, swap::SwapInstruction,
};

// arithmetic
pub mod add;

// bitwise
pub mod gt;

// control
pub mod jump;
pub mod jumpdest;
pub mod jumpi;
pub mod ret;

// stack
pub mod dup;
pub mod pop;
pub mod push;
pub mod swap;

// memory
pub mod mstore;

// system
pub mod calldataload;

/// Construct instruction circuits and its extensions.
pub(crate) fn construct_instruction_circuits<F: SmallField>(
    opcode: u8,
    challenges: ChipChallenges,
) -> Result<Vec<InstCircuit<F>>, ZKVMError> {
    match OpcodeType::from_u8(opcode) {
        Some(OpcodeType::ADD) => AddInstruction::construct_circuits(challenges),
        Some(OpcodeType::GT) => GtInstruction::construct_circuits(challenges),
        Some(OpcodeType::CALLDATALOAD) => CalldataloadInstruction::construct_circuits(challenges),
        Some(OpcodeType::POP) => PopInstruction::construct_circuits(challenges),
        Some(OpcodeType::MSTORE) => MstoreInstruction::construct_circuits(challenges),
        Some(OpcodeType::JUMP) => JumpInstruction::construct_circuits(challenges),
        Some(OpcodeType::JUMPI) => JumpiInstruction::construct_circuits(challenges),
        Some(OpcodeType::JUMPDEST) => JumpdestInstruction::construct_circuits(challenges),
        Some(OpcodeType::PUSH1) => PushInstruction::<1>::construct_circuits(challenges),
        Some(OpcodeType::DUP1) => DupInstruction::<1>::construct_circuits(challenges),
        Some(OpcodeType::DUP2) => DupInstruction::<2>::construct_circuits(challenges),
        Some(OpcodeType::SWAP2) => SwapInstruction::<2>::construct_circuits(challenges),
        Some(OpcodeType::SWAP4) => SwapInstruction::<4>::construct_circuits(challenges),
        Some(OpcodeType::RETURN) => ReturnInstruction::construct_circuits(challenges),
        _ => unimplemented!(),
    }
}

pub(crate) fn construct_inst_circuit_graph<F: SmallField>(
    opcode: u8,
    graph_builder: &mut CircuitGraphBuilder<F>,
    chip_builder: &mut SingerChipBuilder<F>,
    inst_circuits: &[InstCircuit<F>],
    sources: Vec<CircuitWiresIn<F::BaseField>>,
    real_challenges: &[F],
<<<<<<< HEAD
) -> Result<(), ZKVMError> {
    let construct_circuit_graph = match OpcodeType::from_u8(opcode) {
        Some(OpcodeType::ADD) => AddInstruction::construct_circuit_graph,
        Some(OpcodeType::GT) => GtInstruction::construct_circuit_graph,
        Some(OpcodeType::CALLDATALOAD) => CalldataloadInstruction::construct_circuit_graph,
        Some(OpcodeType::POP) => PopInstruction::construct_circuit_graph,
        Some(OpcodeType::MSTORE) => MstoreInstruction::construct_circuit_graph,
        Some(OpcodeType::JUMP) => JumpInstruction::construct_circuit_graph,
        Some(OpcodeType::JUMPI) => JumpiInstruction::construct_circuit_graph,
        Some(OpcodeType::JUMPDEST) => JumpdestInstruction::construct_circuit_graph,
        Some(OpcodeType::PUSH1) => PushInstruction::<1>::construct_circuit_graph,
        Some(OpcodeType::DUP1) => DupInstruction::<1>::construct_circuit_graph,
        Some(OpcodeType::DUP2) => DupInstruction::<2>::construct_circuit_graph,
        Some(OpcodeType::SWAP2) => SwapInstruction::<2>::construct_circuit_graph,
        Some(OpcodeType::SWAP4) => SwapInstruction::<4>::construct_circuit_graph,
        Some(OpcodeType::RETURN) => ReturnInstruction::construct_circuit_graph,
=======
    real_n_instances: usize,
    params: SingerParams,
) -> Result<Option<NodeOutputType>, ZKVMError> {
    let construct_circuit_graph = match opcode {
        0x01 => AddInstruction::construct_circuit_graph,
        0x11 => GtInstruction::construct_circuit_graph,
        0x35 => CalldataloadInstruction::construct_circuit_graph,
        0x50 => PopInstruction::construct_circuit_graph,
        0x52 => MstoreInstruction::construct_circuit_graph,
        0x56 => JumpInstruction::construct_circuit_graph,
        0x57 => JumpiInstruction::construct_circuit_graph,
        0x5B => JumpdestInstruction::construct_circuit_graph,
        0x60 => PushInstruction::<1>::construct_circuit_graph,
        0x80 => DupInstruction::<1>::construct_circuit_graph,
        0x81 => DupInstruction::<2>::construct_circuit_graph,
        0x91 => SwapInstruction::<2>::construct_circuit_graph,
        0x93 => SwapInstruction::<4>::construct_circuit_graph,
        0xF3 => ReturnInstruction::construct_circuit_graph,
>>>>>>> cf51d4de
        _ => unimplemented!(),
    };

    construct_circuit_graph(
        graph_builder,
        chip_builder,
        inst_circuits,
        sources,
        real_challenges,
        real_n_instances,
        params,
    )
}

#[derive(Clone, Copy, Debug)]
pub struct ChipChallenges {
    // Challenges for multiple-tuple chip records
    record_rlc: ChallengeId,
    // Challenges for multiple-cell values
    record_item_rlc: ChallengeId,
}

impl Default for ChipChallenges {
    fn default() -> Self {
        Self {
            record_rlc: 2,
            record_item_rlc: 1,
        }
    }
}

impl ChipChallenges {
    pub fn new(record_rlc: ChallengeId, record_item_rlc: ChallengeId) -> Self {
        Self {
            record_rlc,
            record_item_rlc,
        }
    }
    pub fn bytecode(&self) -> ChallengeId {
        self.record_rlc
    }
    pub fn stack(&self) -> ChallengeId {
        self.record_rlc
    }
    pub fn global_state(&self) -> ChallengeId {
        self.record_rlc
    }
    pub fn mem(&self) -> ChallengeId {
        self.record_rlc
    }
    pub fn range(&self) -> ChallengeId {
        self.record_rlc
    }
    pub fn calldata(&self) -> ChallengeId {
        self.record_rlc
    }
    pub fn record_item_rlc(&self) -> ChallengeId {
        self.record_item_rlc
    }
}

#[derive(Clone, Copy, Debug, EnumIter)]
pub(crate) enum InstOutputType {
    GlobalStateIn,
    GlobalStateOut,
    BytecodeChip,
    StackPop,
    StackPush,
    RangeChip,
    MemoryLoad,
    MemoryStore,
    CalldataChip,
}

#[derive(Clone, Debug)]
pub struct InstCircuit<F: SmallField> {
    pub(crate) circuit: Arc<Circuit<F>>,
    pub(crate) layout: InstCircuitLayout,
}

#[derive(Clone, Debug, Default)]
pub struct InstCircuitLayout {
    // Will be connected to the chips.
    pub(crate) chip_check_wire_id: [Option<(WireId, usize)>; 9],
    // Target. Especially for return the size of public output.
    pub(crate) target_wire_id: Option<WireId>,
    // Will be connected to the accessory circuits.
    pub(crate) succ_dup_wires_id: Vec<WireId>,
    pub(crate) succ_ooo_wires_id: Vec<WireId>,

    // Wires in index
    pub(crate) phases_wire_id: Vec<WireId>,
    // wire id fetched from pred circuit.
    pub(crate) pred_dup_wire_id: Option<WireId>,
    pub(crate) pred_ooo_wire_id: Option<WireId>,
}

pub(crate) trait Instruction {
    fn construct_circuit<F: SmallField>(
        challenges: ChipChallenges,
    ) -> Result<InstCircuit<F>, ZKVMError>;

    fn generate_pre_wires_in<F: SmallField>(record: &Record, index: usize) -> Option<Vec<F>>;
    fn complete_wires_in<F: SmallField>(
        pre_wires_in: &CircuitWiresIn<F>,
        challenges: &Vec<F>,
    ) -> CircuitWiresIn<F>;
}

/// Construct the part of the circuit graph for an instruction.
pub(crate) trait InstructionGraph {
    type InstType: Instruction;

    /// Construct instruction circuits and its extensions. Mostly there is no
    /// extensions.
    fn construct_circuits<F: SmallField>(
        challenges: ChipChallenges,
    ) -> Result<Vec<InstCircuit<F>>, ZKVMError> {
        let circuits = vec![Self::InstType::construct_circuit(challenges)?];
        Ok(circuits)
    }

    /// Add instruction circuits and its extensions to the graph. Besides,
    /// Generate the tree-structured circuit to compute the product or fraction
    /// summation of the chip check wires.
    fn construct_circuit_graph<F: SmallField>(
        graph_builder: &mut CircuitGraphBuilder<F>,
        chip_builder: &mut SingerChipBuilder<F>,
        inst_circuits: &[InstCircuit<F>],
        mut sources: Vec<CircuitWiresIn<F::BaseField>>,
        real_challenges: &[F],
        real_n_instances: usize,
        _: SingerParams,
    ) -> Result<Option<NodeOutputType>, ZKVMError> {
        let inst_circuit = &inst_circuits[0];
        let inst_wires_in = mem::take(&mut sources[0]);
        let node_id = graph_builder.add_node_with_witness(
            stringify!(Self::InstType),
            &inst_circuits[0].circuit,
            vec![PredType::Source; inst_wires_in.len()],
            real_challenges.to_vec(),
            inst_wires_in,
        )?;

        chip_builder.construct_chip_checks(
            graph_builder,
            node_id,
            &inst_circuit.layout.chip_check_wire_id,
            real_challenges,
            real_n_instances,
        )?;
        Ok(None)
    }
}<|MERGE_RESOLUTION|>--- conflicted
+++ resolved
@@ -9,16 +9,14 @@
 
 use strum_macros::EnumIter;
 
-<<<<<<< HEAD
 use crate::{
     chips::{construct_inst_chip_circuits, ChipCircuitGadgets},
     constants::OpcodeType,
     error::ZKVMError,
     CircuitWiresIn, PrepareSingerWiresIn, SingerGraphBuilder, SingerWiresIn,
 };
-=======
+
 use crate::{chips::SingerChipBuilder, error::ZKVMError, CircuitWiresIn, SingerParams};
->>>>>>> cf51d4de
 
 use self::{
     add::AddInstruction, calldataload::CalldataloadInstruction, dup::DupInstruction,
@@ -82,8 +80,9 @@
     inst_circuits: &[InstCircuit<F>],
     sources: Vec<CircuitWiresIn<F::BaseField>>,
     real_challenges: &[F],
-<<<<<<< HEAD
-) -> Result<(), ZKVMError> {
+    real_n_instances: usize,
+    params: SingerParams,
+) -> Result<Option<NodeOutputType>, ZKVMError> {
     let construct_circuit_graph = match OpcodeType::from_u8(opcode) {
         Some(OpcodeType::ADD) => AddInstruction::construct_circuit_graph,
         Some(OpcodeType::GT) => GtInstruction::construct_circuit_graph,
@@ -99,26 +98,6 @@
         Some(OpcodeType::SWAP2) => SwapInstruction::<2>::construct_circuit_graph,
         Some(OpcodeType::SWAP4) => SwapInstruction::<4>::construct_circuit_graph,
         Some(OpcodeType::RETURN) => ReturnInstruction::construct_circuit_graph,
-=======
-    real_n_instances: usize,
-    params: SingerParams,
-) -> Result<Option<NodeOutputType>, ZKVMError> {
-    let construct_circuit_graph = match opcode {
-        0x01 => AddInstruction::construct_circuit_graph,
-        0x11 => GtInstruction::construct_circuit_graph,
-        0x35 => CalldataloadInstruction::construct_circuit_graph,
-        0x50 => PopInstruction::construct_circuit_graph,
-        0x52 => MstoreInstruction::construct_circuit_graph,
-        0x56 => JumpInstruction::construct_circuit_graph,
-        0x57 => JumpiInstruction::construct_circuit_graph,
-        0x5B => JumpdestInstruction::construct_circuit_graph,
-        0x60 => PushInstruction::<1>::construct_circuit_graph,
-        0x80 => DupInstruction::<1>::construct_circuit_graph,
-        0x81 => DupInstruction::<2>::construct_circuit_graph,
-        0x91 => SwapInstruction::<2>::construct_circuit_graph,
-        0x93 => SwapInstruction::<4>::construct_circuit_graph,
-        0xF3 => ReturnInstruction::construct_circuit_graph,
->>>>>>> cf51d4de
         _ => unimplemented!(),
     };
 
