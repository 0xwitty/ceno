use ff::Field;
use gkr::structs::Circuit;
use goldilocks::SmallField;
<<<<<<< HEAD
use revm_interpreter::Record;
use revm_primitives::U256;

use crate::instructions::InstCircuitLayout;
use crate::{constants::OpcodeType, error::ZKVMError};
use crate::{CircuitWiresIn, PrepareSingerWiresIn, SingerWiresIn};

use super::utils::uint::u2fvec;
use super::InstructionGraph;
use super::{
=======
use paste::paste;
use simple_frontend::structs::{CircuitBuilder, MixedCell};
use std::sync::Arc;

use crate::{
    constants::OpcodeType,
    error::ZKVMError,
>>>>>>> cf51d4de
    utils::{
        chip_handler::{
            BytecodeChipOperations, ChipHandler, GlobalStateChipOperations, RangeChipOperations,
            StackChipOperations,
        },
        uint::{PCUInt, StackUInt, TSUInt, UIntAddSub, UIntCmp},
    },
};

use super::{ChipChallenges, InstCircuit, InstCircuitLayout, Instruction, InstructionGraph};

pub struct GtInstruction;

impl InstructionGraph for GtInstruction {
    type InstType = Self;
}

register_witness!(
    GtInstruction,
    phase0 {
        pc => PCUInt::N_OPRAND_CELLS,
        stack_ts => TSUInt::N_OPRAND_CELLS,
        memory_ts => TSUInt::N_OPRAND_CELLS,
        stack_top => 1,
        clk => 1,

        pc_add => UIntAddSub::<PCUInt>::N_NO_OVERFLOW_WITNESS_UNSAFE_CELLS,
        stack_ts_add => UIntAddSub::<TSUInt>::N_NO_OVERFLOW_WITNESS_CELLS,

        old_stack_ts0 => TSUInt::N_OPRAND_CELLS,
        old_stack_ts_lt0 => UIntCmp::<TSUInt>::N_NO_OVERFLOW_WITNESS_CELLS,
        old_stack_ts1 => TSUInt::N_OPRAND_CELLS,
        old_stack_ts_lt1 => UIntCmp::<TSUInt>::N_NO_OVERFLOW_WITNESS_CELLS,

        oprand_0 => StackUInt::N_OPRAND_CELLS,
        oprand_1 => StackUInt::N_OPRAND_CELLS,
        instruction_gt => UIntCmp::<StackUInt>::N_WITNESS_CELLS
    }
);

impl GtInstruction {
    const OPCODE: OpcodeType = OpcodeType::GT;
}

impl Instruction for GtInstruction {
    fn construct_circuit<F: SmallField>(
        challenges: ChipChallenges,
    ) -> Result<InstCircuit<F>, ZKVMError> {
        let mut circuit_builder = CircuitBuilder::new();
        let (phase0_wire_id, phase0) = circuit_builder.create_wire_in(Self::phase0_size());
        let mut global_state_in_handler = ChipHandler::new(challenges.global_state());
        let mut global_state_out_handler = ChipHandler::new(challenges.global_state());
        let mut bytecode_chip_handler = ChipHandler::new(challenges.bytecode());
        let mut stack_push_handler = ChipHandler::new(challenges.stack());
        let mut stack_pop_handler = ChipHandler::new(challenges.stack());
        let mut range_chip_handler = ChipHandler::new(challenges.range());

        // State update
        let pc = PCUInt::try_from(&phase0[Self::phase0_pc()])?;
        let stack_ts = TSUInt::try_from(&phase0[Self::phase0_stack_ts()])?;
        let memory_ts = &phase0[Self::phase0_memory_ts()];
        let stack_top = phase0[Self::phase0_stack_top().start];
        let stack_top_expr = MixedCell::Cell(stack_top);
        let clk = phase0[Self::phase0_clk().start];
        let clk_expr = MixedCell::Cell(clk);
        global_state_in_handler.state_in(
            &mut circuit_builder,
            pc.values(),
            stack_ts.values(),
            &memory_ts,
            stack_top,
            clk,
        );

        let next_pc = ChipHandler::add_pc_const(
            &mut circuit_builder,
            &pc,
            1,
            &phase0[Self::phase0_pc_add()],
        )?;
        let next_stack_ts = range_chip_handler.add_ts_with_const(
            &mut circuit_builder,
            &stack_ts,
            1,
            &phase0[Self::phase0_stack_ts_add()],
        )?;

        global_state_out_handler.state_out(
            &mut circuit_builder,
            next_pc.values(),
            next_stack_ts.values(),
            &memory_ts,
            stack_top_expr.sub(F::BaseField::from(1)),
            clk_expr.add(F::BaseField::ONE),
        );

        // Execution result = addend0 + addend1, with carry.
        let oprand_0 = (&phase0[Self::phase0_oprand_0()]).try_into()?;
        let oprand_1 = (&phase0[Self::phase0_oprand_1()]).try_into()?;
        let (result, _) = UIntCmp::<StackUInt>::lt(
            &mut circuit_builder,
            &mut range_chip_handler,
            &oprand_1,
            &oprand_0,
            &phase0[Self::phase0_instruction_gt()],
        )?;

        // Check the range of stack_top - 2 is within [0, 1 << STACK_TOP_BIT_WIDTH).
        range_chip_handler.range_check_stack_top(
            &mut circuit_builder,
            stack_top_expr.sub(F::BaseField::from(2)),
        )?;

        // Pop two values from stack
        let old_stack_ts0 = (&phase0[Self::phase0_old_stack_ts0()]).try_into()?;
        UIntCmp::<TSUInt>::assert_lt(
            &mut circuit_builder,
            &mut range_chip_handler,
            &old_stack_ts0,
            &stack_ts,
            &phase0[Self::phase0_old_stack_ts_lt0()],
        )?;
        stack_pop_handler.stack_pop(
            &mut circuit_builder,
            stack_top_expr.sub(F::BaseField::from(1)),
            old_stack_ts0.values(),
            oprand_0.values(),
        );

        let old_stack_ts1 = (&phase0[Self::phase0_old_stack_ts1()]).try_into()?;
        UIntCmp::<TSUInt>::assert_lt(
            &mut circuit_builder,
            &mut range_chip_handler,
            &old_stack_ts1,
            &stack_ts,
            &phase0[Self::phase0_old_stack_ts_lt1()],
        )?;
        stack_pop_handler.stack_pop(
            &mut circuit_builder,
            stack_top_expr.sub(F::BaseField::from(2)),
            &old_stack_ts1.values(),
            oprand_1.values(),
        );

        // Push one result to stack. Since values are little-endien, it is
        // equivalent to pad result with 0s.
        stack_push_handler.stack_push(
            &mut circuit_builder,
            stack_top_expr.sub(F::BaseField::from(2)),
            stack_ts.values(),
            &[result],
        );

        // Bytecode check for (pc, gt)
        bytecode_chip_handler.bytecode_with_pc_opcode(
            &mut circuit_builder,
            pc.values(),
            Self::OPCODE,
        );

        let global_state_in_id = global_state_in_handler
            .finalize_with_const_pad(&mut circuit_builder, F::BaseField::ONE);
        let global_state_out_id = global_state_out_handler
            .finalize_with_const_pad(&mut circuit_builder, F::BaseField::ONE);
        let bytecode_chip_id =
            bytecode_chip_handler.finalize_with_repeated_last(&mut circuit_builder);
        let stack_push_id =
            stack_push_handler.finalize_with_const_pad(&mut circuit_builder, F::BaseField::ONE);
        let stack_pop_id =
            stack_pop_handler.finalize_with_const_pad(&mut circuit_builder, F::BaseField::ONE);
        let range_chip_id = range_chip_handler.finalize_with_repeated_last(&mut circuit_builder);
        circuit_builder.configure();

        let outputs_wire_id = [
            Some(global_state_in_id),
            Some(global_state_out_id),
            Some(bytecode_chip_id),
            Some(stack_pop_id),
            Some(stack_push_id),
            Some(range_chip_id),
            None,
            None,
            None,
        ];

        Ok(InstCircuit {
            circuit: Arc::new(Circuit::new(&circuit_builder)),
            layout: InstCircuitLayout {
                chip_check_wire_id: outputs_wire_id,
                phases_wire_id: vec![phase0_wire_id],
                ..Default::default()
            },
        })
    }

    fn generate_pre_wires_in<F: SmallField>(record: &Record, index: usize) -> Option<Vec<F>> {
        match index {
            0 => {
                let mut wire_values = vec![F::ZERO; Self::phase0_size()];
                copy_pc_from_record!(wire_values, record);
                copy_stack_ts_from_record!(wire_values, record);
                copy_stack_top_from_record!(wire_values, record);
                copy_clock_from_record!(wire_values, record);
                copy_pc_add_from_record!(wire_values, record);
                copy_stack_ts_add_from_record!(wire_values, record);
                copy_stack_ts_lt_from_record!(wire_values, record, 0);
                copy_stack_ts_lt_from_record!(wire_values, record, 1);
                copy_operand_from_record!(wire_values, record, phase0_oprand_0, 0);
                copy_operand_from_record!(wire_values, record, phase0_oprand_1, 1);
                copy_range_values_from_u256!(
                    wire_values,
                    phase0_instruction_gt,
                    U256::MAX - record.operands[0] + record.operands[1] + U256::from(1)
                );
                copy_borrow_values_from_oprands!(
                    wire_values,
                    phase0_instruction_gt,
                    record.operands[1],
                    record.operands[0]
                );

                Some(wire_values)
            }
            1 => {
                let mut wire_values = vec![F::ZERO; TSUInt::N_OPRAND_CELLS];
                copy_memory_ts_from_record!(wire_values, record);
                Some(wire_values)
            }
            _ => None,
        }
    }
    fn complete_wires_in<F: SmallField>(
        pre_wires_in: &CircuitWiresIn<F>,
        _challenges: &Vec<F>,
    ) -> CircuitWiresIn<F> {
        // Currently the memory timestamp only takes one element, so no need to do anything
        // and no need to use the challenges.
        pre_wires_in.clone()
    }
}<|MERGE_RESOLUTION|>--- conflicted
+++ resolved
@@ -1,7 +1,6 @@
 use ff::Field;
 use gkr::structs::Circuit;
 use goldilocks::SmallField;
-<<<<<<< HEAD
 use revm_interpreter::Record;
 use revm_primitives::U256;
 
@@ -12,15 +11,6 @@
 use super::utils::uint::u2fvec;
 use super::InstructionGraph;
 use super::{
-=======
-use paste::paste;
-use simple_frontend::structs::{CircuitBuilder, MixedCell};
-use std::sync::Arc;
-
-use crate::{
-    constants::OpcodeType,
-    error::ZKVMError,
->>>>>>> cf51d4de
     utils::{
         chip_handler::{
             BytecodeChipOperations, ChipHandler, GlobalStateChipOperations, RangeChipOperations,
@@ -29,6 +19,15 @@
         uint::{PCUInt, StackUInt, TSUInt, UIntAddSub, UIntCmp},
     },
 };
+
+use paste::paste;
+use simple_frontend::structs::{CircuitBuilder, MixedCell};
+use std::sync::Arc;
+
+use crate::{
+    constants::OpcodeType,
+    error::ZKVMError,
+}
 
 use super::{ChipChallenges, InstCircuit, InstCircuitLayout, Instruction, InstructionGraph};
 
