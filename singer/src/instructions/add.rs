use ff::Field;
use ff_ext::ExtensionField;
use gkr::structs::Circuit;
use paste::paste;
use simple_frontend::structs::{CircuitBuilder, MixedCell};
use singer_utils::{
    chip_handler::{
        BytecodeChipOperations, GlobalStateChipOperations, OAMOperations, ROMOperations,
        RangeChipOperations, StackChipOperations,
    },
    constants::OpcodeType,
    register_witness,
    structs::{PCUInt, RAMHandler, ROMHandler, StackUInt, TSUInt},
    uint::{UIntAddSub, UIntCmp},
};
use std::sync::Arc;

use crate::error::ZKVMError;

use super::{ChipChallenges, InstCircuit, InstCircuitLayout, Instruction, InstructionGraph};

pub struct AddInstruction;

impl<E: ExtensionField> InstructionGraph<E> for AddInstruction {
    type InstType = Self;
}

register_witness!(
    AddInstruction,
    phase0 {
        pc => PCUInt::N_OPRAND_CELLS,
        stack_ts => TSUInt::N_OPRAND_CELLS,
        memory_ts => TSUInt::N_OPRAND_CELLS,
        stack_top => 1,
        clk => 1,

        pc_add => UIntAddSub::<PCUInt>::N_NO_OVERFLOW_WITNESS_UNSAFE_CELLS,
        stack_ts_add => UIntAddSub::<TSUInt>::N_NO_OVERFLOW_WITNESS_CELLS,

        old_stack_ts0 => TSUInt::N_OPRAND_CELLS,
        old_stack_ts_lt0 => UIntCmp::<TSUInt>::N_WITNESS_CELLS,
        old_stack_ts1 => TSUInt::N_OPRAND_CELLS,
        old_stack_ts_lt1 => UIntCmp::<TSUInt>::N_WITNESS_CELLS,

        addend_0 => StackUInt::N_OPRAND_CELLS,
        addend_1 => StackUInt::N_OPRAND_CELLS,
        instruction_add => UIntAddSub::<StackUInt>::N_WITNESS_CELLS
    }
);

<<<<<<< HEAD
impl<F: SmallField> Instruction<F> for AddInstruction {
    const OPCODE: OpcodeType = OpcodeType::ADD;
    const NAME: &'static str = "ADD";
    fn construct_circuit(challenges: ChipChallenges) -> Result<InstCircuit<F>, ZKVMError> {
=======
impl AddInstruction {
    const OPCODE: OpcodeType = OpcodeType::ADD;
}

impl<E: ExtensionField> Instruction<E> for AddInstruction {
    fn construct_circuit(challenges: ChipChallenges) -> Result<InstCircuit<E>, ZKVMError> {
>>>>>>> 15f03fcd
        let mut circuit_builder = CircuitBuilder::new();
        let (phase0_wire_id, phase0) = circuit_builder.create_witness_in(Self::phase0_size());
        let mut ram_handler = RAMHandler::new(&challenges);
        let mut rom_handler = ROMHandler::new(&challenges);

        // State update
        let pc = PCUInt::try_from(&phase0[Self::phase0_pc()])?;
        let stack_ts = TSUInt::try_from(&phase0[Self::phase0_stack_ts()])?;
        let memory_ts = &phase0[Self::phase0_memory_ts()];
        let stack_top = phase0[Self::phase0_stack_top().start];
        let stack_top_expr = MixedCell::Cell(stack_top);
        let clk = phase0[Self::phase0_clk().start];
        let clk_expr = MixedCell::Cell(clk);
        ram_handler.state_in(
            &mut circuit_builder,
            pc.values(),
            stack_ts.values(),
            &memory_ts,
            stack_top,
            clk,
        );

        let next_pc =
            ROMHandler::add_pc_const(&mut circuit_builder, &pc, 1, &phase0[Self::phase0_pc_add()])?;
        let next_stack_ts = rom_handler.add_ts_with_const(
            &mut circuit_builder,
            &stack_ts,
            1,
            &phase0[Self::phase0_stack_ts_add()],
        )?;

        ram_handler.state_out(
            &mut circuit_builder,
            next_pc.values(),
            next_stack_ts.values(),
            &memory_ts,
            stack_top_expr.sub(E::BaseField::from(1)),
            clk_expr.add(E::BaseField::ONE),
        );

        // Execution result = addend0 + addend1, with carry.
        let addend_0 = (&phase0[Self::phase0_addend_0()]).try_into()?;
        let addend_1 = (&phase0[Self::phase0_addend_1()]).try_into()?;
        #[cfg(feature = "dbg-add-opcode")]
        println!(
            "addInstCircuit::phase0_instruction_add: {:?}",
            Self::phase0_instruction_add()
        );
        let result = UIntAddSub::<StackUInt>::add(
            &mut circuit_builder,
            &mut rom_handler,
            &addend_0,
            &addend_1,
            &phase0[Self::phase0_instruction_add()],
        )?;

        // Check the range of stack_top - 2 is within [0, 1 << STACK_TOP_BIT_WIDTH).
        rom_handler.range_check_stack_top(
            &mut circuit_builder,
            stack_top_expr.sub(E::BaseField::from(2)),
        )?;

        // Pop two values from stack
        let old_stack_ts0 = (&phase0[Self::phase0_old_stack_ts0()]).try_into()?;
        UIntCmp::<TSUInt>::assert_lt(
            &mut circuit_builder,
            &mut rom_handler,
            &old_stack_ts0,
            &stack_ts,
            &phase0[Self::phase0_old_stack_ts_lt0()],
        )?;
        ram_handler.stack_pop(
            &mut circuit_builder,
            stack_top_expr.sub(E::BaseField::from(1)),
            old_stack_ts0.values(),
            addend_0.values(),
        );

        let old_stack_ts1 = (&phase0[Self::phase0_old_stack_ts1()]).try_into()?;
        UIntCmp::<TSUInt>::assert_lt(
            &mut circuit_builder,
            &mut rom_handler,
            &old_stack_ts1,
            &stack_ts,
            &phase0[Self::phase0_old_stack_ts_lt1()],
        )?;
        ram_handler.stack_pop(
            &mut circuit_builder,
            stack_top_expr.sub(E::BaseField::from(2)),
            &old_stack_ts1.values(),
            addend_1.values(),
        );

        // Push one result to stack
        ram_handler.stack_push(
            &mut circuit_builder,
            stack_top_expr.sub(E::BaseField::from(2)),
            stack_ts.values(),
            result.values(),
        );

        // Bytecode check for (pc, add)
        rom_handler.bytecode_with_pc_opcode(
            &mut circuit_builder,
            pc.values(),
            <Self as Instruction<F>>::OPCODE,
        );

        let (ram_load_id, ram_store_id) = ram_handler.finalize(&mut circuit_builder);
        let rom_id = rom_handler.finalize(&mut circuit_builder);
        circuit_builder.configure();

        let outputs_wire_id = [ram_load_id, ram_store_id, rom_id];

        Ok(InstCircuit {
            circuit: Arc::new(Circuit::new(&circuit_builder)),
            layout: InstCircuitLayout {
                chip_check_wire_id: outputs_wire_id,
                phases_wire_id: vec![phase0_wire_id],
                ..Default::default()
            },
        })
    }
}

#[cfg(test)]
mod test {
    use ark_std::test_rng;
    use core::ops::Range;
    use ff::Field;
    use gkr::structs::LayerWitness;
    use goldilocks::{Goldilocks, GoldilocksExt2, SmallField};
    use itertools::Itertools;
    use simple_frontend::structs::CellId;
    use singer_utils::constants::RANGE_CHIP_BIT_WIDTH;
    use singer_utils::structs::{StackUInt, TSUInt};
    use std::collections::BTreeMap;
    use std::time::Instant;
    use transcript::Transcript;

    use crate::instructions::{
        AddInstruction, ChipChallenges, Instruction, InstructionGraph, SingerCircuitBuilder,
    };
    use crate::scheme::GKRGraphProverState;
    use crate::test::{get_uint_params, test_opcode_circuit, u2vec};
    use crate::{CircuitWiresIn, SingerGraphBuilder, SingerParams};

    impl AddInstruction {
        #[inline]
        fn phase0_idxes_map() -> BTreeMap<String, Range<CellId>> {
            let mut map = BTreeMap::new();
            map.insert("phase0_pc".to_string(), Self::phase0_pc());
            map.insert("phase0_stack_ts".to_string(), Self::phase0_stack_ts());
            map.insert("phase0_memory_ts".to_string(), Self::phase0_memory_ts());
            map.insert("phase0_stack_top".to_string(), Self::phase0_stack_top());
            map.insert("phase0_clk".to_string(), Self::phase0_clk());
            map.insert("phase0_pc_add".to_string(), Self::phase0_pc_add());
            map.insert(
                "phase0_stack_ts_add".to_string(),
                Self::phase0_stack_ts_add(),
            );
            map.insert(
                "phase0_old_stack_ts0".to_string(),
                Self::phase0_old_stack_ts0(),
            );
            map.insert(
                "phase0_old_stack_ts_lt0".to_string(),
                Self::phase0_old_stack_ts_lt0(),
            );
            map.insert(
                "phase0_old_stack_ts1".to_string(),
                Self::phase0_old_stack_ts1(),
            );
            map.insert(
                "phase0_old_stack_ts_lt1".to_string(),
                Self::phase0_old_stack_ts_lt1(),
            );
            map.insert("phase0_addend_0".to_string(), Self::phase0_addend_0());
            map.insert("phase0_addend_1".to_string(), Self::phase0_addend_1());
            map.insert(
                "phase0_instruction_add".to_string(),
                Self::phase0_instruction_add(),
            );

            map
        }
    }

    #[test]
    fn test_add_construct_circuit() {
        let challenges = ChipChallenges::default();

        let phase0_idx_map = AddInstruction::phase0_idxes_map();
        let phase0_witness_size = AddInstruction::phase0_size();

        #[cfg(feature = "witness-count")]
        {
            println!("ADD: {:?}", &phase0_idx_map);
            println!("ADD witness_size: {:?}", phase0_witness_size);
        }

        // initialize general test inputs associated with push1
        let inst_circuit = AddInstruction::construct_circuit(challenges).unwrap();

        #[cfg(feature = "test-dbg")]
        println!("{:?}", inst_circuit);

        let mut phase0_values_map = BTreeMap::<String, Vec<Goldilocks>>::new();
        phase0_values_map.insert("phase0_pc".to_string(), vec![Goldilocks::from(1u64)]);
        phase0_values_map.insert("phase0_stack_ts".to_string(), vec![Goldilocks::from(3u64)]);
        phase0_values_map.insert("phase0_memory_ts".to_string(), vec![Goldilocks::from(1u64)]);
        phase0_values_map.insert(
            "phase0_stack_top".to_string(),
            vec![Goldilocks::from(100u64)],
        );
        phase0_values_map.insert("phase0_clk".to_string(), vec![Goldilocks::from(1u64)]);
        phase0_values_map.insert(
            "phase0_pc_add".to_string(),
            vec![], // carry is 0, may test carry using larger values in PCUInt
        );
        phase0_values_map.insert(
            "phase0_stack_ts_add".to_string(),
            vec![
                Goldilocks::from(4u64), // first TSUInt::N_RANGE_CHECK_CELLS = 1*(56/16) = 4 cells are range values, stack_ts + 1 = 4
                Goldilocks::from(0u64),
                Goldilocks::from(0u64),
                Goldilocks::from(0u64),
                // no place for carry
            ],
        );
        phase0_values_map.insert(
            "phase0_old_stack_ts0".to_string(),
            vec![Goldilocks::from(2u64)],
        );
        let m: u64 = (1 << get_uint_params::<TSUInt>().1) - 1;
        let range_values = u2vec::<{ TSUInt::N_RANGE_CHECK_CELLS }, RANGE_CHIP_BIT_WIDTH>(m);
        phase0_values_map.insert(
            "phase0_old_stack_ts_lt0".to_string(),
            vec![
                Goldilocks::from(range_values[0]),
                Goldilocks::from(range_values[1]),
                Goldilocks::from(range_values[2]),
                Goldilocks::from(range_values[3]),
                Goldilocks::from(1u64), // borrow
            ],
        );
        phase0_values_map.insert(
            "phase0_old_stack_ts1".to_string(),
            vec![Goldilocks::from(1u64)],
        );
        let m: u64 = (1 << get_uint_params::<TSUInt>().1) - 2;
        let range_values = u2vec::<{ TSUInt::N_RANGE_CHECK_CELLS }, RANGE_CHIP_BIT_WIDTH>(m);
        phase0_values_map.insert(
            "phase0_old_stack_ts_lt1".to_string(),
            vec![
                Goldilocks::from(range_values[0]),
                Goldilocks::from(range_values[1]),
                Goldilocks::from(range_values[2]),
                Goldilocks::from(range_values[3]),
                Goldilocks::from(1u64), // borrow
            ],
        );
        let m: u64 = (1 << get_uint_params::<StackUInt>().1) - 1;
        phase0_values_map.insert("phase0_addend_0".to_string(), vec![Goldilocks::from(m)]);
        phase0_values_map.insert("phase0_addend_1".to_string(), vec![Goldilocks::from(1u64)]);
        let range_values = u2vec::<{ StackUInt::N_RANGE_CHECK_CELLS }, RANGE_CHIP_BIT_WIDTH>(m + 1);
        let mut wit_phase0_instruction_add: Vec<Goldilocks> = vec![];
        for i in 0..16 {
            wit_phase0_instruction_add.push(Goldilocks::from(range_values[i]))
        }
        wit_phase0_instruction_add.push(Goldilocks::from(1u64)); // carry is [1, 0, ...]
        phase0_values_map.insert(
            "phase0_instruction_add".to_string(),
            wit_phase0_instruction_add,
        );

        // The actual challenges used is:
        // challenges
        //  { ChallengeConst { challenge: 1, exp: i }: [Goldilocks(c^i)] }
        let c: u64 = 6;
        let circuit_witness_challenges = vec![
            Goldilocks::from(c),
            Goldilocks::from(c),
            Goldilocks::from(c),
        ];

        let circuit_witness = test_opcode_circuit(
            &inst_circuit,
            &phase0_idx_map,
            phase0_witness_size,
            &phase0_values_map,
            circuit_witness_challenges,
        );

        // check the correctness of add operation
        // stack_push = RLC([stack_ts=3, RAMType::Stack=0, stack_top=98, result=0,1,0,0,0,0,0,0, len=11])
        //            = 3 (stack_ts) + c^2 * 98 (stack_top) + c^4 * 1 + c^11
        let add_stack_push_wire_id = inst_circuit.layout.chip_check_wire_id[1].unwrap().0;
        let add_stack_push =
            &circuit_witness.witness_out_ref()[add_stack_push_wire_id as usize].instances[0][1];
        let add_stack_push_value: u64 = 3 + c.pow(2_u32) * 98 + c.pow(4u32) * 1 + c.pow(11_u32);
        assert_eq!(*add_stack_push, Goldilocks::from(add_stack_push_value));
    }

    fn bench_add_instruction_helper<F: SmallField>(instance_num_vars: usize) {
        let chip_challenges = ChipChallenges::default();
        let circuit_builder =
            SingerCircuitBuilder::<F>::new(chip_challenges).expect("circuit builder failed");
        let mut singer_builder = SingerGraphBuilder::<F>::new();

        let mut rng = test_rng();
        let size = AddInstruction::phase0_size();
        let phase0: CircuitWiresIn<F::BaseField> = vec![LayerWitness {
            instances: (0..(1 << instance_num_vars))
                .map(|_| {
                    (0..size)
                        .map(|_| F::BaseField::random(&mut rng))
                        .collect_vec()
                })
                .collect_vec(),
        }];

        let real_challenges = vec![F::random(&mut rng), F::random(&mut rng)];

        let timer = Instant::now();

        let _ = AddInstruction::construct_graph_and_witness(
            &mut singer_builder.graph_builder,
            &mut singer_builder.chip_builder,
            &circuit_builder.insts_circuits[<AddInstruction as Instruction<F>>::OPCODE as usize],
            vec![phase0],
            &real_challenges,
            1 << instance_num_vars,
            &SingerParams::default(),
        )
        .expect("gkr graph construction failed");

        let (graph, wit) = singer_builder.graph_builder.finalize_graph_and_witness();

        println!(
            "AddInstruction::construct_graph_and_witness, instance_num_vars = {}, time = {}",
            instance_num_vars,
            timer.elapsed().as_secs_f64()
        );

        let point = vec![F::random(&mut rng), F::random(&mut rng)];
        let target_evals = graph.target_evals(&wit, &point);

        let mut prover_transcript = &mut Transcript::new(b"Singer");

        let timer = Instant::now();
        let _ = GKRGraphProverState::prove(&graph, &wit, &target_evals, &mut prover_transcript)
            .expect("prove failed");
        println!(
            "AddInstruction::prove, instance_num_vars = {}, time = {}",
            instance_num_vars,
            timer.elapsed().as_secs_f64()
        );
    }

    #[test]
    fn bench_add_instruction() {
        bench_add_instruction_helper::<GoldilocksExt2>(10);
    }
}<|MERGE_RESOLUTION|>--- conflicted
+++ resolved
@@ -48,19 +48,10 @@
     }
 );
 
-<<<<<<< HEAD
-impl<F: SmallField> Instruction<F> for AddInstruction {
+impl<E: ExtensionField> Instruction<E> for AddInstruction {
     const OPCODE: OpcodeType = OpcodeType::ADD;
     const NAME: &'static str = "ADD";
-    fn construct_circuit(challenges: ChipChallenges) -> Result<InstCircuit<F>, ZKVMError> {
-=======
-impl AddInstruction {
-    const OPCODE: OpcodeType = OpcodeType::ADD;
-}
-
-impl<E: ExtensionField> Instruction<E> for AddInstruction {
     fn construct_circuit(challenges: ChipChallenges) -> Result<InstCircuit<E>, ZKVMError> {
->>>>>>> 15f03fcd
         let mut circuit_builder = CircuitBuilder::new();
         let (phase0_wire_id, phase0) = circuit_builder.create_witness_in(Self::phase0_size());
         let mut ram_handler = RAMHandler::new(&challenges);
@@ -166,7 +157,7 @@
         rom_handler.bytecode_with_pc_opcode(
             &mut circuit_builder,
             pc.values(),
-            <Self as Instruction<F>>::OPCODE,
+            <Self as Instruction<E>>::OPCODE,
         );
 
         let (ram_load_id, ram_store_id) = ram_handler.finalize(&mut circuit_builder);
@@ -191,8 +182,9 @@
     use ark_std::test_rng;
     use core::ops::Range;
     use ff::Field;
+    use ff_ext::ExtensionField;
     use gkr::structs::LayerWitness;
-    use goldilocks::{Goldilocks, GoldilocksExt2, SmallField};
+    use goldilocks::{Goldilocks, GoldilocksExt2};
     use itertools::Itertools;
     use simple_frontend::structs::CellId;
     use singer_utils::constants::RANGE_CHIP_BIT_WIDTH;
@@ -342,9 +334,9 @@
         //  { ChallengeConst { challenge: 1, exp: i }: [Goldilocks(c^i)] }
         let c: u64 = 6;
         let circuit_witness_challenges = vec![
-            Goldilocks::from(c),
-            Goldilocks::from(c),
-            Goldilocks::from(c),
+            GoldilocksExt2::from(c),
+            GoldilocksExt2::from(c),
+            GoldilocksExt2::from(c),
         ];
 
         let circuit_witness = test_opcode_circuit(
@@ -365,32 +357,32 @@
         assert_eq!(*add_stack_push, Goldilocks::from(add_stack_push_value));
     }
 
-    fn bench_add_instruction_helper<F: SmallField>(instance_num_vars: usize) {
+    fn bench_add_instruction_helper<E: ExtensionField>(instance_num_vars: usize) {
         let chip_challenges = ChipChallenges::default();
         let circuit_builder =
-            SingerCircuitBuilder::<F>::new(chip_challenges).expect("circuit builder failed");
-        let mut singer_builder = SingerGraphBuilder::<F>::new();
+            SingerCircuitBuilder::<E>::new(chip_challenges).expect("circuit builder failed");
+        let mut singer_builder = SingerGraphBuilder::<E>::new();
 
         let mut rng = test_rng();
         let size = AddInstruction::phase0_size();
-        let phase0: CircuitWiresIn<F::BaseField> = vec![LayerWitness {
+        let phase0: CircuitWiresIn<E::BaseField> = vec![LayerWitness {
             instances: (0..(1 << instance_num_vars))
                 .map(|_| {
                     (0..size)
-                        .map(|_| F::BaseField::random(&mut rng))
+                        .map(|_| E::BaseField::random(&mut rng))
                         .collect_vec()
                 })
                 .collect_vec(),
         }];
 
-        let real_challenges = vec![F::random(&mut rng), F::random(&mut rng)];
+        let real_challenges = vec![E::random(&mut rng), E::random(&mut rng)];
 
         let timer = Instant::now();
 
         let _ = AddInstruction::construct_graph_and_witness(
             &mut singer_builder.graph_builder,
             &mut singer_builder.chip_builder,
-            &circuit_builder.insts_circuits[<AddInstruction as Instruction<F>>::OPCODE as usize],
+            &circuit_builder.insts_circuits[<AddInstruction as Instruction<E>>::OPCODE as usize],
             vec![phase0],
             &real_challenges,
             1 << instance_num_vars,
@@ -406,7 +398,7 @@
             timer.elapsed().as_secs_f64()
         );
 
-        let point = vec![F::random(&mut rng), F::random(&mut rng)];
+        let point = vec![E::random(&mut rng), E::random(&mut rng)];
         let target_evals = graph.target_evals(&wit, &point);
 
         let mut prover_transcript = &mut Transcript::new(b"Singer");
