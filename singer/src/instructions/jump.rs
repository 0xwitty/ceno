use std::cell::RefCell;
use std::rc::Rc;
use std::sync::Arc;

use ff::Field;
use ff_ext::ExtensionField;
use gkr::structs::Circuit;
use paste::paste;
use simple_frontend::structs::{CircuitBuilder, MixedCell};
<<<<<<< HEAD
use singer_utils::chip_handler::bytecode::BytecodeChip;
use singer_utils::chip_handler::global_state::GlobalStateChip;
use singer_utils::chip_handler::oam_handler::OAMHandler;
use singer_utils::chip_handler::ram_handler::RAMHandler;
use singer_utils::chip_handler::range::RangeChip;
use singer_utils::chip_handler::rom_handler::ROMHandler;
use singer_utils::chip_handler::stack::StackChip;
=======
use singer_utils::uint::constants::AddSubConstants;
>>>>>>> 5dea054f
use singer_utils::{
    constants::OpcodeType,
    register_witness,
<<<<<<< HEAD
    structs::{PCUInt, TSUInt},
=======
    structs::{PCUInt, RAMHandler, ROMHandler, TSUInt},
>>>>>>> 5dea054f
};

use crate::error::ZKVMError;

use super::{ChipChallenges, InstCircuit, InstCircuitLayout, Instruction, InstructionGraph};

pub struct JumpInstruction;

impl<E: ExtensionField> InstructionGraph<E> for JumpInstruction {
    type InstType = Self;
}

register_witness!(
    JumpInstruction,
    phase0 {
        pc => PCUInt::N_OPERAND_CELLS,
        stack_ts => TSUInt::N_OPERAND_CELLS,
        memory_ts => TSUInt::N_OPERAND_CELLS,
        stack_top => 1,
        clk => 1,

        next_pc => PCUInt::N_OPERAND_CELLS,

        old_stack_ts => TSUInt::N_OPERAND_CELLS,
<<<<<<< HEAD
        old_stack_ts_lt => TSUInt::N_WITNESS_CELLS
=======
        old_stack_ts_lt => AddSubConstants::<TSUInt>::N_WITNESS_CELLS
>>>>>>> 5dea054f
    }
);

impl<E: ExtensionField> Instruction<E> for JumpInstruction {
    const OPCODE: OpcodeType = OpcodeType::JUMP;
    const NAME: &'static str = "JUMP";
    fn construct_circuit(challenges: ChipChallenges) -> Result<InstCircuit<E>, ZKVMError> {
        let mut circuit_builder = CircuitBuilder::new();
        let (phase0_wire_id, phase0) = circuit_builder.create_witness_in(Self::phase0_size());

        let mut rom_handler = Rc::new(RefCell::new(ROMHandler::new(challenges.clone())));
        let mut oam_handler = Rc::new(RefCell::new(OAMHandler::new(challenges.clone())));
        let mut ram_handler = Rc::new(RefCell::new(RAMHandler::new(oam_handler.clone())));

        // instantiate chips
        let global_state_chip = GlobalStateChip::new(oam_handler.clone());
        let mut range_chip = RangeChip::new(rom_handler.clone());
        let stack_chip = StackChip::new(oam_handler.clone());
        let bytecode_chip = BytecodeChip::new(rom_handler.clone());

        // State update
        let pc = PCUInt::try_from(&phase0[Self::phase0_pc()])?;
        let stack_ts = TSUInt::try_from(&phase0[Self::phase0_stack_ts()])?;
        let memory_ts = &phase0[Self::phase0_memory_ts()];
        let stack_top = phase0[Self::phase0_stack_top().start];
        let stack_top_expr = MixedCell::Cell(stack_top);
        let clk = phase0[Self::phase0_clk().start];
        let clk_expr = MixedCell::Cell(clk);
        global_state_chip.state_in(
            &mut circuit_builder,
            pc.values(),
            stack_ts.values(),
            &memory_ts,
            stack_top,
            clk,
        );

        // Pop next pc from stack
        range_chip
            .range_check_stack_top(&mut circuit_builder, stack_top_expr.sub(E::BaseField::ONE))?;

        let next_pc = &phase0[Self::phase0_next_pc()];
        let old_stack_ts = (&phase0[Self::phase0_old_stack_ts()]).try_into()?;
        TSUInt::assert_lt(
            &mut circuit_builder,
            &mut range_chip,
            &old_stack_ts,
            &stack_ts,
            &phase0[Self::phase0_old_stack_ts_lt()],
        )?;
        stack_chip.pop(
            &mut circuit_builder,
            stack_top_expr.sub(E::BaseField::ONE),
            old_stack_ts.values(),
            next_pc,
        );

        global_state_chip.state_out(
            &mut circuit_builder,
            &next_pc,
            stack_ts.values(), // Because there is no stack push.
            &memory_ts,
            stack_top_expr.sub(E::BaseField::from(1)),
            clk_expr.add(E::BaseField::ONE),
        );

        // Bytecode check for (pc, jump)
        bytecode_chip.bytecode_with_pc_opcode(
            &mut circuit_builder,
            pc.values(),
            <Self as Instruction<E>>::OPCODE,
        );
        // Bytecode check for (next_pc, jumpdest)
        bytecode_chip.bytecode_with_pc_opcode(&mut circuit_builder, &next_pc, OpcodeType::JUMPDEST);

        let (ram_load_id, ram_store_id) = ram_handler.borrow_mut().finalize(&mut circuit_builder);
        let rom_id = rom_handler.borrow_mut().finalize(&mut circuit_builder);
        circuit_builder.configure();

        let outputs_wire_id = [ram_load_id, ram_store_id, rom_id];

        Ok(InstCircuit {
            circuit: Arc::new(Circuit::new(&circuit_builder)),
            layout: InstCircuitLayout {
                chip_check_wire_id: outputs_wire_id,
                phases_wire_id: vec![phase0_wire_id],
                ..Default::default()
            },
        })
    }
}

#[cfg(test)]
mod test {
    use crate::instructions::{ChipChallenges, Instruction, JumpInstruction};
    use crate::test::{get_uint_params, test_opcode_circuit, u2vec};
    use ark_std::test_rng;
    use core::ops::Range;
    use ff::Field;
    use ff_ext::ExtensionField;
    use gkr::structs::LayerWitness;
    use goldilocks::{Goldilocks, GoldilocksExt2};
    use itertools::Itertools;
    use simple_frontend::structs::CellId;
    use singer_utils::constants::RANGE_CHIP_BIT_WIDTH;
    use singer_utils::structs::TSUInt;
    use std::collections::BTreeMap;
    use std::time::Instant;
    use transcript::Transcript;

    use crate::instructions::{InstructionGraph, SingerCircuitBuilder};
    use crate::scheme::GKRGraphProverState;
    use crate::{CircuitWiresIn, SingerGraphBuilder, SingerParams};

    impl JumpInstruction {
        #[inline]
        fn phase0_idxes_map() -> BTreeMap<String, Range<CellId>> {
            let mut map = BTreeMap::new();
            map.insert("phase0_pc".to_string(), Self::phase0_pc());
            map.insert("phase0_stack_ts".to_string(), Self::phase0_stack_ts());
            map.insert("phase0_memory_ts".to_string(), Self::phase0_memory_ts());
            map.insert("phase0_stack_top".to_string(), Self::phase0_stack_top());
            map.insert("phase0_clk".to_string(), Self::phase0_clk());
            map.insert("phase0_next_pc".to_string(), Self::phase0_next_pc());
            map.insert(
                "phase0_old_stack_ts".to_string(),
                Self::phase0_old_stack_ts(),
            );
            map.insert(
                "phase0_old_stack_ts_lt".to_string(),
                Self::phase0_old_stack_ts_lt(),
            );

            map
        }
    }

    #[test]
    fn test_jump_construct_circuit() {
        let challenges = ChipChallenges::default();

        let phase0_idx_map = JumpInstruction::phase0_idxes_map();
        let phase0_witness_size = JumpInstruction::phase0_size();

        #[cfg(feature = "witness-count")]
        {
            println!("JUMP {:?}", &phase0_idx_map);
            println!("JUMP witness_size = {:?}", phase0_witness_size);
        }

        // initialize general test inputs associated with push1
        let inst_circuit = JumpInstruction::construct_circuit(challenges).unwrap();

        #[cfg(feature = "test-dbg")]
        println!("{:?}", inst_circuit);

        let mut phase0_values_map = BTreeMap::<String, Vec<Goldilocks>>::new();
        phase0_values_map.insert("phase0_pc".to_string(), vec![Goldilocks::from(1u64)]);
        phase0_values_map.insert("phase0_stack_ts".to_string(), vec![Goldilocks::from(2u64)]);
        phase0_values_map.insert("phase0_memory_ts".to_string(), vec![Goldilocks::from(1u64)]);
        phase0_values_map.insert(
            "phase0_stack_top".to_string(),
            vec![Goldilocks::from(100u64)],
        );
        phase0_values_map.insert("phase0_clk".to_string(), vec![Goldilocks::from(1u64)]);
        phase0_values_map.insert(
            "phase0_next_pc".to_string(),
            vec![Goldilocks::from(127u64), Goldilocks::from(125u64)],
        );
        phase0_values_map.insert(
            "phase0_old_stack_ts".to_string(),
            vec![Goldilocks::from(1u64)],
        );
        let m: u64 = (1 << get_uint_params::<TSUInt>().1) - 1;
        let range_values = u2vec::<{ TSUInt::N_RANGE_CELLS }, RANGE_CHIP_BIT_WIDTH>(m);
        phase0_values_map.insert(
            "phase0_old_stack_ts_lt".to_string(),
            vec![
                Goldilocks::from(range_values[0]),
                Goldilocks::from(range_values[1]),
                Goldilocks::from(range_values[2]),
                // Goldilocks::from(range_values[3]),
                Goldilocks::from(1u64), // current length has no cells for borrow
            ],
        );

        let circuit_witness_challenges = vec![
            GoldilocksExt2::from(2),
            GoldilocksExt2::from(2),
            GoldilocksExt2::from(2),
        ];

        let _circuit_witness = test_opcode_circuit(
            &inst_circuit,
            &phase0_idx_map,
            phase0_witness_size,
            &phase0_values_map,
            circuit_witness_challenges,
        );
    }

    fn bench_jump_instruction_helper<E: ExtensionField>(instance_num_vars: usize) {
        let chip_challenges = ChipChallenges::default();
        let circuit_builder =
            SingerCircuitBuilder::<E>::new(chip_challenges).expect("circuit builder failed");
        let mut singer_builder = SingerGraphBuilder::<E>::new();

        let mut rng = test_rng();
        let size = JumpInstruction::phase0_size();
        let phase0: CircuitWiresIn<E::BaseField> = vec![LayerWitness {
            instances: (0..(1 << instance_num_vars))
                .map(|_| {
                    (0..size)
                        .map(|_| E::BaseField::random(&mut rng))
                        .collect_vec()
                })
                .collect_vec(),
        }];

        let real_challenges = vec![E::random(&mut rng), E::random(&mut rng)];

        let timer = Instant::now();

        let _ = JumpInstruction::construct_graph_and_witness(
            &mut singer_builder.graph_builder,
            &mut singer_builder.chip_builder,
            &circuit_builder.insts_circuits[<JumpInstruction as Instruction<E>>::OPCODE as usize],
            vec![phase0],
            &real_challenges,
            1 << instance_num_vars,
            &SingerParams::default(),
        )
        .expect("gkr graph construction failed");

        let (graph, wit) = singer_builder.graph_builder.finalize_graph_and_witness();

        println!(
            "JumpInstruction::construct_graph_and_witness, instance_num_vars = {}, time = {}",
            instance_num_vars,
            timer.elapsed().as_secs_f64()
        );

        let point = vec![E::random(&mut rng), E::random(&mut rng)];
        let target_evals = graph.target_evals(&wit, &point);

        let mut prover_transcript = &mut Transcript::new(b"Singer");

        let timer = Instant::now();
        let _ = GKRGraphProverState::prove(&graph, &wit, &target_evals, &mut prover_transcript, 1)
            .expect("prove failed");
        println!(
            "JumpInstruction::prove, instance_num_vars = {}, time = {}",
            instance_num_vars,
            timer.elapsed().as_secs_f64()
        );
    }

    #[test]
    fn bench_jump_instruction() {
        bench_jump_instruction_helper::<GoldilocksExt2>(10);
    }
}<|MERGE_RESOLUTION|>--- conflicted
+++ resolved
@@ -7,7 +7,7 @@
 use gkr::structs::Circuit;
 use paste::paste;
 use simple_frontend::structs::{CircuitBuilder, MixedCell};
-<<<<<<< HEAD
+use singer_utils::uint::constants::AddSubConstants;
 use singer_utils::chip_handler::bytecode::BytecodeChip;
 use singer_utils::chip_handler::global_state::GlobalStateChip;
 use singer_utils::chip_handler::oam_handler::OAMHandler;
@@ -15,17 +15,10 @@
 use singer_utils::chip_handler::range::RangeChip;
 use singer_utils::chip_handler::rom_handler::ROMHandler;
 use singer_utils::chip_handler::stack::StackChip;
-=======
-use singer_utils::uint::constants::AddSubConstants;
->>>>>>> 5dea054f
 use singer_utils::{
     constants::OpcodeType,
     register_witness,
-<<<<<<< HEAD
     structs::{PCUInt, TSUInt},
-=======
-    structs::{PCUInt, RAMHandler, ROMHandler, TSUInt},
->>>>>>> 5dea054f
 };
 
 use crate::error::ZKVMError;
@@ -50,11 +43,7 @@
         next_pc => PCUInt::N_OPERAND_CELLS,
 
         old_stack_ts => TSUInt::N_OPERAND_CELLS,
-<<<<<<< HEAD
-        old_stack_ts_lt => TSUInt::N_WITNESS_CELLS
-=======
         old_stack_ts_lt => AddSubConstants::<TSUInt>::N_WITNESS_CELLS
->>>>>>> 5dea054f
     }
 );
 
@@ -236,7 +225,6 @@
                 Goldilocks::from(range_values[0]),
                 Goldilocks::from(range_values[1]),
                 Goldilocks::from(range_values[2]),
-                // Goldilocks::from(range_values[3]),
                 Goldilocks::from(1u64), // current length has no cells for borrow
             ],
         );
