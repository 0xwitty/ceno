--- conflicted
+++ resolved
@@ -145,7 +145,6 @@
             },
         })
     }
-<<<<<<< HEAD
 
     fn generate_wires_in(record: &Record) -> CircuitWiresIn<F> {
         let mut wire_values = vec![F::ZERO; Self::phase0_size()];
@@ -167,7 +166,7 @@
         vec![LayerWitness {
             instances: vec![wire_values],
         }]
-=======
+    }
 }
 
 #[cfg(test)]
@@ -345,6 +344,5 @@
     #[test]
     fn bench_push1_instruction() {
         bench_push_instruction_helper::<GoldilocksExt2, 1>(10);
->>>>>>> 78ce36c9
     }
 }