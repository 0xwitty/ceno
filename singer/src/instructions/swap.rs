--- conflicted
+++ resolved
@@ -1,7 +1,23 @@
 use ff::Field;
 use gkr::structs::Circuit;
 use goldilocks::SmallField;
-<<<<<<< HEAD
+
+use revm_interpreter::Record;
+
+use crate::instructions::InstCircuitLayout;
+use crate::utils::uint::u2fvec;
+use crate::CircuitWiresIn;
+use crate::{constants::OpcodeType, error::ZKVMError};
+
+use super::InstructionGraph;
+use crate::utils::{
+    chip_handler::{
+        BytecodeChipOperations, ChipHandler, GlobalStateChipOperations, RangeChipOperations,
+        StackChipOperations,
+    },
+    uint::{PCUInt, StackUInt, TSUInt, UIntAddSub, UIntCmp},
+};
+
 use paste::paste;
 use simple_frontend::structs::{CircuitBuilder, MixedCell};
 use singer_utils::{
@@ -13,33 +29,12 @@
     register_witness,
     structs::{PCUInt, RAMHandler, ROMHandler, StackUInt, TSUInt},
     uint::{UIntAddSub, UIntCmp},
-=======
-
-use revm_interpreter::Record;
-
-use crate::instructions::InstCircuitLayout;
-use crate::utils::uint::u2fvec;
-use crate::CircuitWiresIn;
-use crate::{constants::OpcodeType, error::ZKVMError};
-
-use super::InstructionGraph;
-use crate::utils::{
-    chip_handler::{
-        BytecodeChipOperations, ChipHandler, GlobalStateChipOperations, RangeChipOperations,
-        StackChipOperations,
-    },
-    uint::{PCUInt, StackUInt, TSUInt, UIntAddSub, UIntCmp},
->>>>>>> d45466b6
 };
 use std::sync::Arc;
 
 use crate::error::ZKVMError;
 
-use paste::paste;
-use simple_frontend::structs::{CircuitBuilder, MixedCell};
-use std::sync::Arc;
-
-use super::{ChipChallenges, InstCircuit, Instruction};
+use super::{ChipChallenges, InstCircuit, InstCircuitLayout, Instruction, InstructionGraph};
 pub struct SwapInstruction<const N: usize>;
 
 impl<F: SmallField, const N: usize> InstructionGraph<F> for SwapInstruction<N> {
