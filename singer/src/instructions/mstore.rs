--- conflicted
+++ resolved
@@ -16,12 +16,8 @@
     chips::SingerChipBuilder,
     constants::{OpcodeType, EVM_STACK_BYTE_WIDTH},
     register_witness,
-<<<<<<< HEAD
+    uint::constants::AddSubConstants,
     structs::{PCUInt, StackUInt, TSUInt},
-=======
-    structs::{PCUInt, RAMHandler, ROMHandler, StackUInt, TSUInt},
-    uint::constants::AddSubConstants,
->>>>>>> 5dea054f
 };
 use std::cell::RefCell;
 use std::rc::Rc;
@@ -156,26 +152,15 @@
         stack_top => 1,
         clk => 1,
 
-<<<<<<< HEAD
-        pc_add => PCUInt::N_NO_OVERFLOW_WITNESS_UNSAFE_CELLS,
-        memory_ts_add => TSUInt::N_WITNESS_CELLS_NO_CARRY_OVERFLOW,
-=======
         pc_add => AddSubConstants::<PCUInt>::N_NO_OVERFLOW_WITNESS_UNSAFE_CELLS,
         memory_ts_add => AddSubConstants::<TSUInt>::N_WITNESS_CELLS_NO_CARRY_OVERFLOW,
->>>>>>> 5dea054f
 
         offset => StackUInt::N_OPERAND_CELLS,
         mem_bytes => EVM_STACK_BYTE_WIDTH,
         old_stack_ts_offset => TSUInt::N_OPERAND_CELLS,
-<<<<<<< HEAD
-        old_stack_ts_lt_offset => TSUInt::N_WITNESS_CELLS,
-        old_stack_ts_value => TSUInt::N_OPERAND_CELLS,
-        old_stack_ts_lt_value => TSUInt::N_WITNESS_CELLS
-=======
         old_stack_ts_lt_offset => AddSubConstants::<TSUInt>::N_WITNESS_CELLS,
         old_stack_ts_value => TSUInt::N_OPERAND_CELLS,
         old_stack_ts_lt_value => AddSubConstants::<TSUInt>::N_WITNESS_CELLS
->>>>>>> 5dea054f
     }
 );
 
@@ -329,15 +314,9 @@
     },
     phase0 {
         old_memory_ts => TSUInt::N_OPERAND_CELLS,
-<<<<<<< HEAD
-        old_memory_ts_lt =>  TSUInt::N_WITNESS_CELLS_NO_CARRY_OVERFLOW,
-
-        offset_add_delta => StackUInt::N_WITNESS_CELLS,
-=======
         old_memory_ts_lt =>  AddSubConstants::<TSUInt>::N_WITNESS_CELLS,
 
         offset_add_delta => AddSubConstants::<StackUInt>::N_WITNESS_CELLS,
->>>>>>> 5dea054f
         prev_mem_bytes => 1
     }
 );
@@ -517,12 +496,8 @@
         phase0_values_map.insert(
             "phase0_memory_ts_add".to_string(),
             vec![
-<<<<<<< HEAD
-                Goldilocks::from(4u64), // first TSUInt::N_RANGE_CELLS = 1*(56/16) = 4 cells are range values, memory_ts + 1 = 4
-=======
                 Goldilocks::from(4u64), /* first TSUInt::N_RANGE_CELLS = 1*(56/16) = 4 cells are
                                          * range values, memory_ts + 1 = 4 */
->>>>>>> 5dea054f
                 Goldilocks::from(0u64),
                 Goldilocks::from(0u64),
                 Goldilocks::from(0u64),
@@ -542,7 +517,6 @@
                 Goldilocks::from(range_values[0]),
                 Goldilocks::from(range_values[1]),
                 Goldilocks::from(range_values[2]),
-                // Goldilocks::from(range_values[3]),
                 Goldilocks::from(1u64), // borrow
             ],
         );
@@ -562,7 +536,6 @@
                 Goldilocks::from(range_values[0]),
                 Goldilocks::from(range_values[1]),
                 Goldilocks::from(range_values[2]),
-                // Goldilocks::from(range_values[3]),
                 Goldilocks::from(1u64), // borrow
             ],
         );
