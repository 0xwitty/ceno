use ff::Field;
use ff_ext::ExtensionField;
use gkr::structs::Circuit;
use gkr_graph::structs::{CircuitGraphBuilder, NodeOutputType, PredType};
use paste::paste;
use simple_frontend::structs::{CircuitBuilder, MixedCell};
use singer_utils::chip_handler::bytecode::BytecodeChip;
use singer_utils::chip_handler::global_state::GlobalStateChip;
use singer_utils::chip_handler::ram_handler::RAMHandler;
use singer_utils::chip_handler::range::RangeChip;
use singer_utils::chip_handler::rom_handler::ROMHandler;
use singer_utils::chip_handler::stack::StackChip;
use singer_utils::uint::constants::AddSubConstants;
use singer_utils::{
    chips::SingerChipBuilder,
    constants::OpcodeType,
    register_witness,
    structs::{PCUInt, StackUInt, TSUInt},
};
<<<<<<< HEAD
use std::cell::RefCell;
use std::rc::Rc;
use std::{mem, sync::Arc};
=======
use std::{collections::BTreeMap, mem, sync::Arc};
>>>>>>> 28087246

use crate::{error::ZKVMError, utils::add_assign_each_cell, CircuitWiresIn, SingerParams};

use super::{ChipChallenges, InstCircuit, InstCircuitLayout, Instruction, InstructionGraph};

/// This circuit is to pop offset and public output size from stack.
pub struct ReturnInstruction;
/// This circuit is to load public output from memory, which is a data-parallel
/// circuit load one element in each sub-circuit.
pub struct ReturnPublicOutLoad;
/// This circuit is to load the remaining elmeents after the program execution
/// from memory, which is a data-parallel circuit load one element in each
/// sub-circuit.
pub struct ReturnRestMemLoad;
/// This circuit is to initialize the memory with 0 at the beginning. It can
/// only touches the used addresses.
pub struct ReturnRestMemStore;

impl<E: ExtensionField> InstructionGraph<E> for ReturnInstruction {
    type InstType = Self;

    fn construct_circuits(challenges: ChipChallenges) -> Result<Vec<InstCircuit<E>>, ZKVMError> {
        let circuits = vec![
            ReturnInstruction::construct_circuit(challenges)?,
            ReturnPublicOutLoad::construct_circuit(challenges)?,
            ReturnRestMemLoad::construct_circuit(challenges)?,
            ReturnRestMemStore::construct_circuit(challenges)?,
            ReturnRestStackPop::construct_circuit(challenges)?,
        ];
        Ok(circuits)
    }

    fn construct_graph_and_witness(
        graph_builder: &mut CircuitGraphBuilder<E>,
        chip_builder: &mut SingerChipBuilder<E>,
        inst_circuits: &[InstCircuit<E>],
        mut sources: Vec<CircuitWiresIn<E::BaseField>>,
        real_challenges: &[E],
        _: usize,
        params: &SingerParams,
    ) -> Result<Option<NodeOutputType>, ZKVMError> {
        // Add the instruction circuit to the graph.
        let inst_circuit = &inst_circuits[0];
        let n_witness_in = inst_circuit.circuit.n_witness_in;
        let inst_node_id = graph_builder.add_node_with_witness(
            stringify!(ReturnInstruction),
            &inst_circuit.circuit,
            vec![PredType::Source; n_witness_in],
            real_challenges.to_vec(),
            mem::take(&mut sources[0]),
            1,
        )?;
        chip_builder.construct_chip_check_graph_and_witness(
            graph_builder,
            inst_node_id,
            &inst_circuit.layout.chip_check_wire_id,
            real_challenges,
            1,
        )?;

        // Add the public output load circuit to the graph.
        let pub_out_load_circuit = &inst_circuits[1];
        let n_witness_in = pub_out_load_circuit.circuit.n_witness_in;
        let mut preds = vec![PredType::Source; n_witness_in];
        preds[pub_out_load_circuit.layout.pred_dup_wire_id.unwrap() as usize] =
            PredType::PredWireDup(NodeOutputType::WireOut(
                inst_node_id,
                inst_circuit.layout.succ_dup_wires_id[0],
            ));
        let pub_out_load_node_id = graph_builder.add_node_with_witness(
            stringify!(ReturnPublicOutLoad),
            &pub_out_load_circuit.circuit,
            preds,
            real_challenges.to_vec(),
            mem::take(&mut sources[1]),
            params.n_public_output_bytes,
        )?;
        chip_builder.construct_chip_check_graph_and_witness(
            graph_builder,
            pub_out_load_node_id,
            &pub_out_load_circuit.layout.chip_check_wire_id,
            real_challenges,
            params.n_public_output_bytes,
        )?;

        // Add the rest memory load circuit to the graph.
        let rest_mem_load_circuit = &inst_circuits[2];
        let n_witness_in = rest_mem_load_circuit.circuit.n_witness_in;
        let rest_mem_load_node_id = graph_builder.add_node_with_witness(
            stringify!(ReturnRestMemLoad),
            &rest_mem_load_circuit.circuit,
            vec![PredType::Source; n_witness_in],
            real_challenges.to_vec(),
            mem::take(&mut sources[2]),
            params.n_mem_finalize,
        )?;
        chip_builder.construct_chip_check_graph_and_witness(
            graph_builder,
            rest_mem_load_node_id,
            &rest_mem_load_circuit.layout.chip_check_wire_id,
            real_challenges,
            params.n_mem_finalize,
        )?;

        // Add the rest memory store circuit to the graph.
        let rest_mem_store_circuit = &inst_circuits[3];
        let n_witness_in = rest_mem_store_circuit.circuit.n_witness_in;
        let rest_mem_store_node_id = graph_builder.add_node_with_witness(
            stringify!(ReturnRestMemStore),
            &rest_mem_store_circuit.circuit,
            vec![PredType::Source; n_witness_in],
            real_challenges.to_vec(),
            mem::take(&mut sources[3]),
            params.n_mem_initialize,
        )?;
        chip_builder.construct_chip_check_graph_and_witness(
            graph_builder,
            rest_mem_store_node_id,
            &rest_mem_store_circuit.layout.chip_check_wire_id,
            real_challenges,
            params.n_mem_initialize,
        )?;

        // Add the rest stack pop circuit to the graph.
        let rest_stack_pop_circuit = &inst_circuits[4];
        let n_witness_in = rest_stack_pop_circuit.circuit.n_witness_in;
        let rest_stack_pop_node_id = graph_builder.add_node_with_witness(
            stringify!(ReturnRestStackPop),
            &rest_stack_pop_circuit.circuit,
            vec![PredType::Source; n_witness_in],
            real_challenges.to_vec(),
            mem::take(&mut sources[4]),
            params.n_stack_finalize,
        )?;
        chip_builder.construct_chip_check_graph_and_witness(
            graph_builder,
            rest_stack_pop_node_id,
            &rest_stack_pop_circuit.layout.chip_check_wire_id,
            real_challenges,
            params.n_stack_finalize,
        )?;

        Ok(inst_circuit
            .layout
            .target_wire_id
            .map(|target_wire_id| NodeOutputType::WireOut(inst_node_id, target_wire_id)))
    }

    fn construct_graph(
        graph_builder: &mut CircuitGraphBuilder<E>,
        chip_builder: &mut SingerChipBuilder<E>,
        inst_circuits: &[InstCircuit<E>],
        _real_n_instances: usize,
        params: &SingerParams,
    ) -> Result<Option<NodeOutputType>, ZKVMError> {
        // Add the instruction circuit to the graph.
        let inst_circuit = &inst_circuits[0];
        let n_witness_in = inst_circuit.circuit.n_witness_in;
        let inst_node_id = graph_builder.add_node(
            stringify!(ReturnInstruction),
            &inst_circuit.circuit,
            vec![PredType::Source; n_witness_in],
        )?;
        chip_builder.construct_chip_check_graph(
            graph_builder,
            inst_node_id,
            &inst_circuit.layout.chip_check_wire_id,
            1,
        )?;

        // Add the public output load circuit to the graph.
        let pub_out_load_circuit = &inst_circuits[1];
        let n_witness_in = pub_out_load_circuit.circuit.n_witness_in;
        let mut preds = vec![PredType::Source; n_witness_in];
        preds[pub_out_load_circuit.layout.pred_dup_wire_id.unwrap() as usize] =
            PredType::PredWireDup(NodeOutputType::WireOut(
                inst_node_id,
                inst_circuit.layout.succ_dup_wires_id[0],
            ));
        let pub_out_load_node_id = graph_builder.add_node(
            stringify!(ReturnPublicOutLoad),
            &pub_out_load_circuit.circuit,
            preds,
        )?;
        chip_builder.construct_chip_check_graph(
            graph_builder,
            pub_out_load_node_id,
            &pub_out_load_circuit.layout.chip_check_wire_id,
            params.n_public_output_bytes,
        )?;

        // Add the rest memory load circuit to the graph.
        let rest_mem_load_circuit = &inst_circuits[2];
        let n_witness_in = rest_mem_load_circuit.circuit.n_witness_in;
        let rest_mem_load_node_id = graph_builder.add_node(
            stringify!(ReturnRestMemLoad),
            &rest_mem_load_circuit.circuit,
            vec![PredType::Source; n_witness_in],
        )?;
        chip_builder.construct_chip_check_graph(
            graph_builder,
            rest_mem_load_node_id,
            &rest_mem_load_circuit.layout.chip_check_wire_id,
            params.n_mem_finalize,
        )?;

        // Add the rest memory store circuit to the graph.
        let rest_mem_store_circuit = &inst_circuits[3];
        let n_witness_in = rest_mem_store_circuit.circuit.n_witness_in;
        let rest_mem_store_node_id = graph_builder.add_node(
            stringify!(ReturnRestMemStore),
            &rest_mem_store_circuit.circuit,
            vec![PredType::Source; n_witness_in],
        )?;
        chip_builder.construct_chip_check_graph(
            graph_builder,
            rest_mem_store_node_id,
            &rest_mem_store_circuit.layout.chip_check_wire_id,
            params.n_mem_initialize,
        )?;

        // Add the rest stack pop circuit to the graph.
        let rest_stack_pop_circuit = &inst_circuits[4];
        let n_witness_in = rest_stack_pop_circuit.circuit.n_witness_in;
        let rest_stack_pop_node_id = graph_builder.add_node(
            stringify!(ReturnRestStackPop),
            &rest_stack_pop_circuit.circuit,
            vec![PredType::Source; n_witness_in],
        )?;
        chip_builder.construct_chip_check_graph(
            graph_builder,
            rest_stack_pop_node_id,
            &rest_stack_pop_circuit.layout.chip_check_wire_id,
            params.n_stack_finalize,
        )?;

        Ok(inst_circuit
            .layout
            .target_wire_id
            .map(|target_wire_id| NodeOutputType::WireOut(inst_node_id, target_wire_id)))
    }
}

register_witness!(
    ReturnInstruction,
    phase0 {
        pc => PCUInt::N_OPERAND_CELLS,
        stack_ts => TSUInt::N_OPERAND_CELLS,
        memory_ts => TSUInt::N_OPERAND_CELLS,
        stack_top => 1,
        clk => 1,

        old_stack_ts0 => TSUInt::N_OPERAND_CELLS,
        old_stack_ts1 => TSUInt::N_OPERAND_CELLS,

        offset => StackUInt::N_OPERAND_CELLS,
        mem_length => StackUInt::N_OPERAND_CELLS
    }
);

impl<E: ExtensionField> Instruction<E> for ReturnInstruction {
    const OPCODE: OpcodeType = OpcodeType::RETURN;
    const NAME: &'static str = "RETURN";
    fn construct_circuit(challenges: ChipChallenges) -> Result<InstCircuit<E>, ZKVMError> {
        let mut circuit_builder = CircuitBuilder::new();
        let (phase0_wire_id, phase0) = circuit_builder.create_witness_in(Self::phase0_size());

        let mut rom_handler = Rc::new(RefCell::new(ROMHandler::new(challenges.clone())));
        let mut ram_handler = Rc::new(RefCell::new(RAMHandler::new(challenges.clone())));

        // instantiate chips
        let global_state_chip = GlobalStateChip::new(ram_handler.clone());
        let mut range_chip = RangeChip::new(rom_handler.clone());
        let stack_chip = StackChip::new(ram_handler.clone());
        let bytecode_chip = BytecodeChip::new(rom_handler.clone());

        // State update
        let pc = PCUInt::try_from(&phase0[Self::phase0_pc()])?;
        let stack_ts = TSUInt::try_from(&phase0[Self::phase0_stack_ts()])?;
        let memory_ts = &phase0[Self::phase0_memory_ts()];
        let stack_top = phase0[Self::phase0_stack_top().start];
        let stack_top_expr = MixedCell::Cell(stack_top);
        let clk = phase0[Self::phase0_clk().start];
        global_state_chip.state_in(
            &mut circuit_builder,
            pc.values(),
            stack_ts.values(),
            &memory_ts,
            stack_top,
            clk,
        );

        // Check the range of stack_top - 2 is within [0, 1 << STACK_TOP_BIT_WIDTH).
        range_chip.range_check_stack_top(
            &mut circuit_builder,
            stack_top_expr.sub(E::BaseField::from(2)),
        )?;

        // Pop offset and mem_size from stack
        let old_stack_ts0 = TSUInt::try_from(&phase0[Self::phase0_old_stack_ts0()])?;
        let offset = StackUInt::try_from(&phase0[Self::phase0_offset()])?;
        stack_chip.pop(
            &mut circuit_builder,
            stack_top_expr.sub(E::BaseField::from(1)),
            old_stack_ts0.values(),
            offset.values(),
        );

        let old_stack_ts1 = TSUInt::try_from(&phase0[Self::phase0_old_stack_ts1()])?;
        let length = StackUInt::try_from(&phase0[Self::phase0_mem_length()])?;
        stack_chip.pop(
            &mut circuit_builder,
            stack_top_expr.sub(E::BaseField::from(2)),
            &old_stack_ts1.values(),
            length.values(),
        );

        // Bytecode check for (pc, ret)
        bytecode_chip.bytecode_with_pc_opcode(
            &mut circuit_builder,
            pc.values(),
            <Self as Instruction<E>>::OPCODE,
        );

        let (ram_load_id, ram_store_id) = ram_handler.borrow_mut().finalize(&mut circuit_builder);
        let rom_id = rom_handler.borrow_mut().finalize(&mut circuit_builder);
        circuit_builder.configure();

        let outputs_wire_id = [ram_load_id, ram_store_id, rom_id];

        // Copy length to the target wire.
        let (target_wire_id, target) =
            circuit_builder.create_witness_out(StackUInt::N_OPERAND_CELLS);
        let length = length.values();
        for i in 1..length.len() {
            circuit_builder.assert_const(length[i], 0);
        }
        circuit_builder.add(target[0], length[0], E::BaseField::ONE);

        // println!("target: {:?}", target);

        // Copy offset to wires of public output load circuit.
        let (pub_out_wire_id, pub_out) =
            circuit_builder.create_witness_out(ReturnPublicOutLoad::pred_size());
        let pub_out_offset = &pub_out[ReturnPublicOutLoad::pred_offset()];
        let offset = offset.values();
        add_assign_each_cell(&mut circuit_builder, pub_out_offset, offset);

        // println!("pub_out: {:?}", pub_out);

        circuit_builder.configure();

        Ok(InstCircuit {
            circuit: Arc::new(Circuit::new(&circuit_builder)),
            layout: InstCircuitLayout {
                chip_check_wire_id: outputs_wire_id,
                phases_wire_id: vec![phase0_wire_id],
                target_wire_id: Some(target_wire_id),
                succ_dup_wires_id: vec![pub_out_wire_id],
                ..Default::default()
            },
        })
    }
}

register_witness!(
    ReturnPublicOutLoad,
    pred {
        offset => StackUInt::N_OPERAND_CELLS
    },
    public_io {
        byte => 1
    },
    phase0 {
        old_memory_ts => TSUInt::N_OPERAND_CELLS,

        offset_add => AddSubConstants::<StackUInt>::N_WITNESS_CELLS
    }
);

impl ReturnPublicOutLoad {
    fn construct_circuit<E: ExtensionField>(
        challenges: ChipChallenges,
    ) -> Result<InstCircuit<E>, ZKVMError> {
        let mut circuit_builder = CircuitBuilder::new();
        let (pred_wire_id, pred) = circuit_builder.create_witness_in(Self::pred_size());
        let (phase0_wire_id, phase0) = circuit_builder.create_witness_in(Self::phase0_size());

        let mut rom_handler = Rc::new(RefCell::new(ROMHandler::new(challenges.clone())));
        let mut ram_handler = Rc::new(RefCell::new(RAMHandler::new(challenges.clone())));

        // instantiate chips
        let mut range_chip = RangeChip::new(rom_handler.clone());

        // Compute offset + counter
        let delta = circuit_builder.create_counter_in(0);
        let offset = StackUInt::try_from(&pred[Self::pred_offset()])?;
        let offset_add_delta_witness = &phase0[Self::phase0_offset_add()];
        let new_offset = StackUInt::add_cell(
            &mut circuit_builder,
            &mut range_chip,
            &offset,
            delta[0],
            offset_add_delta_witness,
        )?;

        // Load from memory
        let mem_byte = pred[Self::public_io_byte().start];
        let old_memory_ts = TSUInt::try_from(&phase0[Self::phase0_old_memory_ts()])?;
        ram_handler.borrow_mut().read_oam(
            &mut circuit_builder,
            new_offset.values(),
            old_memory_ts.values(),
            &[mem_byte],
        );

        let (ram_load_id, ram_store_id) = ram_handler.borrow_mut().finalize(&mut circuit_builder);
        let rom_id = rom_handler.borrow_mut().finalize(&mut circuit_builder);
        circuit_builder.configure();

        let outputs_wire_id = [ram_load_id, ram_store_id, rom_id];

        Ok(InstCircuit {
            circuit: Arc::new(Circuit::new(&circuit_builder)),
            layout: InstCircuitLayout {
                chip_check_wire_id: outputs_wire_id,
                phases_wire_id: vec![phase0_wire_id],
                pred_dup_wire_id: Some(pred_wire_id),
                ..Default::default()
            },
        })
    }

    fn name() -> &'static str {
        "ReturnPublicOutLoad"
    }
}

register_witness!(
    ReturnRestMemLoad,
    phase0 {
        mem_byte => 1,
        offset => StackUInt::N_OPERAND_CELLS,
        old_memory_ts => TSUInt::N_OPERAND_CELLS
    }
);

impl ReturnRestMemLoad {
    fn construct_circuit<E: ExtensionField>(
        challenges: ChipChallenges,
    ) -> Result<InstCircuit<E>, ZKVMError> {
        let mut circuit_builder = CircuitBuilder::new();
        let (phase0_wire_id, phase0) = circuit_builder.create_witness_in(Self::phase0_size());

        let mut ram_handler = Rc::new(RefCell::new(RAMHandler::new(challenges.clone())));

        // Load from memory
        let offset = &phase0[Self::phase0_offset()];
        let mem_byte = phase0[Self::phase0_mem_byte().start];
        let old_memory_ts = TSUInt::try_from(&phase0[Self::phase0_old_memory_ts()])?;
        ram_handler.borrow_mut().read_oam(
            &mut circuit_builder,
            &offset,
            old_memory_ts.values(),
            &[mem_byte],
        );

        let (ram_load_id, ram_store_id) = ram_handler.borrow_mut().finalize(&mut circuit_builder);
        circuit_builder.configure();

        let outputs_wire_id = [ram_load_id, ram_store_id, None];

        Ok(InstCircuit {
            circuit: Arc::new(Circuit::new(&circuit_builder)),
            layout: InstCircuitLayout {
                chip_check_wire_id: outputs_wire_id,
                phases_wire_id: vec![phase0_wire_id],
                ..Default::default()
            },
        })
    }

    fn name() -> &'static str {
        "ReturnRestMemLoad"
    }
}

register_witness!(
    ReturnRestMemStore,
    phase0 {
        mem_byte => 1,
        offset => StackUInt::N_OPERAND_CELLS
    }
);

impl ReturnRestMemStore {
    fn construct_circuit<E: ExtensionField>(
        challenges: ChipChallenges,
    ) -> Result<InstCircuit<E>, ZKVMError> {
        let mut circuit_builder = CircuitBuilder::new();
        let (phase0_wire_id, phase0) = circuit_builder.create_witness_in(Self::phase0_size());

        let mut ram_handler = Rc::new(RefCell::new(RAMHandler::new(challenges.clone())));

        // Load from memory
        let offset = &phase0[Self::phase0_offset()];
        let mem_byte = phase0[Self::phase0_mem_byte().start];
        let memory_ts = circuit_builder.create_cells(StackUInt::N_OPERAND_CELLS);
        ram_handler.borrow_mut().write_oam(&mut circuit_builder, offset, &memory_ts, &[mem_byte]);
        let memory_ts = circuit_builder.create_cells(StackUInt::N_OPERAND_CELLS);
        ram_handler
            .borrow_mut()
            .write_oam(&mut circuit_builder, offset, &memory_ts, &[mem_byte]);

        let (ram_load_id, ram_store_id) = ram_handler.borrow_mut().finalize(&mut circuit_builder);
        circuit_builder.configure();

        let outputs_wire_id = [ram_load_id, ram_store_id, None];

        Ok(InstCircuit {
            circuit: Arc::new(Circuit::new(&circuit_builder)),
            layout: InstCircuitLayout {
                chip_check_wire_id: outputs_wire_id,
                phases_wire_id: vec![phase0_wire_id],
                ..Default::default()
            },
        })
    }

    fn name() -> &'static str {
        "ReturnRestMemStore"
    }
}

pub struct ReturnRestStackPop;

register_witness!(
    ReturnRestStackPop,
    phase0 {
        old_stack_ts => TSUInt::N_OPERAND_CELLS,
        stack_values => StackUInt::N_OPERAND_CELLS
    }
);

impl ReturnRestStackPop {
    fn construct_circuit<E: ExtensionField>(
        challenges: ChipChallenges,
    ) -> Result<InstCircuit<E>, ZKVMError> {
        let mut circuit_builder = CircuitBuilder::new();
        let (phase0_wire_id, phase0) = circuit_builder.create_witness_in(Self::phase0_size());

        let mut oam_handler = Rc::new(RefCell::new(RAMHandler::new(challenges.clone())));
        let mut ram_handler = Rc::new(RefCell::new(RAMHandler::new(challenges.clone())));

        // instantiate chips
        let stack_chip = StackChip::new(oam_handler.clone());

        // Pop from stack
        let stack_top = circuit_builder.create_counter_in(0);
        let stack_values = &phase0[Self::phase0_stack_values()];

        let old_stack_ts = TSUInt::try_from(&phase0[Self::phase0_old_stack_ts()])?;
        stack_chip.pop(
            &mut circuit_builder,
            stack_top[0].into(),
            old_stack_ts.values(),
            stack_values,
        );

        let (ram_load_id, ram_store_id) = ram_handler.borrow_mut().finalize(&mut circuit_builder);
        circuit_builder.configure();

        let outputs_wire_id = [ram_load_id, ram_store_id, None];

        Ok(InstCircuit {
            circuit: Arc::new(Circuit::new(&circuit_builder)),
            layout: InstCircuitLayout {
                chip_check_wire_id: outputs_wire_id,
                phases_wire_id: vec![phase0_wire_id],
                ..Default::default()
            },
        })
    }

    fn name() -> &'static str {
        "ReturnRestStackPop"
    }
}<|MERGE_RESOLUTION|>--- conflicted
+++ resolved
@@ -17,13 +17,9 @@
     register_witness,
     structs::{PCUInt, StackUInt, TSUInt},
 };
-<<<<<<< HEAD
 use std::cell::RefCell;
 use std::rc::Rc;
-use std::{mem, sync::Arc};
-=======
 use std::{collections::BTreeMap, mem, sync::Arc};
->>>>>>> 28087246
 
 use crate::{error::ZKVMError, utils::add_assign_each_cell, CircuitWiresIn, SingerParams};
 
