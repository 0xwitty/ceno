use std::collections::HashMap;

use ark_std::{end_timer, start_timer};
<<<<<<< HEAD
use ff::FromUniformBytes;
use frontend::structs::ConstantType;
use goldilocks::SmallField;
use itertools::Itertools;
=======
use goldilocks::SmallField;
use itertools::Itertools;
use simple_frontend::structs::{CellId, ChallengeConst, ConstantType, LayerId};
>>>>>>> 24c1690f

use transcript::Transcript;

use crate::{
    error::GKRError,
    structs::{
        Circuit, GKRInputClaims, Gate1In, Gate2In, Gate3In, GateCIn, IOPProof,
        IOPProverPhase1Message, IOPProverPhase2Message, IOPVerifierState, Layer, Point,
<<<<<<< HEAD
=======
        PointAndEval,
>>>>>>> 24c1690f
    },
};

mod phase1;
mod phase2;
mod phase2_input;

type SumcheckState<F> = sumcheck::structs::IOPVerifierState<F>;

<<<<<<< HEAD
impl<F: SmallField + FromUniformBytes<64>> IOPVerifierState<F> {
=======
impl<F: SmallField> IOPVerifierState<F> {
>>>>>>> 24c1690f
    /// Verify process for data parallel circuits.
    pub fn verify_parallel(
        circuit: &Circuit<F>,
        challenges: &[F],
<<<<<<< HEAD
        output_evals: &[(Point<F>, F)],
        wires_out_evals: &[(Point<F>, F)],
=======
        output_evals: &[PointAndEval<F>],
        wires_out_evals: &[PointAndEval<F>],
>>>>>>> 24c1690f
        proof: &IOPProof<F>,
        instance_num_vars: usize,
        transcript: &mut Transcript<F>,
    ) -> Result<GKRInputClaims<F>, GKRError> {
        let timer = start_timer!(|| "Verification");
        assert_eq!(wires_out_evals.len(), circuit.copy_to_wires_out.len());

<<<<<<< HEAD
        let mut verifier_state = Self::verifier_init_parallel(output_evals, wires_out_evals);
        for layer_id in 0..circuit.layers.len() {
            let timer = start_timer!(|| format!("Verify layer {}", layer_id));
            verifier_state.layer_id = layer_id;

            let layer = &circuit.layers[layer_id];
            let (phase1_msg, phase2_msg) = &proof.sumcheck_proofs[layer_id];
=======
        let challenges = circuit.generate_basefield_challenges(challenges);

        let mut verifier_state = Self::verifier_init_parallel(output_evals, wires_out_evals);
        for layer_id in 0..circuit.layers.len() as LayerId {
            let timer = start_timer!(|| format!("Verify layer {}", layer_id));
            verifier_state.layer_id = layer_id;

            let layer = &circuit.layers[layer_id as usize];
            let (phase1_msg, phase2_msg) = &proof.sumcheck_proofs[layer_id as usize];
>>>>>>> 24c1690f
            let (layer_out_point, layer_out_value) = match phase1_msg {
                Some(phase1_msg) => {
                    verifier_state.verify_and_update_state_phase1_parallel(
                        layer,
                        &phase1_msg,
                        instance_num_vars,
                        transcript,
                    )?;
                    (
                        [
                            phase1_msg.sumcheck_proof_1.point.clone(),
                            phase1_msg.sumcheck_proof_2.point.clone(),
                        ]
                        .concat(),
                        phase1_msg.eval_value_2,
                    )
                }
                None => (
<<<<<<< HEAD
                    verifier_state.next_evals[0].0.clone(),
                    verifier_state.next_evals[0].1,
=======
                    verifier_state.next_layer_point_and_evals[0].point.clone(),
                    verifier_state.next_layer_point_and_evals[0].eval,
>>>>>>> 24c1690f
                ),
            };

            if circuit.is_input_layer(layer_id) {
                verifier_state.verify_and_update_state_phase2_input_parallel(
                    circuit,
                    &layer_out_point,
                    &layer_out_value,
                    &phase2_msg,
                    transcript,
                )?;
            } else {
                verifier_state.verify_and_update_state_phase2_parallel(
                    &circuit,
                    &challenges,
                    &layer_out_point,
                    &layer_out_value,
                    &phase2_msg,
                    transcript,
                )?;
            }
            end_timer!(timer);
        }

        let (_, input_phase2_msg) = proof.sumcheck_proofs.last().unwrap();
        let point = input_phase2_msg.sumcheck_proofs[0].point.clone();
        end_timer!(timer);
        Ok(GKRInputClaims {
            point,
            values: input_phase2_msg.sumcheck_eval_values[0].clone(),
        })
    }

    /// Initialize verifying state for data parallel circuits.
    fn verifier_init_parallel(
<<<<<<< HEAD
        output_evals: &[(Point<F>, F)],
        wires_out_evals: &[(Point<F>, F)],
    ) -> Self {
        let next_evals = output_evals.to_vec();
        let mut subset_evals = HashMap::new();
        subset_evals.entry(0usize).or_insert(
=======
        output_evals: &[PointAndEval<F>],
        wires_out_evals: &[PointAndEval<F>],
    ) -> Self {
        let next_layer_point_and_evals = output_evals.to_vec();
        let mut subset_point_and_evals = HashMap::new();
        subset_point_and_evals.entry(0).or_insert(
>>>>>>> 24c1690f
            wires_out_evals
                .to_vec()
                .into_iter()
                .enumerate()
<<<<<<< HEAD
                .map(|(i, (point, value))| (i, point.clone(), value))
=======
                .map(|(i, point_and_eval)| (i as LayerId, point_and_eval))
>>>>>>> 24c1690f
                .collect_vec(),
        );
        Self {
            layer_id: 0,
<<<<<<< HEAD
            next_evals,
            subset_evals,
=======
            next_layer_point_and_evals,
            subset_point_and_evals,
>>>>>>> 24c1690f
        }
    }

    /// Verify the items in the i-th layer are copied to deeper layers for data
    /// parallel circuits.
    fn verify_and_update_state_phase1_parallel(
        &mut self,
        layer: &Layer<F>,
        prover_msg: &IOPProverPhase1Message<F>,
        hi_num_vars: usize,
        transcript: &mut Transcript<F>,
    ) -> Result<(), GKRError> {
        let lo_num_vars = layer.num_vars;
<<<<<<< HEAD
        let next_evals = &self.next_evals;
        let subset_evals = self.subset_evals.remove(&self.layer_id).unwrap_or(vec![]);

        let alpha = transcript.get_and_append_challenge(b"combine subset evals");

        if subset_evals.len() == 0 && next_evals.len() == 1 {
=======
        let next_layer_point_and_evals = &self.next_layer_point_and_evals;
        let subset_point_and_evals = self
            .subset_point_and_evals
            .remove(&self.layer_id)
            .unwrap_or(vec![]);

        let alpha = transcript.get_and_append_challenge(b"combine subset evals");

        if subset_point_and_evals.len() == 0 && next_layer_point_and_evals.len() == 1 {
>>>>>>> 24c1690f
            return Ok(());
        }

        let mut verifier_phase1_state = IOPVerifierPhase1State::verifier_init_parallel(
<<<<<<< HEAD
            &next_evals,
            &subset_evals,
            &alpha.elements[0],
=======
            &next_layer_point_and_evals,
            &subset_point_and_evals,
            &alpha.elements,
>>>>>>> 24c1690f
            lo_num_vars,
            hi_num_vars,
        );

        // =============================================================
        // Step 1: First step of copy constraints copied to later layers
        // =============================================================

        // TODO: Double check the correctness.
        verifier_phase1_state.verify_and_update_state_step1_parallel(
            (&prover_msg.sumcheck_proof_1, &prover_msg.eval_value_1),
            |new_layer_id| &layer.copy_to[new_layer_id],
            transcript,
        )?;

        // ==============================================================
        // Step 2: Second step of copy constraints copied to later layers
        // ==============================================================

        verifier_phase1_state.verify_and_update_state_step2_parallel(
            (&prover_msg.sumcheck_proof_2, prover_msg.eval_value_2),
            transcript,
        )
    }

    /// Verify the computation in the current layer for data parallel circuits.
    /// The number of terms depends on the gate.
    fn verify_and_update_state_phase2_parallel(
        &mut self,
        circuit: &Circuit<F>,
<<<<<<< HEAD
        challenges: &[F],
=======
        challenges: &HashMap<ChallengeConst, Vec<F::BaseField>>,
>>>>>>> 24c1690f
        layer_out_point: &Point<F>,
        layer_out_value: &F,
        prover_msg: &IOPProverPhase2Message<F>,
        transcript: &mut Transcript<F>,
    ) -> Result<(), GKRError> {
<<<<<<< HEAD
        self.next_evals.clear();

        let layer = &circuit.layers[self.layer_id];
=======
        self.next_layer_point_and_evals.clear();

        let layer = &circuit.layers[self.layer_id as usize];
>>>>>>> 24c1690f
        let lo_out_num_vars = layer.num_vars;
        let hi_out_num_vars = layer_out_point.len() - lo_out_num_vars;

        let mut verifier_phase2_state = IOPVerifierPhase2State::verifier_init_parallel(
            layer,
            layer_out_point,
            layer_out_value,
<<<<<<< HEAD
            |c| match *c {
                ConstantType::Field(x) => x,
                ConstantType::Challenge(i) => challenges[i],
                ConstantType::Challenge2(i) => challenges[i] * challenges[i],
                ConstantType::Challenge3(i) => challenges[i] * challenges[i] * challenges[i],
                ConstantType::Challenge4(i) => {
                    let tmp = challenges[i] * challenges[i];
                    tmp * tmp
=======
            |constant: ConstantType<F>| -> F::BaseField {
                match constant {
                    ConstantType::Challenge(c, j) => challenges[&c][j],
                    ConstantType::ChallengeScaled(c, j, scalar) => challenges[&c][j] * scalar,
                    ConstantType::Field(c) => c,
>>>>>>> 24c1690f
                }
            },
            hi_out_num_vars,
        );

        // =============================
        // Step 0: Assertion constraints
        // =============================

        // sigma = layers[i](rt || ry) - assert_const(ry)
        let (sumcheck_proofs, sumcheck_eval_values) = {
            if !layer.assert_consts.is_empty() {
                verifier_phase2_state.verify_and_update_state_step0_parallel(
                    (
                        &prover_msg.sumcheck_proofs[0],
                        &prover_msg.sumcheck_eval_values[0],
                    ),
                    transcript,
                )?;
                (
                    &prover_msg.sumcheck_proofs[1..],
                    &prover_msg.sumcheck_eval_values[1..],
                )
            } else {
                (
                    &prover_msg.sumcheck_proofs[..],
                    &prover_msg.sumcheck_eval_values[..],
                )
            }
        };

        // ================================================
        // Step 1: First step of arithmetic constraints and
        // copy constraints pasted from previous layers
        // ================================================

        verifier_phase2_state.verify_and_update_state_step1_parallel(
            (&sumcheck_proofs[0], &sumcheck_eval_values[0]),
            transcript,
        )?;

        // If it's the input layer, then eval_values_1 are evaluations of the wires_in and other_witnesses.
        // Otherwise it includes:
        //      - one evaluation of the next layer to be proved.
        //      - evaluations of the pasted subsets.
        //      - one evaluation of g0 to help with the sumcheck.
        let (next_f_values, subset_f_values) = sumcheck_eval_values[0]
            .split_at(sumcheck_eval_values[0].len() - 1)
            .0
            .split_at(1);

        for f_value in next_f_values {
<<<<<<< HEAD
            self.next_evals
                .push((verifier_phase2_state.sumcheck_point_1.clone(), *f_value));
=======
            self.next_layer_point_and_evals
                .push(PointAndEval::new_from_ref(
                    &verifier_phase2_state.sumcheck_point_1,
                    f_value,
                ));
>>>>>>> 24c1690f
        }
        layer
            .paste_from
            .iter()
            .zip(subset_f_values.iter())
            .for_each(|((&old_layer_id, _), &subset_value)| {
<<<<<<< HEAD
                self.subset_evals
=======
                self.subset_point_and_evals
>>>>>>> 24c1690f
                    .entry(old_layer_id)
                    .or_insert_with(Vec::new)
                    .push((
                        self.layer_id,
<<<<<<< HEAD
                        verifier_phase2_state.sumcheck_point_1.clone().clone(),
                        subset_value,
=======
                        PointAndEval::new_from_ref(
                            &verifier_phase2_state.sumcheck_point_1,
                            &subset_value,
                        ),
>>>>>>> 24c1690f
                    ));
            });

        // =============================================
        // Step 2: Second step of arithmetic constraints
        // =============================================

        if layer.mul2s.is_empty() && layer.mul3s.is_empty() {
            return Ok(());
        }

        verifier_phase2_state.verify_and_update_state_step2_parallel(
            (&sumcheck_proofs[1], &sumcheck_eval_values[1]),
            transcript,
        )?;

<<<<<<< HEAD
        self.next_evals.push((
            verifier_phase2_state.sumcheck_point_2.clone(),
            sumcheck_eval_values[1][0],
        ));
=======
        self.next_layer_point_and_evals
            .push(PointAndEval::new_from_ref(
                &verifier_phase2_state.sumcheck_point_2,
                &sumcheck_eval_values[1][0],
            ));
>>>>>>> 24c1690f

        // ============================================
        // Step 3: Third step of arithmetic constraints
        // ============================================

        if layer.mul3s.is_empty() {
            return Ok(());
        }

        verifier_phase2_state.verify_and_update_state_step3_parallel(
            (&sumcheck_proofs[2], &sumcheck_eval_values[2]),
            transcript,
        )?;
<<<<<<< HEAD
        self.next_evals.push((
            verifier_phase2_state.sumcheck_point_3.clone(),
            sumcheck_eval_values[2][0],
        ));
=======
        self.next_layer_point_and_evals
            .push(PointAndEval::new_from_ref(
                &verifier_phase2_state.sumcheck_point_3,
                &sumcheck_eval_values[2][0],
            ));
>>>>>>> 24c1690f

        Ok(())
    }

    fn verify_and_update_state_phase2_input_parallel(
        &mut self,
        circuit: &Circuit<F>,
        layer_out_point: &Point<F>,
        layer_out_value: &F,
        prover_msg: &IOPProverPhase2Message<F>,
        transcript: &mut Transcript<F>,
    ) -> Result<(), GKRError> {
<<<<<<< HEAD
        self.next_evals.clear();

        let layer = &circuit.layers[self.layer_id];
=======
        self.next_layer_point_and_evals.clear();

        let layer = &circuit.layers[self.layer_id as usize];
>>>>>>> 24c1690f
        let lo_out_num_vars = layer.num_vars;
        let lo_in_num_vars = circuit.max_wires_in_num_vars;
        let hi_out_num_vars = layer_out_point.len() - lo_out_num_vars;

        let verifier_phase2_state = IOPVerifierPhase2InputState::verifier_init_parallel(
<<<<<<< HEAD
            layer_out_point,
            *layer_out_value,
            &circuit.paste_from_constant,
            &circuit.paste_from_wires_in,
=======
            circuit.n_wires_in,
            layer_out_point,
            *layer_out_value,
            &circuit.paste_from_in,
>>>>>>> 24c1690f
            layer.num_vars,
            lo_in_num_vars,
            hi_out_num_vars,
        );

        if !layer.assert_consts.is_empty()
            || !layer.add_consts.is_empty()
            || !layer.adds.is_empty()
            || !layer.mul2s.is_empty()
            || !layer.mul3s.is_empty()
        {
            return Err(GKRError::InvalidCircuit);
        }

        // ===========================================================
        // Step 1: First step of copy constraints pasted from wires_in
        // ===========================================================

        verifier_phase2_state.verify_and_update_state_input_step1_parallel(
            (
                &prover_msg.sumcheck_proofs[0],
                &prover_msg.sumcheck_eval_values[0],
            ),
            transcript,
        )?;

        Ok(())
    }
}

struct IOPVerifierPhase1State<'a, F: SmallField> {
<<<<<<< HEAD
    next_evals: &'a [(Point<F>, F)],
    subset_evals: &'a [(usize, Point<F>, F)],
=======
    next_layer_point_and_evals: &'a [PointAndEval<F>],
    subset_point_and_evals: &'a [(LayerId, PointAndEval<F>)],
>>>>>>> 24c1690f
    alpha_pows: Vec<F>,
    lo_num_vars: usize,
    hi_num_vars: usize,
    f1_values: Vec<F>,
    g1_values: Vec<F>,

    sumcheck_sigma: F,
}

struct IOPVerifierPhase2State<'a, F: SmallField> {
    layer_out_point: Point<F>,
    layer_out_value: F,

<<<<<<< HEAD
    mul3s: Vec<Gate3In<F>>,
    mul2s: Vec<Gate2In<F>>,
    adds: Vec<Gate1In<F>>,
    add_consts: Vec<GateCIn<F>>,
    assert_consts: Vec<GateCIn<F>>,
    paste_from: &'a HashMap<usize, Vec<usize>>,
=======
    mul3s: Vec<Gate3In<F::BaseField>>,
    mul2s: Vec<Gate2In<F::BaseField>>,
    adds: Vec<Gate1In<F::BaseField>>,
    add_consts: Vec<GateCIn<F::BaseField>>,
    assert_consts: Vec<GateCIn<F::BaseField>>,
    paste_from: &'a HashMap<LayerId, Vec<CellId>>,
>>>>>>> 24c1690f
    lo_out_num_vars: usize,
    lo_in_num_vars: usize,
    hi_num_vars: usize,

    sumcheck_sigma: F,
    sumcheck_point_1: Point<F>,
    sumcheck_point_2: Point<F>,
    sumcheck_point_3: Point<F>,

    eq_y_ry: Vec<F>,
    eq_x1_rx1: Vec<F>,
    eq_x2_rx2: Vec<F>,
}

struct IOPVerifierPhase2InputState<'a, F: SmallField> {
    layer_out_point: &'a Point<F>,
    layer_out_value: F,
<<<<<<< HEAD
    paste_from_constant: &'a [(F, usize, usize)],
    paste_from_wires_in: &'a [(usize, usize)],
    lo_out_num_vars: usize,
    lo_in_num_vars: usize,
=======
    paste_from_wires_in: Vec<(CellId, CellId)>,
    paste_from_counter_in: Vec<(CellId, CellId)>,
    paste_from_const_in: Vec<(F, CellId, CellId)>,
    lo_out_num_vars: usize,
    lo_in_num_vars: Option<usize>,
>>>>>>> 24c1690f
    hi_num_vars: usize,
}<|MERGE_RESOLUTION|>--- conflicted
+++ resolved
@@ -1,16 +1,9 @@
 use std::collections::HashMap;
 
 use ark_std::{end_timer, start_timer};
-<<<<<<< HEAD
-use ff::FromUniformBytes;
-use frontend::structs::ConstantType;
-use goldilocks::SmallField;
-use itertools::Itertools;
-=======
 use goldilocks::SmallField;
 use itertools::Itertools;
 use simple_frontend::structs::{CellId, ChallengeConst, ConstantType, LayerId};
->>>>>>> 24c1690f
 
 use transcript::Transcript;
 
@@ -19,10 +12,7 @@
     structs::{
         Circuit, GKRInputClaims, Gate1In, Gate2In, Gate3In, GateCIn, IOPProof,
         IOPProverPhase1Message, IOPProverPhase2Message, IOPVerifierState, Layer, Point,
-<<<<<<< HEAD
-=======
         PointAndEval,
->>>>>>> 24c1690f
     },
 };
 
@@ -32,22 +22,13 @@
 
 type SumcheckState<F> = sumcheck::structs::IOPVerifierState<F>;
 
-<<<<<<< HEAD
-impl<F: SmallField + FromUniformBytes<64>> IOPVerifierState<F> {
-=======
 impl<F: SmallField> IOPVerifierState<F> {
->>>>>>> 24c1690f
     /// Verify process for data parallel circuits.
     pub fn verify_parallel(
         circuit: &Circuit<F>,
         challenges: &[F],
-<<<<<<< HEAD
-        output_evals: &[(Point<F>, F)],
-        wires_out_evals: &[(Point<F>, F)],
-=======
         output_evals: &[PointAndEval<F>],
         wires_out_evals: &[PointAndEval<F>],
->>>>>>> 24c1690f
         proof: &IOPProof<F>,
         instance_num_vars: usize,
         transcript: &mut Transcript<F>,
@@ -55,15 +36,6 @@
         let timer = start_timer!(|| "Verification");
         assert_eq!(wires_out_evals.len(), circuit.copy_to_wires_out.len());
 
-<<<<<<< HEAD
-        let mut verifier_state = Self::verifier_init_parallel(output_evals, wires_out_evals);
-        for layer_id in 0..circuit.layers.len() {
-            let timer = start_timer!(|| format!("Verify layer {}", layer_id));
-            verifier_state.layer_id = layer_id;
-
-            let layer = &circuit.layers[layer_id];
-            let (phase1_msg, phase2_msg) = &proof.sumcheck_proofs[layer_id];
-=======
         let challenges = circuit.generate_basefield_challenges(challenges);
 
         let mut verifier_state = Self::verifier_init_parallel(output_evals, wires_out_evals);
@@ -73,7 +45,6 @@
 
             let layer = &circuit.layers[layer_id as usize];
             let (phase1_msg, phase2_msg) = &proof.sumcheck_proofs[layer_id as usize];
->>>>>>> 24c1690f
             let (layer_out_point, layer_out_value) = match phase1_msg {
                 Some(phase1_msg) => {
                     verifier_state.verify_and_update_state_phase1_parallel(
@@ -92,13 +63,8 @@
                     )
                 }
                 None => (
-<<<<<<< HEAD
-                    verifier_state.next_evals[0].0.clone(),
-                    verifier_state.next_evals[0].1,
-=======
                     verifier_state.next_layer_point_and_evals[0].point.clone(),
                     verifier_state.next_layer_point_and_evals[0].eval,
->>>>>>> 24c1690f
                 ),
             };
 
@@ -134,41 +100,23 @@
 
     /// Initialize verifying state for data parallel circuits.
     fn verifier_init_parallel(
-<<<<<<< HEAD
-        output_evals: &[(Point<F>, F)],
-        wires_out_evals: &[(Point<F>, F)],
-    ) -> Self {
-        let next_evals = output_evals.to_vec();
-        let mut subset_evals = HashMap::new();
-        subset_evals.entry(0usize).or_insert(
-=======
         output_evals: &[PointAndEval<F>],
         wires_out_evals: &[PointAndEval<F>],
     ) -> Self {
         let next_layer_point_and_evals = output_evals.to_vec();
         let mut subset_point_and_evals = HashMap::new();
         subset_point_and_evals.entry(0).or_insert(
->>>>>>> 24c1690f
             wires_out_evals
                 .to_vec()
                 .into_iter()
                 .enumerate()
-<<<<<<< HEAD
-                .map(|(i, (point, value))| (i, point.clone(), value))
-=======
                 .map(|(i, point_and_eval)| (i as LayerId, point_and_eval))
->>>>>>> 24c1690f
                 .collect_vec(),
         );
         Self {
             layer_id: 0,
-<<<<<<< HEAD
-            next_evals,
-            subset_evals,
-=======
             next_layer_point_and_evals,
             subset_point_and_evals,
->>>>>>> 24c1690f
         }
     }
 
@@ -182,14 +130,6 @@
         transcript: &mut Transcript<F>,
     ) -> Result<(), GKRError> {
         let lo_num_vars = layer.num_vars;
-<<<<<<< HEAD
-        let next_evals = &self.next_evals;
-        let subset_evals = self.subset_evals.remove(&self.layer_id).unwrap_or(vec![]);
-
-        let alpha = transcript.get_and_append_challenge(b"combine subset evals");
-
-        if subset_evals.len() == 0 && next_evals.len() == 1 {
-=======
         let next_layer_point_and_evals = &self.next_layer_point_and_evals;
         let subset_point_and_evals = self
             .subset_point_and_evals
@@ -199,20 +139,13 @@
         let alpha = transcript.get_and_append_challenge(b"combine subset evals");
 
         if subset_point_and_evals.len() == 0 && next_layer_point_and_evals.len() == 1 {
->>>>>>> 24c1690f
             return Ok(());
         }
 
         let mut verifier_phase1_state = IOPVerifierPhase1State::verifier_init_parallel(
-<<<<<<< HEAD
-            &next_evals,
-            &subset_evals,
-            &alpha.elements[0],
-=======
             &next_layer_point_and_evals,
             &subset_point_and_evals,
             &alpha.elements,
->>>>>>> 24c1690f
             lo_num_vars,
             hi_num_vars,
         );
@@ -243,25 +176,15 @@
     fn verify_and_update_state_phase2_parallel(
         &mut self,
         circuit: &Circuit<F>,
-<<<<<<< HEAD
-        challenges: &[F],
-=======
         challenges: &HashMap<ChallengeConst, Vec<F::BaseField>>,
->>>>>>> 24c1690f
         layer_out_point: &Point<F>,
         layer_out_value: &F,
         prover_msg: &IOPProverPhase2Message<F>,
         transcript: &mut Transcript<F>,
     ) -> Result<(), GKRError> {
-<<<<<<< HEAD
-        self.next_evals.clear();
-
-        let layer = &circuit.layers[self.layer_id];
-=======
         self.next_layer_point_and_evals.clear();
 
         let layer = &circuit.layers[self.layer_id as usize];
->>>>>>> 24c1690f
         let lo_out_num_vars = layer.num_vars;
         let hi_out_num_vars = layer_out_point.len() - lo_out_num_vars;
 
@@ -269,22 +192,11 @@
             layer,
             layer_out_point,
             layer_out_value,
-<<<<<<< HEAD
-            |c| match *c {
-                ConstantType::Field(x) => x,
-                ConstantType::Challenge(i) => challenges[i],
-                ConstantType::Challenge2(i) => challenges[i] * challenges[i],
-                ConstantType::Challenge3(i) => challenges[i] * challenges[i] * challenges[i],
-                ConstantType::Challenge4(i) => {
-                    let tmp = challenges[i] * challenges[i];
-                    tmp * tmp
-=======
             |constant: ConstantType<F>| -> F::BaseField {
                 match constant {
                     ConstantType::Challenge(c, j) => challenges[&c][j],
                     ConstantType::ChallengeScaled(c, j, scalar) => challenges[&c][j] * scalar,
                     ConstantType::Field(c) => c,
->>>>>>> 24c1690f
                 }
             },
             hi_out_num_vars,
@@ -337,40 +249,26 @@
             .split_at(1);
 
         for f_value in next_f_values {
-<<<<<<< HEAD
-            self.next_evals
-                .push((verifier_phase2_state.sumcheck_point_1.clone(), *f_value));
-=======
             self.next_layer_point_and_evals
                 .push(PointAndEval::new_from_ref(
                     &verifier_phase2_state.sumcheck_point_1,
                     f_value,
                 ));
->>>>>>> 24c1690f
         }
         layer
             .paste_from
             .iter()
             .zip(subset_f_values.iter())
             .for_each(|((&old_layer_id, _), &subset_value)| {
-<<<<<<< HEAD
-                self.subset_evals
-=======
                 self.subset_point_and_evals
->>>>>>> 24c1690f
                     .entry(old_layer_id)
                     .or_insert_with(Vec::new)
                     .push((
                         self.layer_id,
-<<<<<<< HEAD
-                        verifier_phase2_state.sumcheck_point_1.clone().clone(),
-                        subset_value,
-=======
                         PointAndEval::new_from_ref(
                             &verifier_phase2_state.sumcheck_point_1,
                             &subset_value,
                         ),
->>>>>>> 24c1690f
                     ));
             });
 
@@ -387,18 +285,11 @@
             transcript,
         )?;
 
-<<<<<<< HEAD
-        self.next_evals.push((
-            verifier_phase2_state.sumcheck_point_2.clone(),
-            sumcheck_eval_values[1][0],
-        ));
-=======
         self.next_layer_point_and_evals
             .push(PointAndEval::new_from_ref(
                 &verifier_phase2_state.sumcheck_point_2,
                 &sumcheck_eval_values[1][0],
             ));
->>>>>>> 24c1690f
 
         // ============================================
         // Step 3: Third step of arithmetic constraints
@@ -412,18 +303,11 @@
             (&sumcheck_proofs[2], &sumcheck_eval_values[2]),
             transcript,
         )?;
-<<<<<<< HEAD
-        self.next_evals.push((
-            verifier_phase2_state.sumcheck_point_3.clone(),
-            sumcheck_eval_values[2][0],
-        ));
-=======
         self.next_layer_point_and_evals
             .push(PointAndEval::new_from_ref(
                 &verifier_phase2_state.sumcheck_point_3,
                 &sumcheck_eval_values[2][0],
             ));
->>>>>>> 24c1690f
 
         Ok(())
     }
@@ -436,31 +320,18 @@
         prover_msg: &IOPProverPhase2Message<F>,
         transcript: &mut Transcript<F>,
     ) -> Result<(), GKRError> {
-<<<<<<< HEAD
-        self.next_evals.clear();
-
-        let layer = &circuit.layers[self.layer_id];
-=======
         self.next_layer_point_and_evals.clear();
 
         let layer = &circuit.layers[self.layer_id as usize];
->>>>>>> 24c1690f
         let lo_out_num_vars = layer.num_vars;
         let lo_in_num_vars = circuit.max_wires_in_num_vars;
         let hi_out_num_vars = layer_out_point.len() - lo_out_num_vars;
 
         let verifier_phase2_state = IOPVerifierPhase2InputState::verifier_init_parallel(
-<<<<<<< HEAD
-            layer_out_point,
-            *layer_out_value,
-            &circuit.paste_from_constant,
-            &circuit.paste_from_wires_in,
-=======
             circuit.n_wires_in,
             layer_out_point,
             *layer_out_value,
             &circuit.paste_from_in,
->>>>>>> 24c1690f
             layer.num_vars,
             lo_in_num_vars,
             hi_out_num_vars,
@@ -492,13 +363,8 @@
 }
 
 struct IOPVerifierPhase1State<'a, F: SmallField> {
-<<<<<<< HEAD
-    next_evals: &'a [(Point<F>, F)],
-    subset_evals: &'a [(usize, Point<F>, F)],
-=======
     next_layer_point_and_evals: &'a [PointAndEval<F>],
     subset_point_and_evals: &'a [(LayerId, PointAndEval<F>)],
->>>>>>> 24c1690f
     alpha_pows: Vec<F>,
     lo_num_vars: usize,
     hi_num_vars: usize,
@@ -512,21 +378,12 @@
     layer_out_point: Point<F>,
     layer_out_value: F,
 
-<<<<<<< HEAD
-    mul3s: Vec<Gate3In<F>>,
-    mul2s: Vec<Gate2In<F>>,
-    adds: Vec<Gate1In<F>>,
-    add_consts: Vec<GateCIn<F>>,
-    assert_consts: Vec<GateCIn<F>>,
-    paste_from: &'a HashMap<usize, Vec<usize>>,
-=======
     mul3s: Vec<Gate3In<F::BaseField>>,
     mul2s: Vec<Gate2In<F::BaseField>>,
     adds: Vec<Gate1In<F::BaseField>>,
     add_consts: Vec<GateCIn<F::BaseField>>,
     assert_consts: Vec<GateCIn<F::BaseField>>,
     paste_from: &'a HashMap<LayerId, Vec<CellId>>,
->>>>>>> 24c1690f
     lo_out_num_vars: usize,
     lo_in_num_vars: usize,
     hi_num_vars: usize,
@@ -544,17 +401,10 @@
 struct IOPVerifierPhase2InputState<'a, F: SmallField> {
     layer_out_point: &'a Point<F>,
     layer_out_value: F,
-<<<<<<< HEAD
-    paste_from_constant: &'a [(F, usize, usize)],
-    paste_from_wires_in: &'a [(usize, usize)],
-    lo_out_num_vars: usize,
-    lo_in_num_vars: usize,
-=======
     paste_from_wires_in: Vec<(CellId, CellId)>,
     paste_from_counter_in: Vec<(CellId, CellId)>,
     paste_from_const_in: Vec<(F, CellId, CellId)>,
     lo_out_num_vars: usize,
     lo_in_num_vars: Option<usize>,
->>>>>>> 24c1690f
     hi_num_vars: usize,
 }