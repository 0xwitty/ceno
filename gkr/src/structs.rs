use std::{collections::HashMap, sync::Arc};

use frontend::structs::ConstantType;
use goldilocks::SmallField;
use multilinear_extensions::mle::DenseMultilinearExtension;
<<<<<<< HEAD
use serde::Serialize;

pub(crate) type SumcheckProof<F> = sumcheck::structs::IOPProof<F>;
pub(crate) type Point<F> = Vec<F>;

/// Represent the prover state for each layer in the IOP protocol. To support
/// gates between non-adjeacent layers, we leverage the techniques in
/// [Virgo++](https://eprint.iacr.org/2020/1247).
pub struct IOPProverState<F: SmallField> {
    pub(crate) layer_id: usize,
    /// Evaluations from the next layer.
    pub(crate) next_evals: Vec<(Point<F>, F)>,
    /// Evaluations of subsets from layers closer to the output. Hashmap is used
    /// to map from the current layer id to the later layer id, point and value.
    pub(crate) subset_evals: HashMap<usize, Vec<(usize, Point<F>, F)>>,
    pub(crate) circuit_witness: CircuitWitness<F>,
=======
use serde::{Serialize, Serializer};
use simple_frontend::structs::{CellId, ChallengeConst, ConstantType, InType, LayerId};

pub(crate) type SumcheckProof<F> = sumcheck::structs::IOPProof<F>;

/// A point is a vector of num_var length
pub type Point<F> = Vec<F>;

/// A point and the evaluation of this point.
#[derive(Debug, Clone)]
pub struct PointAndEval<F> {
    pub(crate) point: Point<F>,
    pub(crate) eval: F,
}

impl<F: SmallField> Default for PointAndEval<F> {
    fn default() -> Self {
        Self {
            point: vec![],
            eval: F::ZERO,
        }
    }
}

impl<F: Clone> PointAndEval<F> {
    /// Construct a new pair of point and eval.
    /// Caller gives up ownership
    pub fn new(point: Point<F>, eval: F) -> Self {
        Self { point, eval }
    }

    /// Construct a new pair of point and eval.
    /// Performs deep copy.
    pub fn new_from_ref(point: &Point<F>, eval: &F) -> Self {
        Self {
            point: (*point).clone(),
            eval: eval.clone(),
        }
    }
}

/// Represent the prover state for each layer in the IOP protocol. To support
/// gates between non-adjacent layers, we leverage the techniques in
/// [Virgo++](https://eprint.iacr.org/2020/1247).
pub struct IOPProverState<F: SmallField> {
    pub(crate) layer_id: LayerId,
    /// Evaluations from the next layer.
    pub(crate) next_layer_point_and_evals: Vec<PointAndEval<F>>,
    /// Evaluations of subsets from layers __closer__ to the output.
    /// __closer__ as in the layer that the subset elements lie in has not been processed.
    ///
    /// Hashmap is used to map from the current layer id to the that layer id, point and value.
    pub(crate) subset_point_and_evals: HashMap<LayerId, Vec<(LayerId, PointAndEval<F>)>>,
    pub(crate) circuit_witness: CircuitWitness<F::BaseField>,
>>>>>>> 24c1690f
    pub(crate) layer_out_poly: Arc<DenseMultilinearExtension<F>>,
}

/// Represent the verifier state for each layer in the IOP protocol.
pub struct IOPVerifierState<F: SmallField> {
<<<<<<< HEAD
    pub(crate) layer_id: usize,
    /// Evaluations from the next layer.
    pub(crate) next_evals: Vec<(Point<F>, F)>,
    /// Evaluations of subsets from layers closer to the output. Hashmap is used
    /// to map from the current layer id to the deeper layer id, point and
    /// value.
    pub(crate) subset_evals: HashMap<usize, Vec<(usize, Point<F>, F)>>,
=======
    pub(crate) layer_id: LayerId,
    /// Evaluations from the next layer.
    pub(crate) next_layer_point_and_evals: Vec<PointAndEval<F>>,
    /// Evaluations of subsets from layers closer to the output. Hashmap is used
    /// to map from the current layer id to the deeper layer id, point and
    /// value.
    pub(crate) subset_point_and_evals: HashMap<LayerId, Vec<(LayerId, PointAndEval<F>)>>,
>>>>>>> 24c1690f
}

/// Phase 1 is a sumcheck protocol merging the subset evaluations from the
/// layers closer to the circuit output to an evaluation to the output of the
/// current layer.
pub struct IOPProverPhase1Message<F: SmallField> {
<<<<<<< HEAD
    pub sumcheck_proof_1: SumcheckProof<F>,
    pub eval_value_1: Vec<F>,
=======
    // First step of copy constraints copied to later layers
    pub sumcheck_proof_1: SumcheckProof<F>,
    pub eval_value_1: Vec<F>,
    // Second step of copy constraints copied to later layers
>>>>>>> 24c1690f
    pub sumcheck_proof_2: SumcheckProof<F>,
    /// Evaluation of the output of the current layer.
    pub eval_value_2: F,
}

/// Phase 2 is several sumcheck protocols (depending on the degree of gates),
/// reducing the correctness of the output of the current layer to the input of
/// the current layer.
pub struct IOPProverPhase2Message<F: SmallField> {
    /// Sumcheck proofs for each sumcheck protocol.
    pub sumcheck_proofs: Vec<SumcheckProof<F>>,
    pub sumcheck_eval_values: Vec<Vec<F>>,
}

pub struct IOPProof<F: SmallField> {
    pub sumcheck_proofs: Vec<(Option<IOPProverPhase1Message<F>>, IOPProverPhase2Message<F>)>,
}

/// Represent the point at the final step and the evaluations of the subsets of
/// the input layer.
pub struct GKRInputClaims<F: SmallField> {
    pub point: Point<F>,
    pub values: Vec<F>,
<<<<<<< HEAD
}

#[derive(Clone, Serialize)]
pub struct Layer<F: SmallField> {
    pub(crate) num_vars: usize,

    // Gates. Should be all None if it's the input layer.
    pub(crate) add_consts: Vec<GateCIn<ConstantType<F>>>,
    pub(crate) adds: Vec<Gate1In<ConstantType<F>>>,
    pub(crate) mul2s: Vec<Gate2In<ConstantType<F>>>,
    pub(crate) mul3s: Vec<Gate3In<ConstantType<F>>>,
    pub(crate) assert_consts: Vec<GateCIn<ConstantType<F>>>,

    /// The corresponding wires copied from this layer to later layers. It is
    /// (later layer id -> current wire id to be copied). It stores the non-zero
    /// entry of copy_to[layer_id] for each row.
    pub(crate) copy_to: HashMap<usize, Vec<usize>>,
    /// The corresponding wires from previous layers pasted to this layer. It is
    /// (shallower layer id -> pasted to the current id). It stores the non-zero
    /// entry of paste_from[layer_id] for each column. Undefined for the input.
    pub(crate) paste_from: HashMap<usize, Vec<usize>>,
    /// Maximum size of the subsets pasted from the previous layers, rounded up
    /// to the next power of two. This is the logarithm of the rounded size.
    /// Undefined for the input layer.
    pub(crate) max_previous_num_vars: usize,
=======
}

#[derive(Clone, Serialize)]
pub struct Layer<F: SmallField> {
    pub(crate) num_vars: usize,

    // Gates. Should be all None if it's the input layer.
    pub(crate) add_consts: Vec<GateCIn<ConstantType<F>>>,
    pub(crate) adds: Vec<Gate1In<ConstantType<F>>>,
    pub(crate) mul2s: Vec<Gate2In<ConstantType<F>>>,
    pub(crate) mul3s: Vec<Gate3In<ConstantType<F>>>,
    pub(crate) assert_consts: Vec<GateCIn<ConstantType<F>>>,

    /// The corresponding wires copied from this layer to later layers. It is
    /// (later layer id -> current wire id to be copied). It stores the non-zero
    /// entry of copy_to[layer_id] for each row.
    pub(crate) copy_to: HashMap<LayerId, Vec<CellId>>,
    /// The corresponding wires from previous layers pasted to this layer. It is
    /// (shallower layer id -> pasted to the current id). It stores the non-zero
    /// entry of paste_from[layer_id] for each column. Undefined for the input.
    pub(crate) paste_from: HashMap<LayerId, Vec<CellId>>,
    /// Maximum size of the subsets pasted from the previous layers, rounded up
    /// to the next power of two. This is the logarithm of the rounded size.
    /// Undefined for the input layer.
    pub(crate) max_previous_num_vars: usize,
}

impl<F: SmallField> Default for Layer<F> {
    fn default() -> Self {
        Layer::<F> {
            add_consts: vec![],
            adds: vec![],
            mul2s: vec![],
            mul3s: vec![],
            assert_consts: vec![],
            copy_to: HashMap::new(),
            paste_from: HashMap::new(),
            num_vars: 0,
            max_previous_num_vars: 0,
        }
    }
>>>>>>> 24c1690f
}

#[derive(Clone, Serialize)]
pub struct Circuit<F: SmallField> {
    pub layers: Vec<Layer<F>>,
    /// Copied from the circuit output to segments for convenience of later use.
<<<<<<< HEAD
    pub copy_to_wires_out: Vec<Vec<usize>>,

    /// The left and right endpoints in the input layer assigned as a constant.
    pub paste_from_constant: Vec<(F, usize, usize)>,
    pub n_wires_in: usize,
    /// The left endpoint in the input layer copied from each wire_in.
    pub paste_from_wires_in: Vec<(usize, usize)>,
    pub max_wires_in_num_vars: usize,
}

#[derive(Clone, Debug, Serialize)]
pub struct GateCIn<C> {
    pub(crate) idx_out: usize,
    pub(crate) constant: C,
}

#[derive(Clone, Debug, Serialize)]
pub struct Gate1In<C> {
    pub(crate) idx_in: usize,
    pub(crate) idx_out: usize,
    pub(crate) scaler: C,
}

#[derive(Clone, Debug, Serialize)]
pub struct Gate2In<C> {
    pub(crate) idx_in1: usize,
    pub(crate) idx_in2: usize,
    pub(crate) idx_out: usize,
    pub(crate) scaler: C,
}

#[derive(Clone, Debug, Serialize)]
pub struct Gate3In<C> {
    pub(crate) idx_in1: usize,
    pub(crate) idx_in2: usize,
    pub(crate) idx_in3: usize,
    pub(crate) idx_out: usize,
    pub(crate) scaler: C,
}

=======
    pub copy_to_wires_out: Vec<Vec<CellId>>,

    pub n_wires_in: usize,
    /// The left endpoint in the input layer copied from each wire_in.
    pub paste_from_in: Vec<(InType, CellId, CellId)>,
    pub max_wires_in_num_vars: Option<usize>,
}

pub type GateCIn<C> = Gate<C, 0>;
pub type Gate1In<C> = Gate<C, 1>;
pub type Gate2In<C> = Gate<C, 2>;
pub type Gate3In<C> = Gate<C, 3>;

#[derive(Clone, Debug)]
/// Macro struct for Gate
pub struct Gate<C, const FAN_IN: usize> {
    pub(crate) idx_in: [CellId; FAN_IN],
    pub(crate) idx_out: CellId,
    pub(crate) scalar: C,
}

impl<C, const FAN_IN: usize> Serialize for Gate<C, FAN_IN> {
    fn serialize<S>(&self, _: S) -> Result<<S as Serializer>::Ok, <S as Serializer>::Error>
    where
        S: Serializer,
    {
        // TODO!
        todo!()
    }
}

>>>>>>> 24c1690f
#[derive(Clone, Serialize)]
pub struct CircuitWitness<F: SmallField> {
    /// Three vectors denote 1. layer_id, 2. instance_id, 3. wire_id.
    pub(crate) layers: Vec<Vec<Vec<F>>>,
<<<<<<< HEAD
    pub(crate) wires_in: Vec<Vec<Vec<F>>>,
    pub(crate) wires_out: Vec<Vec<Vec<F>>>,
    /// Challenges
    pub(crate) challenges: Vec<F>,
=======
    /// 1. wires_in id, 2. instance_id, 3. wire_id.
    pub(crate) wires_in: Vec<Vec<Vec<F>>>,
    /// 1. wires_in id, 2. instance_id, 3. wire_id.
    pub(crate) wires_out: Vec<Vec<Vec<F>>>,
    /// Challenges
    pub(crate) challenges: HashMap<ChallengeConst, Vec<F>>,
>>>>>>> 24c1690f
    /// The number of instances for the same sub-circuit.
    pub(crate) n_instances: usize,
}<|MERGE_RESOLUTION|>--- conflicted
+++ resolved
@@ -1,26 +1,7 @@
 use std::{collections::HashMap, sync::Arc};
 
-use frontend::structs::ConstantType;
 use goldilocks::SmallField;
 use multilinear_extensions::mle::DenseMultilinearExtension;
-<<<<<<< HEAD
-use serde::Serialize;
-
-pub(crate) type SumcheckProof<F> = sumcheck::structs::IOPProof<F>;
-pub(crate) type Point<F> = Vec<F>;
-
-/// Represent the prover state for each layer in the IOP protocol. To support
-/// gates between non-adjeacent layers, we leverage the techniques in
-/// [Virgo++](https://eprint.iacr.org/2020/1247).
-pub struct IOPProverState<F: SmallField> {
-    pub(crate) layer_id: usize,
-    /// Evaluations from the next layer.
-    pub(crate) next_evals: Vec<(Point<F>, F)>,
-    /// Evaluations of subsets from layers closer to the output. Hashmap is used
-    /// to map from the current layer id to the later layer id, point and value.
-    pub(crate) subset_evals: HashMap<usize, Vec<(usize, Point<F>, F)>>,
-    pub(crate) circuit_witness: CircuitWitness<F>,
-=======
 use serde::{Serialize, Serializer};
 use simple_frontend::structs::{CellId, ChallengeConst, ConstantType, InType, LayerId};
 
@@ -75,21 +56,11 @@
     /// Hashmap is used to map from the current layer id to the that layer id, point and value.
     pub(crate) subset_point_and_evals: HashMap<LayerId, Vec<(LayerId, PointAndEval<F>)>>,
     pub(crate) circuit_witness: CircuitWitness<F::BaseField>,
->>>>>>> 24c1690f
     pub(crate) layer_out_poly: Arc<DenseMultilinearExtension<F>>,
 }
 
 /// Represent the verifier state for each layer in the IOP protocol.
 pub struct IOPVerifierState<F: SmallField> {
-<<<<<<< HEAD
-    pub(crate) layer_id: usize,
-    /// Evaluations from the next layer.
-    pub(crate) next_evals: Vec<(Point<F>, F)>,
-    /// Evaluations of subsets from layers closer to the output. Hashmap is used
-    /// to map from the current layer id to the deeper layer id, point and
-    /// value.
-    pub(crate) subset_evals: HashMap<usize, Vec<(usize, Point<F>, F)>>,
-=======
     pub(crate) layer_id: LayerId,
     /// Evaluations from the next layer.
     pub(crate) next_layer_point_and_evals: Vec<PointAndEval<F>>,
@@ -97,22 +68,16 @@
     /// to map from the current layer id to the deeper layer id, point and
     /// value.
     pub(crate) subset_point_and_evals: HashMap<LayerId, Vec<(LayerId, PointAndEval<F>)>>,
->>>>>>> 24c1690f
 }
 
 /// Phase 1 is a sumcheck protocol merging the subset evaluations from the
 /// layers closer to the circuit output to an evaluation to the output of the
 /// current layer.
 pub struct IOPProverPhase1Message<F: SmallField> {
-<<<<<<< HEAD
-    pub sumcheck_proof_1: SumcheckProof<F>,
-    pub eval_value_1: Vec<F>,
-=======
     // First step of copy constraints copied to later layers
     pub sumcheck_proof_1: SumcheckProof<F>,
     pub eval_value_1: Vec<F>,
     // Second step of copy constraints copied to later layers
->>>>>>> 24c1690f
     pub sumcheck_proof_2: SumcheckProof<F>,
     /// Evaluation of the output of the current layer.
     pub eval_value_2: F,
@@ -136,33 +101,6 @@
 pub struct GKRInputClaims<F: SmallField> {
     pub point: Point<F>,
     pub values: Vec<F>,
-<<<<<<< HEAD
-}
-
-#[derive(Clone, Serialize)]
-pub struct Layer<F: SmallField> {
-    pub(crate) num_vars: usize,
-
-    // Gates. Should be all None if it's the input layer.
-    pub(crate) add_consts: Vec<GateCIn<ConstantType<F>>>,
-    pub(crate) adds: Vec<Gate1In<ConstantType<F>>>,
-    pub(crate) mul2s: Vec<Gate2In<ConstantType<F>>>,
-    pub(crate) mul3s: Vec<Gate3In<ConstantType<F>>>,
-    pub(crate) assert_consts: Vec<GateCIn<ConstantType<F>>>,
-
-    /// The corresponding wires copied from this layer to later layers. It is
-    /// (later layer id -> current wire id to be copied). It stores the non-zero
-    /// entry of copy_to[layer_id] for each row.
-    pub(crate) copy_to: HashMap<usize, Vec<usize>>,
-    /// The corresponding wires from previous layers pasted to this layer. It is
-    /// (shallower layer id -> pasted to the current id). It stores the non-zero
-    /// entry of paste_from[layer_id] for each column. Undefined for the input.
-    pub(crate) paste_from: HashMap<usize, Vec<usize>>,
-    /// Maximum size of the subsets pasted from the previous layers, rounded up
-    /// to the next power of two. This is the logarithm of the rounded size.
-    /// Undefined for the input layer.
-    pub(crate) max_previous_num_vars: usize,
-=======
 }
 
 #[derive(Clone, Serialize)]
@@ -204,55 +142,12 @@
             max_previous_num_vars: 0,
         }
     }
->>>>>>> 24c1690f
 }
 
 #[derive(Clone, Serialize)]
 pub struct Circuit<F: SmallField> {
     pub layers: Vec<Layer<F>>,
     /// Copied from the circuit output to segments for convenience of later use.
-<<<<<<< HEAD
-    pub copy_to_wires_out: Vec<Vec<usize>>,
-
-    /// The left and right endpoints in the input layer assigned as a constant.
-    pub paste_from_constant: Vec<(F, usize, usize)>,
-    pub n_wires_in: usize,
-    /// The left endpoint in the input layer copied from each wire_in.
-    pub paste_from_wires_in: Vec<(usize, usize)>,
-    pub max_wires_in_num_vars: usize,
-}
-
-#[derive(Clone, Debug, Serialize)]
-pub struct GateCIn<C> {
-    pub(crate) idx_out: usize,
-    pub(crate) constant: C,
-}
-
-#[derive(Clone, Debug, Serialize)]
-pub struct Gate1In<C> {
-    pub(crate) idx_in: usize,
-    pub(crate) idx_out: usize,
-    pub(crate) scaler: C,
-}
-
-#[derive(Clone, Debug, Serialize)]
-pub struct Gate2In<C> {
-    pub(crate) idx_in1: usize,
-    pub(crate) idx_in2: usize,
-    pub(crate) idx_out: usize,
-    pub(crate) scaler: C,
-}
-
-#[derive(Clone, Debug, Serialize)]
-pub struct Gate3In<C> {
-    pub(crate) idx_in1: usize,
-    pub(crate) idx_in2: usize,
-    pub(crate) idx_in3: usize,
-    pub(crate) idx_out: usize,
-    pub(crate) scaler: C,
-}
-
-=======
     pub copy_to_wires_out: Vec<Vec<CellId>>,
 
     pub n_wires_in: usize,
@@ -284,24 +179,16 @@
     }
 }
 
->>>>>>> 24c1690f
 #[derive(Clone, Serialize)]
 pub struct CircuitWitness<F: SmallField> {
     /// Three vectors denote 1. layer_id, 2. instance_id, 3. wire_id.
     pub(crate) layers: Vec<Vec<Vec<F>>>,
-<<<<<<< HEAD
-    pub(crate) wires_in: Vec<Vec<Vec<F>>>,
-    pub(crate) wires_out: Vec<Vec<Vec<F>>>,
-    /// Challenges
-    pub(crate) challenges: Vec<F>,
-=======
     /// 1. wires_in id, 2. instance_id, 3. wire_id.
     pub(crate) wires_in: Vec<Vec<Vec<F>>>,
     /// 1. wires_in id, 2. instance_id, 3. wire_id.
     pub(crate) wires_out: Vec<Vec<Vec<F>>>,
     /// Challenges
     pub(crate) challenges: HashMap<ChallengeConst, Vec<F>>,
->>>>>>> 24c1690f
     /// The number of instances for the same sub-circuit.
     pub(crate) n_instances: usize,
 }