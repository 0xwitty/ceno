--- conflicted
+++ resolved
@@ -2,13 +2,6 @@
 
 use goldilocks::SmallField;
 use multilinear_extensions::mle::DenseMultilinearExtension;
-<<<<<<< HEAD
-use serde::Serialize;
-use simple_frontend::structs::{CellId, ChallengeConst, ConstantType, InType, LayerId};
-
-pub(crate) type SumcheckProof<F> = sumcheck::structs::IOPProof<F>;
-pub type Point<F> = Vec<F>;
-=======
 use serde::{Serialize, Serializer};
 use simple_frontend::structs::{CellId, ChallengeConst, ConstantType, InType, LayerId};
 
@@ -49,7 +42,6 @@
         }
     }
 }
->>>>>>> 5e732385
 
 /// Represent the prover state for each layer in the IOP protocol. To support
 /// gates between non-adjacent layers, we leverage the techniques in
@@ -57,19 +49,12 @@
 pub struct IOPProverState<F: SmallField> {
     pub(crate) layer_id: LayerId,
     /// Evaluations from the next layer.
-<<<<<<< HEAD
-    pub(crate) next_evals: Vec<(Point<F>, F)>,
-    /// Evaluations of subsets from layers closer to the output. Hashmap is used
-    /// to map from the current layer id to the later layer id, point and value.
-    pub(crate) subset_evals: HashMap<LayerId, Vec<(LayerId, Point<F>, F)>>,
-=======
     pub(crate) next_layer_point_and_evals: Vec<PointAndEval<F>>,
     /// Evaluations of subsets from layers __closer__ to the output.
     /// __closer__ as in the layer that the subset elements lie in has not been processed.
     ///
     /// Hashmap is used to map from the current layer id to the that layer id, point and value.
     pub(crate) subset_point_and_evals: HashMap<LayerId, Vec<(LayerId, PointAndEval<F>)>>,
->>>>>>> 5e732385
     pub(crate) circuit_witness: CircuitWitness<F::BaseField>,
     pub(crate) layer_out_poly: Arc<DenseMultilinearExtension<F>>,
 }
@@ -169,15 +154,6 @@
     /// The left endpoint in the input layer copied from each wire_in.
     pub paste_from_in: Vec<(InType, CellId, CellId)>,
     pub max_wires_in_num_vars: Option<usize>,
-<<<<<<< HEAD
-}
-
-#[derive(Clone, Debug, Serialize)]
-pub struct GateCIn<C> {
-    pub(crate) idx_out: CellId,
-    pub(crate) constant: C,
-=======
->>>>>>> 5e732385
 }
 
 // #[derive(Clone, Debug, Serialize)]
@@ -223,23 +199,6 @@
     pub(crate) scalar: C,
 }
 
-<<<<<<< HEAD
-#[derive(Clone, Debug, Serialize)]
-pub struct Gate2In<C> {
-    pub(crate) idx_in1: CellId,
-    pub(crate) idx_in2: CellId,
-    pub(crate) idx_out: CellId,
-    pub(crate) scalar: C,
-}
-
-#[derive(Clone, Debug, Serialize)]
-pub struct Gate3In<C> {
-    pub(crate) idx_in1: CellId,
-    pub(crate) idx_in2: CellId,
-    pub(crate) idx_in3: CellId,
-    pub(crate) idx_out: CellId,
-    pub(crate) scalar: C,
-=======
 impl<C, const FAN_IN: usize> Serialize for Gate<C, FAN_IN> {
     fn serialize<S>(&self, _: S) -> Result<<S as Serializer>::Ok, <S as Serializer>::Error>
     where
@@ -248,7 +207,6 @@
         // TODO!
         todo!()
     }
->>>>>>> 5e732385
 }
 
 #[derive(Clone, Serialize)]
