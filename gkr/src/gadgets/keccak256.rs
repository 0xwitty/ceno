#![allow(clippy::manual_memcpy)]
#![allow(clippy::needless_range_loop)]

use crate::{
    error::GKRError,
    structs::{Circuit, CircuitWitness, GKRInputClaims, IOPProof, IOPProverState, PointAndEval},
};
use ark_std::rand::{
    rngs::{OsRng, StdRng},
    Rng, RngCore, SeedableRng,
};
use ff::Field;
use ff_ext::ExtensionField;
use itertools::{izip, Itertools};
use multilinear_extensions::{
    mle::DenseMultilinearExtension, virtual_poly_v2::ArcMultilinearExtension,
};
use simple_frontend::structs::CircuitBuilder;
use std::iter;
use sumcheck::util::ceil_log2;
use transcript::Transcript;

const THETA: [(usize, [usize; 5], [usize; 5]); 25] = [
    // format: (
    //    x + y*5,
    //    [(x+4, 0), (x+4, 1),... (x+4, 4)], // input
    //    [(x+1, 0), (x+1, 1), ..., (x+1, 4)] // rotated input
    // )
    (0, [4, 9, 14, 19, 24], [1, 6, 11, 16, 21]),
    (1, [0, 5, 10, 15, 20], [2, 7, 12, 17, 22]),
    (2, [1, 6, 11, 16, 21], [3, 8, 13, 18, 23]),
    (3, [2, 7, 12, 17, 22], [4, 9, 14, 19, 24]),
    (4, [3, 8, 13, 18, 23], [0, 5, 10, 15, 20]),
    (5, [4, 9, 14, 19, 24], [1, 6, 11, 16, 21]),
    (6, [0, 5, 10, 15, 20], [2, 7, 12, 17, 22]),
    (7, [1, 6, 11, 16, 21], [3, 8, 13, 18, 23]),
    (8, [2, 7, 12, 17, 22], [4, 9, 14, 19, 24]),
    (9, [3, 8, 13, 18, 23], [0, 5, 10, 15, 20]),
    (10, [4, 9, 14, 19, 24], [1, 6, 11, 16, 21]),
    (11, [0, 5, 10, 15, 20], [2, 7, 12, 17, 22]),
    (12, [1, 6, 11, 16, 21], [3, 8, 13, 18, 23]),
    (13, [2, 7, 12, 17, 22], [4, 9, 14, 19, 24]),
    (14, [3, 8, 13, 18, 23], [0, 5, 10, 15, 20]),
    (15, [4, 9, 14, 19, 24], [1, 6, 11, 16, 21]),
    (16, [0, 5, 10, 15, 20], [2, 7, 12, 17, 22]),
    (17, [1, 6, 11, 16, 21], [3, 8, 13, 18, 23]),
    (18, [2, 7, 12, 17, 22], [4, 9, 14, 19, 24]),
    (19, [3, 8, 13, 18, 23], [0, 5, 10, 15, 20]),
    (20, [4, 9, 14, 19, 24], [1, 6, 11, 16, 21]),
    (21, [0, 5, 10, 15, 20], [2, 7, 12, 17, 22]),
    (22, [1, 6, 11, 16, 21], [3, 8, 13, 18, 23]),
    (23, [2, 7, 12, 17, 22], [4, 9, 14, 19, 24]),
    (24, [3, 8, 13, 18, 23], [0, 5, 10, 15, 20]),
];

const RHO: [u32; 24] = [
    1, 3, 6, 10, 15, 21, 28, 36, 45, 55, 2, 14, 27, 41, 56, 8, 25, 43, 62, 18, 39, 61, 20, 44,
];

const PI: [usize; 24] = [
    10, 7, 11, 17, 18, 3, 5, 16, 8, 21, 24, 4, 15, 23, 19, 13, 12, 2, 20, 14, 22, 9, 6, 1,
];

const ROUNDS: usize = 24;

const RC: [u64; ROUNDS] = [
    1u64,
    0x8082u64,
    0x800000000000808au64,
    0x8000000080008000u64,
    0x808bu64,
    0x80000001u64,
    0x8000000080008081u64,
    0x8000000000008009u64,
    0x8au64,
    0x88u64,
    0x80008009u64,
    0x8000000au64,
    0x8000808bu64,
    0x800000000000008bu64,
    0x8000000000008089u64,
    0x8000000000008003u64,
    0x8000000000008002u64,
    0x8000000000000080u64,
    0x800au64,
    0x800000008000000au64,
    0x8000000080008081u64,
    0x8000000000008080u64,
    0x80000001u64,
    0x8000000080008008u64,
];

/// Bits of a word in big-endianess
#[derive(Clone, Copy, PartialEq, Eq, Debug)]
struct Word([usize; 64]);

impl Default for Word {
    fn default() -> Self {
        Self([0; 64])
    }
}

impl Word {
    fn new<E: ExtensionField>(cb: &mut CircuitBuilder<E>) -> Self {
        Self(cb.create_cells(64).try_into().unwrap())
    }

    fn rotate_left(&self, mid: usize) -> Self {
        let mut word = *self;
        word.0.rotate_left(mid);
        word
    }
}

// out = lhs ^ rhs = lhs + rhs - 2 * lhs * rhs
fn xor<E: ExtensionField>(cb: &mut CircuitBuilder<E>, lhs: &Word, rhs: &Word) -> Word {
    let out = Word::new(cb);
    izip!(&out.0, &lhs.0, &rhs.0).for_each(|(out, lhs, rhs)| {
        cb.add(*out, *lhs, E::BaseField::ONE);
        cb.add(*out, *rhs, E::BaseField::ONE);
        cb.mul2(*out, *lhs, *rhs, -E::BaseField::ONE.double());
    });
    out
}

// out = lhs ^ rhs = lhs + rhs - 2 * lhs * rhs
fn relay<E: ExtensionField>(cb: &mut CircuitBuilder<E>, lhs: &Word) -> Word {
    let out = Word::new(cb);
    izip!(&out.0, &lhs.0).for_each(|(out, lhs)| {
        cb.add(*out, *lhs, E::BaseField::ONE);
    });
    out
}

// out = !lhs & rhs
#[allow(dead_code)]
fn not_lhs_and_rhs<E: ExtensionField>(cb: &mut CircuitBuilder<E>, lhs: &Word, rhs: &Word) -> Word {
    let out = Word::new(cb);
    izip!(&out.0, &lhs.0, &rhs.0).for_each(|(out, lhs, rhs)| {
        cb.add(*out, *rhs, E::BaseField::ONE);
        cb.mul2(*out, *lhs, *rhs, -E::BaseField::ONE);
    });
    out
}

// (x0 + x1 + x2) - 2x0x2 - 2x1x2 - 2x0x1 + 4x0x1x2
fn xor3<'a, E: ExtensionField>(cb: &mut CircuitBuilder<E>, words: &[Word; 3]) -> Word {
    let out = Word::new(cb);
    izip!(&out.0, &words[0].0, &words[1].0, &words[2].0).for_each(
        |(out, wire_0, wire_1, wire_2)| {
            // (x0 + x1 + x2)
            cb.add(*out, *wire_0, E::BaseField::ONE);
            cb.add(*out, *wire_1, E::BaseField::ONE);
            cb.add(*out, *wire_2, E::BaseField::ONE);
            // - 2x0x2 - 2x1x2 - 2x0x1
            cb.mul2(*out, *wire_0, *wire_1, -E::BaseField::ONE.double());
            cb.mul2(*out, *wire_0, *wire_2, -E::BaseField::ONE.double());
            cb.mul2(*out, *wire_1, *wire_2, -E::BaseField::ONE.double());
            // 4x0x1x2
            cb.mul3(
                *out,
                *wire_0,
                *wire_1,
                *wire_2,
                E::BaseField::ONE.double().double(),
            );
        },
    );
    out
}

// chi truth table
// | x0 | x1 | x2 | x0 ^ ((not x1) & x2) |
// |----|----|----|----------------------|
// | 0  | 0  | 0  | 0                    |
// | 0  | 0  | 1  | 1                    |
// | 0  | 1  | 0  | 0                    |
// | 0  | 1  | 1  | 0                    |
// | 1  | 0  | 0  | 1                    |
// | 1  | 0  | 1  | 0                    |
// | 1  | 1  | 0  | 1                    |
// | 1  | 1  | 1  | 1                    |
// (1-x0)*(1-x1)*(x2) + x0(1-x1)(1-x2) + x0x1(1-x2) + x0x1x2
// = x2 - x0x2 - x1x2 + x0x1x2 + x0 - x0x1 - x0x2 + x0x1x2 + x0x1 - x0x1x2 + x0x1x2
// = (x0 + x2) - 2x0x2 - x1x2 + 2x0x1x2
fn chi<'a, E: ExtensionField>(cb: &mut CircuitBuilder<E>, words: &[Word; 3]) -> Word {
    let out = Word::new(cb);
    izip!(&out.0, &words[0].0, &words[1].0, &words[2].0).for_each(
        |(out, wire_0, wire_1, wire_2)| {
            // (x0 + x2)
            cb.add(*out, *wire_0, E::BaseField::ONE);
            cb.add(*out, *wire_2, E::BaseField::ONE);
            // - 2x0x2 - x1x2
            cb.mul2(*out, *wire_0, *wire_2, -E::BaseField::ONE.double());
            cb.mul2(*out, *wire_1, *wire_2, -E::BaseField::ONE);
            // 2x0x1x2
            cb.mul3(*out, *wire_0, *wire_1, *wire_2, E::BaseField::ONE.double());
        },
    );
    out
}

// chi_output xor constant
// = chi_output + constant - 2*chi_output*constant
// = c + (x0 + x2) - 2x0x2 - x1x2 + 2x0x1x2 - 2(c*x0 + c*x2 - 2c*x0*x2 - c*x1*x2 + 2*c*x0*x1*x2)
// = x0 + x2 + c - 2*x0*x2 - x1*x2 + 2*x0*x1*x2 - 2*c*x0 - 2*c*x2 + 4*c*x0*x2 + 2*c*x1*x2 -
// 4*c*x0*x1*x2 = x0*(1-2c) + x2*(1-2c) + c + x0*x2*(-2 + 4c) + x1*x2(-1 + 2c) + x0*x1*x2(2 - 4c)
fn chi_and_xor_constant<'a, E: ExtensionField>(
    cb: &mut CircuitBuilder<E>,
    words: &[Word; 3],
    constant: u64,
) -> Word {
    let out = Word::new(cb);
    izip!(
        &out.0,
        &words[0].0,
        &words[1].0,
        &words[2].0,
        iter::successors(Some(constant.reverse_bits()), |constant| {
            Some(constant >> 1)
        })
    )
    .for_each(|(out, wire_0, wire_1, wire_2, constant)| {
        let const_bit = constant & 1;
        // x0*(1-2c) + x2*(1-2c) + c
        if const_bit & 1 == 1 {
            // -x0
            cb.add(*out, *wire_0, -E::BaseField::ONE);
        } else {
            // x0
            cb.add(*out, *wire_0, 1.into());
        };
        if const_bit & 1 == 1 {
            // -x2
            cb.add(*out, *wire_2, -E::BaseField::ONE);
        } else {
            // x2
            cb.add(*out, *wire_2, 1.into());
        };
        cb.add_const(
            *out,
            if const_bit & 1 == 1 {
                E::BaseField::ONE
            } else {
                E::BaseField::ZERO
            },
        );

        // x0*x2*(-2 + 4c) + x1*x2(-1 + 2c)
        if const_bit & 1 == 1 {
            // 2*x0*x2
            cb.mul2(*out, *wire_0, *wire_2, E::BaseField::ONE.double());
        } else {
            // -2*x0*x2
            cb.mul2(*out, *wire_0, *wire_2, -E::BaseField::ONE.double());
        };
        if const_bit & 1 == 1 {
            // x1*x2
            cb.mul2(*out, *wire_1, *wire_2, E::BaseField::ONE);
        } else {
            // -x1*x2
            cb.mul2(*out, *wire_1, *wire_2, -E::BaseField::ONE);
        };

        // x0*x1*x2(2 - 4c)
        if const_bit & 1 == 1 {
            // -2*x0*x1*x2
            cb.mul3(*out, *wire_0, *wire_1, *wire_2, -E::BaseField::ONE.double());
        } else {
            // 2*x0*x1*x2
            cb.mul3(*out, *wire_0, *wire_1, *wire_2, E::BaseField::ONE.double());
        }
    });
    out
}

#[allow(dead_code)]
fn xor2_constant<E: ExtensionField>(
    cb: &mut CircuitBuilder<E>,
    words: &[Word; 2],
    constant: u64,
) -> Word {
    let out = Word::new(cb);

    izip!(
        &out.0,
        &words[0].0,
        &words[1].0,
        iter::successors(Some(constant.reverse_bits()), |constant| {
            Some(constant >> 1)
        })
    )
    .for_each(|(out, wire_0, wire_1, constant)| {
        let const_bit = constant & 1;
        // (x0 + x1 + x2)
        cb.add(*out, *wire_0, E::BaseField::ONE);
        cb.add(*out, *wire_1, E::BaseField::ONE);
        cb.add_const(
            *out,
            if const_bit & 1 == 1 {
                E::BaseField::ONE
            } else {
                E::BaseField::ZERO
            },
        );
        // - 2x0x2 - 2x1x2 - 2x0x1
        if const_bit == 1 {
            cb.add(*out, *wire_0, -E::BaseField::ONE.double());
            cb.add(*out, *wire_1, -E::BaseField::ONE.double());
        }
        cb.mul2(*out, *wire_0, *wire_1, -E::BaseField::ONE.double());

        // 4x0x1x2
        if const_bit == 1 {
            cb.mul2(*out, *wire_0, *wire_1, E::BaseField::ONE.double().double());
        }
    });
    out
}

// TODO: Optimization:
//       - Theta use lookup
//       - Use mul3 to make Chi less layers
pub fn keccak256_circuit<E: ExtensionField>() -> Circuit<E> {
    let cb = &mut CircuitBuilder::default();

    let [mut state, input] = [25 * 64, 17 * 64].map(|n| {
        cb.create_witness_in(n)
            .1
            .chunks(64)
            .map(|word| Word(word.to_vec().try_into().unwrap()))
            .collect_vec()
    });

    // Absorption
    state = izip!(
        state.iter(),
        input.into_iter().map(Some).chain(iter::repeat(None))
    )
    .map(|(state, input)| {
        if let Some(input) = input {
            xor(cb, state, &input)
        } else {
            relay(cb, state)
        }
    })
    .collect_vec();

    // Permutation
    for i in 0..ROUNDS {
        let mut array = [Word::default(); 5];

        // Theta step
        // state[x, y] = state[x, y] XOR state[x+4, 0] XOR state[x+4, 1] XOR state[x+4, 2] XOR
        // state[x+4, 3] XOR state[x+4, 4] XOR state[x+1, 0] XOR state[x+1, 1] XOR
        // state[x+1, 2] XOR state[x+1, 3] XOR state[x+1, 4]
        state = THETA
            .map(|(index, inputs, rotated_input)| {
                let input = state[index];
                let input_words = inputs.map(|index| state[index]);
                let rotated_input_words = rotated_input.map(|index| state[index].rotate_left(1));
                let xor_inputs = iter::once(input)
                    .chain(input_words)
                    .chain(rotated_input_words)
                    .collect::<Vec<_>>();
                assert!(xor_inputs.len() == 11);

                // first layer => reduce size from 11 to 4
                let xor_inputs = xor_inputs
                    .chunks(3)
                    .map(|chunk| {
                        let chunked_inputs = chunk.to_vec();
                        match chunked_inputs.len() {
                            3 => xor3(cb, &chunked_inputs.try_into().unwrap()),
                            2 => xor(cb, &chunked_inputs[0], &chunked_inputs[1]),
                            _ => unreachable!(),
                        }
                    })
                    .collect::<Vec<_>>();
                assert!(xor_inputs.len() == 4);

                // second layer => reduce size from 4 to 2
                let xor_inputs = xor_inputs
                    .chunks(2)
                    .map(|chunk| {
                        let chunked_inputs = chunk.to_vec();
                        assert!(chunked_inputs.len() == 2);
                        xor(cb, &chunked_inputs[0], &chunked_inputs[1])
                    })
                    .collect::<Vec<_>>();
                assert!(xor_inputs.len() == 2);

                // third layer => reduce size from 2 to 1
                let xor_inputs = xor_inputs
                    .chunks(2)
                    .map(|chunk| {
                        let chunked_inputs = chunk.to_vec();
                        assert!(chunked_inputs.len() == 2);
                        xor(cb, &chunked_inputs[0], &chunked_inputs[1])
                    })
                    .collect::<Vec<_>>();

                assert!(xor_inputs.len() == 1);
                xor_inputs[0]
            })
            .to_vec();

        assert!(state.len() == 25);

        // Rho and pi
        let mut last = state[1];
        for x in 0..24 {
            array[0] = state[PI[x]];
            state[PI[x]] = last.rotate_left(RHO[x] as usize);
            last = array[0];
        }

        // Chi + Iota
        for y_step in 0..5 {
            let y = y_step * 5;
            for x in 0..5 {
                array[x] = state[y + x];
            }
            for x in 0..5 {
                if x == 0 && y == 0 {
                    // Chi + Iota
                    state[0] = chi_and_xor_constant(cb, &[array[0], array[1], array[2]], RC[i]);
                } else {
                    // Chi
                    state[y + x] = chi(cb, &[array[x], array[(x + 1) % 5], array[(x + 2) % 5]]);
                }
            }
        }
    }

    // FIXME: If we use the `create_wire_out_from_cells`, the ordering of these cells in wire_out
    //        will be different, so it's duplicating cells to avoid that as a temporary solution.
    // cb.create_wire_out_from_cells(&state.iter().flat_map(|word| word.0).collect_vec());

    let (_, out) = cb.create_witness_out(256);
    izip!(&out, state.iter().flat_map(|word| &word.0))
        .for_each(|(out, state)| cb.add(*out, *state, E::BaseField::ONE));

    cb.configure();
    Circuit::new(cb)
}

pub fn prove_keccak256<'a, E: ExtensionField>(
    instance_num_vars: usize,
    circuit: &Circuit<E>,
    max_thread_id: usize,
) -> Option<(IOPProof<E>, CircuitWitness<E>)> {
    assert!(
        ceil_log2(max_thread_id) <= instance_num_vars,
        "ceil_log2(N) {} > instance_num_vars {}",
        ceil_log2(max_thread_id),
        instance_num_vars
    );
    // Sanity-check
    #[cfg(test)]
    {
        use crate::structs::CircuitWitness;
        use multilinear_extensions::mle::IntoMLE;
<<<<<<< HEAD
=======

>>>>>>> 6d2a3be2
        let all_zero: Vec<DenseMultilinearExtension<E>> = vec![
            vec![E::BaseField::ZERO; 25 * 64],
            vec![E::BaseField::ZERO; 17 * 64],
        ]
        .into_iter()
        .map(|wit_in| wit_in.into_mle())
        .collect();
        let all_one = vec![
            vec![E::BaseField::ONE; 25 * 64],
            vec![E::BaseField::ZERO; 17 * 64],
        ]
        .into_iter()
        .map(|wit_in| wit_in.into_mle())
        .collect();
        let mut witness = CircuitWitness::new(&circuit, Vec::new());
        witness.add_instance(&circuit, all_zero);
        witness.add_instance(&circuit, all_one);

        izip!(
            witness.witness_out_ref()[0]
                .get_base_field_vec()
                .chunks(256),
            [[0; 25], [u64::MAX; 25]]
        )
        .for_each(|(wire_out, state)| {
            let output = wire_out[..256]
                .chunks_exact(64)
                .map(|bits| {
                    bits.iter().fold(0, |acc, bit| {
                        (acc << 1) + (*bit == E::BaseField::ONE) as u64
                    })
                })
                .collect_vec();
            let expected = {
                let mut state = state;
                tiny_keccak::keccakf(&mut state);
                state[0..4].to_vec()
            };
            assert_eq!(output, expected)
        });
    }

    let mut rng = StdRng::seed_from_u64(OsRng.next_u64());
    let mut witness = CircuitWitness::new(circuit, Vec::new());
    for _ in 0..1 << instance_num_vars {
        let [rand_state, rand_input] = [25 * 64, 17 * 64].map(|n| {
            let mut data = vec![E::BaseField::ZERO; 1 << ceil_log2(n)];
            data.iter_mut()
                .take(n)
                .for_each(|d| *d = E::BaseField::from(rng.gen_bool(0.5) as u64));
            data
        });
        witness.add_instance(
            circuit,
            vec![
                DenseMultilinearExtension::from_evaluations_vec(
                    ceil_log2(rand_state.len()),
                    rand_state,
                ),
                DenseMultilinearExtension::from_evaluations_vec(
                    ceil_log2(rand_input.len()),
                    rand_input,
                ),
            ],
        );
    }

    let output_mle = &witness.witness_out_ref()[0];

    let mut prover_transcript = Transcript::<E>::new(b"test");
    let output_point = iter::repeat_with(|| {
        prover_transcript
            .get_and_append_challenge(b"output point")
            .elements
    })
    .take(output_mle.num_vars())
    .collect_vec();
    let output_eval = output_mle.evaluate(&output_point);

    let start = std::time::Instant::now();
    let (proof, _) = IOPProverState::prove_parallel(
        circuit,
        &witness,
        vec![],
        vec![PointAndEval::new(output_point, output_eval)],
        max_thread_id,
        &mut prover_transcript,
    );
    println!("{}: {:?}", 1 << instance_num_vars, start.elapsed());
    Some((proof, witness))
}

pub fn verify_keccak256<E: ExtensionField>(
    instance_num_vars: usize,
    output_mle: &ArcMultilinearExtension<E>,
    proof: IOPProof<E>,
    circuit: &Circuit<E>,
) -> Result<GKRInputClaims<E>, GKRError> {
    let mut verifer_transcript = Transcript::<E>::new(b"test");
    let output_point = iter::repeat_with(|| {
        verifer_transcript
            .get_and_append_challenge(b"output point")
            .elements
    })
    .take(output_mle.num_vars())
    .collect_vec();
    let output_eval = output_mle.evaluate(&output_point);
    crate::structs::IOPVerifierState::verify_parallel(
        circuit,
        &[],
        vec![],
        vec![PointAndEval::new(output_point, output_eval)],
        proof,
        instance_num_vars,
        &mut verifer_transcript,
    )
}<|MERGE_RESOLUTION|>--- conflicted
+++ resolved
@@ -461,10 +461,6 @@
     {
         use crate::structs::CircuitWitness;
         use multilinear_extensions::mle::IntoMLE;
-<<<<<<< HEAD
-=======
-
->>>>>>> 6d2a3be2
         let all_zero: Vec<DenseMultilinearExtension<E>> = vec![
             vec![E::BaseField::ZERO; 25 * 64],
             vec![E::BaseField::ZERO; 17 * 64],
