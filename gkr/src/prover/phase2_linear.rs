use std::sync::Arc;

use ark_std::{end_timer, start_timer};
use ff::Field;
use ff_ext::ExtensionField;
use itertools::{Itertools, izip};
use multilinear_extensions::{
    mle::{ArcDenseMultilinearExtension, DenseMultilinearExtension, MultilinearExtension},
    virtual_poly::build_eq_x_r_vec,
    virtual_poly_v2::{ArcMultilinearExtension, VirtualPolynomialV2},
};
use transcript::Transcript;

use crate::{
    circuit::EvaluateConstant,
    prover::SumcheckStateV2,
    structs::{Circuit, CircuitWitness, IOPProverState, IOPProverStepMessage, PointAndEval},
};

// Prove the computation in the current layer for data parallel circuits.
// The number of terms depends on the gate.
// Here is an example of degree 3:
// layers[i](rt || ry) = \sum_x(
//     add(ry, x) * layers[i + 1](rt || x) + \sum_j  paste_from[j](ry, x) * subset[j][i](rt || x)
// ) + add_const(ry)
impl<E: ExtensionField> IOPProverState<E> {
    /// Sumcheck 1: sigma = \sum_{x1} f1(x1) * g1(x1) + \sum_j f1'_j(x1) * g1'_j(x1)
    ///     sigma = layers[i](rt || ry) - add_const(ry),
    ///     f1(x1) = layers[i + 1](rt || x1)
    ///     g1(x1) = add(ry, x1)
    ///     f1'^{(j)}(x1) = subset[j][i](rt || x1)
    ///     g1'^{(j)}(x1) = paste_from[j](ry, x1)
    #[tracing::instrument(skip_all, name = "prove_and_update_state_linear_phase2_step1")]
    pub(super) fn prove_and_update_state_linear_phase2_step1(
        &mut self,
        circuit: &Circuit<E>,
        circuit_witness: &CircuitWitness<E>,
        transcript: &mut Transcript<E>,
    ) -> IOPProverStepMessage<E> {
        let timer = start_timer!(|| "Prover sumcheck phase 2 step 1");
        let layer = &circuit.layers[self.layer_id as usize];
        let lo_out_num_vars = layer.num_vars;
        let lo_in_num_vars = layer.max_previous_num_vars;
        let hi_num_vars = circuit_witness.instance_num_vars();
        let hi_point = &self.to_next_step_point[lo_out_num_vars..];

        let eq_y_ry = build_eq_x_r_vec(&self.to_next_step_point[..lo_out_num_vars]);

        let challenges = &circuit_witness.challenges;

        let f1_g1 = || {
            assert_eq!(
                circuit_witness.layers_ref()[self.layer_id as usize + 1].num_vars() - hi_num_vars,
                lo_in_num_vars,
                "next layer num var {} - hi_num_vars {} != lo_in_num_vars {}",
                circuit_witness.layers_ref()[self.layer_id as usize + 1].num_vars(),
                hi_num_vars,
                lo_in_num_vars
            );

            // f1(x1) = layers[i + 1](rt || x1)
            let f1: ArcMultilinearExtension<E> = Arc::new(
                circuit_witness.layers_ref()[self.layer_id as usize + 1]
                    .fix_high_variables(hi_point),
            );

            // g1(x1) = add(ry, x1)
            let g1 = {
                let mut g1 = vec![E::ZERO; 1 << lo_in_num_vars];
                layer.adds.iter().for_each(|gate| {
<<<<<<< HEAD
                    g1[gate.idx_in[0]] += eq_y_ry[gate.idx_out] * &gate.scalar.eval(challenges);
=======
                    g1[gate.idx_in[0]] += eq_y_ry[gate.idx_out] * gate.scalar.eval(challenges);
>>>>>>> d2ce4189
                });

                DenseMultilinearExtension::from_evaluations_ext_vec(lo_in_num_vars, g1)
            };
            (vec![f1], vec![g1.into()])
        };

        let (mut f1_vec, mut g1_vec): (
            Vec<ArcMultilinearExtension<E>>,
            Vec<ArcDenseMultilinearExtension<E>>,
        ) = f1_g1();

        // f1'^{(j)}(x1) = subset[j][i](rt || x1)
        // g1'^{(j)}(x1) = paste_from[j](ry, x1)
        let old_wire_id = |old_layer_id: usize, subset_wire_id: usize| -> usize {
            circuit.layers[old_layer_id].copy_to[&self.layer_id][subset_wire_id]
        };
        layer.paste_from.iter().for_each(|(&j, paste_from)| {
            let paste_from_sources = circuit_witness.layers_ref()[j as usize].get_base_field_vec();
            let layer_per_instance_size =
                circuit_witness.layers_ref()[j as usize].evaluations().len()
                    / circuit_witness.n_instances();

            let mut f1_j = vec![0.into(); 1 << (lo_in_num_vars + hi_num_vars)];
            let mut g1_j = vec![E::ZERO; 1 << lo_in_num_vars];

            paste_from
                .iter()
                .enumerate()
                .for_each(|(subset_wire_id, &new_wire_id)| {
                    // TODO seems cache unfriendly if iterating from s
                    for s in 0..(1 << hi_num_vars) {
                        let instance_start_index = layer_per_instance_size * s;
                        f1_j[(s << lo_in_num_vars) ^ subset_wire_id] = paste_from_sources
                            [instance_start_index + old_wire_id(j as usize, subset_wire_id)];
                    }
                    g1_j[subset_wire_id] += eq_y_ry[new_wire_id];
                });
            f1_vec.push({
                let mut f1_j = DenseMultilinearExtension::from_evaluations_vec(
                    lo_in_num_vars + hi_num_vars,
                    f1_j,
                );
                f1_j.fix_high_variables_in_place(hi_point);
                Arc::new(f1_j)
            });
            g1_vec.push(
                DenseMultilinearExtension::from_evaluations_ext_vec(lo_in_num_vars, g1_j).into(),
            );
        });

        // sumcheck: sigma = \sum_{x1} f1(x1) * g1(x1) + \sum_j f1'_j(x1) * g1'_j(x1)
        let mut virtual_poly_1 = VirtualPolynomialV2::new(lo_in_num_vars);
        for (f1_j, g1_j) in izip!(f1_vec.into_iter(), g1_vec.into_iter()) {
            let mut tmp = VirtualPolynomialV2::new_from_mle(f1_j, E::ONE);
            tmp.mul_by_mle(g1_j, E::BaseField::ONE);
            virtual_poly_1.merge(&tmp);
        }

        // TODO(Matthias, by 2024-11-01): review whether we can replace this function.
        #[allow(deprecated)]
        let (sumcheck_proof_1, prover_state) =
            SumcheckStateV2::prove_parallel(virtual_poly_1, transcript);
        let eval_point_1 = sumcheck_proof_1.point.clone();
        let (f1_vec, _): (Vec<_>, Vec<_>) = prover_state
            .get_mle_final_evaluations()
            .into_iter()
            .enumerate()
            .partition(|(i, _)| i % 2 == 0);
        let eval_values_f1 = f1_vec.into_iter().map(|(_, f1_j)| f1_j).collect_vec();

        let new_point = [&eval_point_1, hi_point].concat();
        self.to_next_phase_point_and_evals =
            vec![PointAndEval::new_from_ref(&new_point, &eval_values_f1[0])];
        izip!(layer.paste_from.iter(), eval_values_f1.iter().skip(1)).for_each(
            |((&old_layer_id, _), &subset_value)| {
                self.subset_point_and_evals[old_layer_id as usize].push((
                    self.layer_id,
                    PointAndEval::new_from_ref(&new_point, &subset_value),
                ));
            },
        );
        self.to_next_step_point = new_point;
        end_timer!(timer);

        IOPProverStepMessage {
            sumcheck_proof: sumcheck_proof_1,
            sumcheck_eval_values: eval_values_f1,
        }
    }
}<|MERGE_RESOLUTION|>--- conflicted
+++ resolved
@@ -68,11 +68,7 @@
             let g1 = {
                 let mut g1 = vec![E::ZERO; 1 << lo_in_num_vars];
                 layer.adds.iter().for_each(|gate| {
-<<<<<<< HEAD
-                    g1[gate.idx_in[0]] += eq_y_ry[gate.idx_out] * &gate.scalar.eval(challenges);
-=======
                     g1[gate.idx_in[0]] += eq_y_ry[gate.idx_out] * gate.scalar.eval(challenges);
->>>>>>> d2ce4189
                 });
 
                 DenseMultilinearExtension::from_evaluations_ext_vec(lo_in_num_vars, g1)
