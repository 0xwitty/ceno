mod circuit;
pub mod error;
mod prover;
pub mod structs;
pub mod utils;
<<<<<<< HEAD
mod verifier;
=======
mod verifier;

#[cfg(test)]
mod test;
>>>>>>> 24c1690f
<|MERGE_RESOLUTION|>--- conflicted
+++ resolved
@@ -3,11 +3,7 @@
 mod prover;
 pub mod structs;
 pub mod utils;
-<<<<<<< HEAD
-mod verifier;
-=======
 mod verifier;
 
 #[cfg(test)]
-mod test;
->>>>>>> 24c1690f
+mod test;