// Based on: https://github.com/risc0/risc0/blob/aeea62f0c8f4223abfba17d4c78cb7e15c513de2/risc0/circuit/rv32im/src/prove/emu/rv32im.rs
//
// Copyright 2024 RISC Zero, Inc.
//
// Licensed under the Apache License, Version 2.0 (the "License");
// you may not use this file except in compliance with the License.
// You may obtain a copy of the License at
//
//     http://www.apache.org/licenses/LICENSE-2.0
//
// Unless required by applicable law or agreed to in writing, software
// distributed under the License is distributed on an "AS IS" BASIS,
// WITHOUT WARRANTIES OR CONDITIONS OF ANY KIND, either express or implied.
// See the License for the specific language governing permissions and
// limitations under the License.

use anyhow::{Result, anyhow};
use std::sync::OnceLock;
use strum_macros::EnumIter;

use super::addr::{ByteAddr, RegIdx, WORD_SIZE, Word, WordAddr};

pub trait EmuContext {
    // Handle environment call
    fn ecall(&mut self) -> Result<bool>;

    // Handle a trap
    fn trap(&self, cause: TrapCause) -> Result<bool>;

    // Callback when instructions end normally
    fn on_normal_end(&mut self, _decoded: &ActuallyDecodedInstruction) {}

    // Get the program counter
    fn get_pc(&self) -> ByteAddr;

    // Set the program counter
    fn set_pc(&mut self, addr: ByteAddr);

    // Load from a register
    fn load_register(&mut self, idx: RegIdx) -> Result<Word>;

    // Store to a register
    fn store_register(&mut self, idx: RegIdx, data: Word) -> Result<()>;

    // Load from memory
    fn load_memory(&mut self, addr: WordAddr) -> Result<Word>;

    // Store to memory
    fn store_memory(&mut self, addr: WordAddr, data: Word) -> Result<()>;

    // Get the value of a register without side-effects.
    fn peek_register(&self, idx: RegIdx) -> Word;

    // Get the value of a memory word without side-effects.
    fn peek_memory(&self, addr: WordAddr) -> Word;

    // Load from memory, in the context of instruction fetching.
    // Only called after check_insn_load returns true.
    fn fetch(&mut self, pc: WordAddr) -> Result<Word> {
        self.load_memory(pc)
    }

    // Check access for instruction load
    fn check_insn_load(&self, _addr: ByteAddr) -> bool {
        true
    }

    // Check access for data load
    fn check_data_load(&self, _addr: ByteAddr) -> bool {
        true
    }

    // Check access for data store
    fn check_data_store(&self, _addr: ByteAddr) -> bool {
        true
    }
}

/// An implementation of the basic ISA (RV32IM), that is instruction decoding and functional units.
pub struct Emulator {
    // TODO(Matthias): remove this,
    // Perhaps replace it with the decoded program?
    // Ie pc to decoded instruction.
    #[allow(dead_code)]
    table: &'static FastDecodeTable,
}

#[derive(Debug)]
pub enum TrapCause {
    InstructionAddressMisaligned,
    InstructionAccessFault,
    IllegalInstruction(u32),
    Breakpoint,
    LoadAddressMisaligned,
    LoadAccessFault(ByteAddr),
    StoreAddressMisaligned(ByteAddr),
    StoreAccessFault,
    EcallError,
}

#[derive(Clone, Debug, Default)]
struct DecodedInstruction {
    insn: u32,
    // TOP bit only has an impact on imm, it seems.
    // So use it there.
    top_bit: u32,
    // The bit fields of the instruction encoding, regardless of the instruction format.
    func7: u32,
    rs2: u32,
    rs1: u32,
    func3: u32,
    rd: u32,
    opcode: u32,
}

#[derive(Clone, Debug)]
pub struct ActuallyDecodedInstruction {
    // insn: u32,
    // This should be able to handle i32::MIN to u32::MAX.
    // Convert to field type in the straightforward way.
    pub imm: i64,
    pub rs1: u32,
    pub rs2: u32,
    pub rd: u32,
    pub kind: InsnKind,

    // Only for debugging.
    #[allow(dead_code)]
    insn: u32,
}

#[derive(Clone, Copy, Debug)]
enum InsnCategory {
    Compute,
    Branch,
    Load,
    Store,
    System,
    Invalid,
}
use InsnCategory::*;

#[derive(Clone, Copy, Debug)]
pub enum InsnFormat {
    R,
    I,
    S,
    B,
    U,
    J,
}
use InsnFormat::*;

#[derive(Clone, Copy, Debug, PartialEq, EnumIter)]
#[allow(clippy::upper_case_acronyms)]
pub enum InsnKind {
    INVALID,
    ADD,
    SUB,
    XOR,
    OR,
    AND,
    SLL,
    SRL,
    SRA,
    SLT,
    SLTU,
    ADDI,
    XORI,
    ORI,
    ANDI,
    SLLI,
    SRLI,
    SRAI,
    SLTI,
    SLTIU,
    BEQ,
    BNE,
    BLT,
    BGE,
    BLTU,
    BGEU,
    JAL,
    JALR,
    LUI,
    AUIPC,
    MUL,
    MULH,
    MULHSU,
    MULHU,
    DIV,
    DIVU,
    REM,
    REMU,
    LB,
    LH,
    LW,
    LBU,
    LHU,
    SB,
    SH,
    SW,
    /// ECALL and EBREAK etc.
    EANY,
}
use InsnKind::*;

impl InsnKind {
    pub const fn codes(self) -> InsnCodes {
        RV32IM_ISA[self as usize]
    }
}

#[derive(Clone, Copy, Debug)]
pub struct InsnCodes {
    pub format: InsnFormat,
    pub kind: InsnKind,
    // TODO(Matthias): remove.
    #[allow(dead_code)]
    category: InsnCategory,
    pub opcode: u32,
    pub func3: u32,
    pub func7: u32,
}

impl From<DecodedInstruction> for ActuallyDecodedInstruction {
    fn from(d: DecodedInstruction) -> Self {
        ActuallyDecodedInstruction::new(d.insn)
    }
}

impl ActuallyDecodedInstruction {
    pub fn new(insn: u32) -> Self {
        let d = DecodedInstruction::new(insn);
        let InsnCodes { kind, format, .. } = d.codes();

        let imm = match (format, kind) {
            (R, _) => 0,
            // decode the shift as a multiplication/division by 1 << immediate
            (I, SLLI | SRLI | SRAI) => (1 << d.imm_shamt()).into(),
            (I, SLTI) => (d.imm_i() as i32).into(),
            // EBREAK and ECALL ain't actually I-type in the spec, but it's convenient to pretend.
            (I, EANY) => d.rs1.into(),
            (I, _) => d.imm_i().into(),
            (S, _) => d.imm_s().into(),
            (B, _) => d.imm_b().into(),
            (U, _) => d.imm_u().into(),
            (J, _) => d.imm_j().into(),
        };
        let rs1 = match (format, kind) {
            (_, EANY) => 0,
            (R | I | S | B, _) => d.rs1,
            (U | J, _) => 0,
        };
        let rs2 = match (format, kind) {
            (R | S | B, _) | (_, EANY) => 0,
            (I | U | J, _) => d.rs2,
        };
        let rd = match (format, d.rd) {
            // TODO: properly encode rd_null, read from a constant or so, instead of hard-coding.
            (R | I | U | J, 0) => 32,
            (R | I | U | J, rd) => rd,
            (S | B, _) => 0,
        };
        let kind = d.codes().kind;
        Self {
            imm,
            rs1,
            rs2,
            rd,
            kind,
            insn,
        }
    }
}

impl DecodedInstruction {
    /// A virtual register which absorbs the writes to x0.
    pub const RD_NULL: u32 = 32;

    pub fn new(insn: u32) -> Self {
        Self {
            insn,
            top_bit: (insn & 0x80000000) >> 31,
            func7: (insn & 0xfe000000) >> 25,
            rs2: (insn & 0x01f00000) >> 20,
            rs1: (insn & 0x000f8000) >> 15,
            func3: (insn & 0x00007000) >> 12,
            rd: (insn & 0x00000f80) >> 7,
            opcode: insn & 0x0000007f,
        }
    }

    #[allow(dead_code)]
    pub fn encoded(&self) -> u32 {
        self.insn
    }

    #[allow(dead_code)]
    pub fn opcode(&self) -> u32 {
        self.opcode
    }

<<<<<<< HEAD
    #[allow(dead_code)]
    /// Get the rd field, regardless of the instruction format.
    pub fn rd(&self) -> u32 {
        self.rd
    }

    #[allow(dead_code)]
    /// Get the register destination, or zero if the instruction does not write to a register.
    pub fn rd_or_zero(&self) -> u32 {
=======
    /// The internal register destination. It is either the regular rd, or an internal RD_NULL if
    /// the instruction does not write to a register or writes to x0.
    pub fn rd_internal(&self) -> u32 {
>>>>>>> 8ad25c53
        match self.codes().format {
            R | I | U | J if self.rd != 0 => self.rd,
            _ => Self::RD_NULL,
        }
    }

    #[allow(dead_code)]
    /// Get the funct3 field, or zero if the instruction does not use funct3.
    pub fn funct3_or_zero(&self) -> u32 {
        match self.codes().format {
            R | I | S | B => self.func3,
            _ => 0,
        }
    }

    #[allow(dead_code)]
    /// Get the rs1 field, regardless of the instruction format.
    pub fn rs1(&self) -> u32 {
        self.rs1
    }

    #[allow(dead_code)]
    /// Get the register source 1, or zero if the instruction does not use rs1.
    pub fn rs1_or_zero(&self) -> u32 {
        match self.codes().format {
            R | I | S | B => self.rs1,
            _ => 0,
        }
    }

    #[allow(dead_code)]
    /// Get the rs2 field, regardless of the instruction format.
    pub fn rs2(&self) -> u32 {
        self.rs2
    }

    #[allow(dead_code)]
    /// Get the register source 2, or zero if the instruction does not use rs2.
    pub fn rs2_or_zero(&self) -> u32 {
        match self.codes().format {
            R | S | B => self.rs2,
            _ => 0,
        }
    }

<<<<<<< HEAD
    #[allow(dead_code)]
=======
>>>>>>> 8ad25c53
    /// The internal view of the immediate, for use in circuits.
    pub fn imm_internal(&self) -> u32 {
        match self.codes().format {
            R => self.func7,
            I => match self.codes().kind {
                // decode the shift as a multiplication/division by 1 << immediate
                SLLI | SRLI | SRAI => 1 << self.imm_shamt(),
                _ => self.imm_i(),
            },
            S => self.imm_s(),
            B => self.imm_b(),
            U => self.imm_u(),
            J => self.imm_j(),
        }
    }

    /// The internal interpretation of the immediate sign, for use in circuits.
    /// Indicates if the immediate value, when signed, needs to be encoded as field negative.
    /// example:
    /// imm = ux::MAX - 1 implies
    /// imm_field = FIELD_MODULUS - 1 if imm_field_is_negative
    /// imm_field = ux::MAX - 1 otherwise
    /// see InsnRecord::imm_internal_field
<<<<<<< HEAD
    #[allow(dead_code)]
=======
>>>>>>> 8ad25c53
    pub fn imm_field_is_negative(&self) -> bool {
        match self.codes() {
            InsnCodes { format: R | U, .. } => false,
            InsnCodes {
                kind: SLLI | SRLI | SRAI | ADDI | SLTIU,
                ..
            } => false,
            _ => self.top_bit != 0,
        }
    }

    pub fn codes(&self) -> InsnCodes {
        FastDecodeTable::get().lookup(self)
    }

    fn imm_b(&self) -> u32 {
        (self.top_bit * 0xfffff000)
            | ((self.rd & 1) << 11)
            | ((self.func7 & 0x3f) << 5)
            | (self.rd & 0x1e)
    }

    fn imm_i(&self) -> u32 {
        (self.top_bit * 0xffff_f000) | (self.func7 << 5) | self.rs2
    }

    /// Shift amount field of SLLI, SRLI, SRAI.
    fn imm_shamt(&self) -> u32 {
        self.rs2
    }

    fn imm_s(&self) -> u32 {
        (self.top_bit * 0xfffff000) | (self.func7 << 5) | self.rd
    }

    fn imm_j(&self) -> u32 {
        (self.top_bit * 0xfff00000)
            | (self.rs1 << 15)
            | (self.func3 << 12)
            | ((self.rs2 & 1) << 11)
            | ((self.func7 & 0x3f) << 5)
            | (self.rs2 & 0x1e)
    }

    fn imm_u(&self) -> u32 {
        self.insn & 0xfffff000
    }
}

#[cfg(test)]
#[test]
#[allow(clippy::identity_op)]
fn test_decode_imm() {
    for (i, expected) in [
        // Example of I-type: ADDI.
        // imm    | rs1     | funct3      | rd     | opcode
        (89 << 20 | 1 << 15 | 0b000 << 12 | 1 << 7 | 0x13, 89),
        // Shifts get a precomputed power of 2: SLLI, SRLI, SRAI.
        (31 << 20 | 1 << 15 | 0b001 << 12 | 1 << 7 | 0x13, 1 << 31),
        (31 << 20 | 1 << 15 | 0b101 << 12 | 1 << 7 | 0x13, 1 << 31),
        (
            1 << 30 | 31 << 20 | 1 << 15 | 0b101 << 12 | 1 << 7 | 0x13,
            1 << 31,
        ),
        // Example of R-type with funct7: SUB.
        // funct7     | rs2    | rs1     | funct3      | rd     | opcode
        (
            0x20 << 25 | 1 << 20 | 1 << 15 | 0 << 12 | 1 << 7 | 0x33,
            0x20,
        ),
    ] {
        let imm = DecodedInstruction::new(i).imm_internal();
        assert_eq!(imm, expected);
    }
}

const fn insn(
    format: InsnFormat,
    kind: InsnKind,
    category: InsnCategory,
    opcode: u32,
    func3: i32,
    func7: i32,
) -> InsnCodes {
    InsnCodes {
        format,
        kind,
        category,
        opcode,
        func3: func3 as u32,
        func7: func7 as u32,
    }
}

impl From<InsnKind> for InsnCategory {
    fn from(kind: InsnKind) -> Self {
        // TODO: double check this.
        // Perhaps get it via a macro from RV32IM_ISA.
        match kind {
            INVALID => Invalid,
            ADD | SUB | XOR | OR | AND | SLL | SRL | SRA | SLT | SLTU | MUL | MULH | MULHSU
            | MULHU | DIV | DIVU | REM | REMU => Compute,
            ADDI | XORI | ORI | ANDI | SLLI | SRLI | SRAI | SLTI | SLTIU => Compute,
            BEQ | BNE | BLT | BGE | BLTU | BGEU => Branch,
            JAL | JALR => Compute,
            LUI | AUIPC => Compute,
            LB | LH | LW | LBU | LHU => Load,
            SB | SH | SW => Store,
            EANY => System,
        }
    }
}

type InstructionTable = [InsnCodes; 47];
type FastInstructionTable = [u8; 1 << 10];

const RV32IM_ISA: InstructionTable = [
    insn(R, INVALID, Invalid, 0x00, 0x0, 0x00),
    insn(R, ADD, Compute, 0x33, 0x0, 0x00),
    insn(R, SUB, Compute, 0x33, 0x0, 0x20),
    insn(R, XOR, Compute, 0x33, 0x4, 0x00),
    insn(R, OR, Compute, 0x33, 0x6, 0x00),
    insn(R, AND, Compute, 0x33, 0x7, 0x00),
    insn(R, SLL, Compute, 0x33, 0x1, 0x00),
    insn(R, SRL, Compute, 0x33, 0x5, 0x00),
    insn(R, SRA, Compute, 0x33, 0x5, 0x20),
    insn(R, SLT, Compute, 0x33, 0x2, 0x00),
    insn(R, SLTU, Compute, 0x33, 0x3, 0x00),
    insn(I, ADDI, Compute, 0x13, 0x0, -1),
    insn(I, XORI, Compute, 0x13, 0x4, -1),
    insn(I, ORI, Compute, 0x13, 0x6, -1),
    insn(I, ANDI, Compute, 0x13, 0x7, -1),
    insn(I, SLLI, Compute, 0x13, 0x1, 0x00),
    insn(I, SRLI, Compute, 0x13, 0x5, 0x00),
    insn(I, SRAI, Compute, 0x13, 0x5, 0x20),
    insn(I, SLTI, Compute, 0x13, 0x2, -1),
    insn(I, SLTIU, Compute, 0x13, 0x3, -1),
    insn(B, BEQ, Branch, 0x63, 0x0, -1),
    insn(B, BNE, Branch, 0x63, 0x1, -1),
    insn(B, BLT, Branch, 0x63, 0x4, -1),
    insn(B, BGE, Branch, 0x63, 0x5, -1),
    insn(B, BLTU, Branch, 0x63, 0x6, -1),
    insn(B, BGEU, Branch, 0x63, 0x7, -1),
    insn(J, JAL, Compute, 0x6f, -1, -1),
    insn(I, JALR, Compute, 0x67, 0x0, -1),
    insn(U, LUI, Compute, 0x37, -1, -1),
    insn(U, AUIPC, Compute, 0x17, -1, -1),
    insn(R, MUL, Compute, 0x33, 0x0, 0x01),
    insn(R, MULH, Compute, 0x33, 0x1, 0x01),
    insn(R, MULHSU, Compute, 0x33, 0x2, 0x01),
    insn(R, MULHU, Compute, 0x33, 0x3, 0x01),
    insn(R, DIV, Compute, 0x33, 0x4, 0x01),
    insn(R, DIVU, Compute, 0x33, 0x5, 0x01),
    insn(R, REM, Compute, 0x33, 0x6, 0x01),
    insn(R, REMU, Compute, 0x33, 0x7, 0x01),
    insn(I, LB, Load, 0x03, 0x0, -1),
    insn(I, LH, Load, 0x03, 0x1, -1),
    insn(I, LW, Load, 0x03, 0x2, -1),
    insn(I, LBU, Load, 0x03, 0x4, -1),
    insn(I, LHU, Load, 0x03, 0x5, -1),
    insn(S, SB, Store, 0x23, 0x0, -1),
    insn(S, SH, Store, 0x23, 0x1, -1),
    insn(S, SW, Store, 0x23, 0x2, -1),
    // TODO: EANY is just an artifact of our previous approach to decoding.
    // Replace with ECALL and EBREAK
    // They are not actually I types in the spec, but it's convenient to pretend.
    insn(I, EANY, System, 0x73, 0x0, 0x00),
];

#[cfg(test)]
#[test]
fn test_isa_table() {
    use strum::IntoEnumIterator;
    for kind in InsnKind::iter() {
        assert_eq!(kind.codes().kind, kind);
    }
}

// RISC-V instruction are determined by 3 parts:
// - Opcode: 7 bits
// - Func3: 3 bits
// - Func7: 7 bits
// In many cases, func7 and/or func3 is ignored.  A standard trick is to decode
// via a table, but a 17 bit lookup table destroys L1 cache.  Luckily for us,
// in practice the low 2 bits of opcode are always 11, so we can drop them, and
// also func7 is always either 0, 1, 0x20 or don't care, so we can reduce func7
// to 2 bits, which gets us to 10 bits, which is only 1k.
struct FastDecodeTable {
    table: FastInstructionTable,
}

impl FastDecodeTable {
    fn new() -> Self {
        let mut table: FastInstructionTable = [0; 1 << 10];
        for (isa_idx, insn) in RV32IM_ISA.iter().enumerate() {
            Self::add_insn(&mut table, insn, isa_idx);
        }
        Self { table }
    }

    fn get() -> &'static Self {
        FAST_DECODE_TABLE.get_or_init(Self::new)
    }

    // Map to 10 bit format
    fn map10(opcode: u32, func3: u32, func7: u32) -> usize {
        let op_high = opcode >> 2;
        // Map 0 -> 0, 1 -> 1, 0x20 -> 2, everything else to 3
        let func72bits = if func7 <= 1 {
            func7
        } else if func7 == 0x20 {
            2
        } else {
            3
        };
        ((op_high << 5) | (func72bits << 3) | func3) as usize
    }

    fn add_insn(table: &mut FastInstructionTable, insn: &InsnCodes, isa_idx: usize) {
        let op_high = insn.opcode >> 2;
        if (insn.func3 as i32) < 0 {
            for f3 in 0..8 {
                for f7b in 0..4 {
                    let idx = (op_high << 5) | (f7b << 3) | f3;
                    table[idx as usize] = isa_idx as u8;
                }
            }
        } else if (insn.func7 as i32) < 0 {
            for f7b in 0..4 {
                let idx = (op_high << 5) | (f7b << 3) | insn.func3;
                table[idx as usize] = isa_idx as u8;
            }
        } else {
            table[Self::map10(insn.opcode, insn.func3, insn.func7)] = isa_idx as u8;
        }
    }

    fn lookup(&self, decoded: &DecodedInstruction) -> InsnCodes {
        let isa_idx = self.table[Self::map10(decoded.opcode, decoded.func3, decoded.func7)];
        RV32IM_ISA[isa_idx as usize]
    }
}

static FAST_DECODE_TABLE: OnceLock<FastDecodeTable> = OnceLock::new();

impl Emulator {
    pub fn new() -> Self {
        Self {
            table: FastDecodeTable::get(),
        }
    }

    pub fn step<C: EmuContext>(&self, ctx: &mut C) -> Result<()> {
        let pc = ctx.get_pc();

        if !ctx.check_insn_load(pc) {
            ctx.trap(TrapCause::InstructionAccessFault)?;
            return Err(anyhow!("Fatal: could not fetch instruction at pc={:?}", pc));
        }

        let word = ctx.fetch(pc.waddr())?;
        if word & 0x03 != 0x03 {
            // Opcode must end in 0b11 in RV32IM.
            ctx.trap(TrapCause::IllegalInstruction(word))?;
            return Err(anyhow!(
                "Fatal: illegal instruction at pc={:?}: 0x{:08x}",
                pc,
                word
            ));
        }

        // TODO: decode once at the beginning, instead of all the time like here.
        let insn = ActuallyDecodedInstruction::new(word);
        tracing::trace!("pc: {:x}, kind: {:?}", pc.0, insn.kind);

        if match insn.kind.into() {
            InsnCategory::Compute => self.step_compute(ctx, &insn)?,
            InsnCategory::Branch => self.step_branch(ctx, &insn)?,
            InsnCategory::Load => self.step_load(ctx, &insn)?,
            InsnCategory::Store => self.step_store(ctx, &insn)?,
            InsnCategory::System => self.step_system(ctx, &insn)?,
            InsnCategory::Invalid => ctx.trap(TrapCause::IllegalInstruction(word))?,
        } {
            ctx.on_normal_end(&insn);
        };

        Ok(())
    }

    fn step_compute<M: EmuContext>(
        &self,
        ctx: &mut M,
        decoded: &ActuallyDecodedInstruction,
    ) -> Result<bool> {
        use InsnKind::*;

        let pc = ctx.get_pc();
        let mut new_pc = pc + WORD_SIZE;

        let rs1 = ctx.load_register(decoded.rs1 as usize)?;
        let rs2 = ctx.load_register(decoded.rs2 as usize)?;
        let imm = decoded.imm;

        let out = match decoded.kind {
            // Instructions that do not read rs1 nor rs2.
            JAL => {
                new_pc = pc.wrapping_add(imm as u32);
                (pc + WORD_SIZE).0
            }
            // TODO: consider using better types for imm,
            // perhaps an enum with kind, so we can avoid the cast.
            LUI => decoded.imm as u32,
            AUIPC => (pc.wrapping_add(imm as u32)).0,

            ADDI => rs1.wrapping_add(imm as u32),
            XORI => rs1 ^ imm as u32,
            ORI => rs1 | imm as u32,
            ANDI => rs1 & imm as u32,
            SLLI => rs1 << imm,
            SRLI => rs1 >> imm,
            SRAI => ((rs1 as i32) >> imm) as u32,
            SLTI => {
                if (rs1 as i32) < (imm as i32) {
                    1
                } else {
                    0
                }
            }
            SLTIU => (rs1 < imm as u32).into(),
            JALR => {
                new_pc = ByteAddr(rs1.wrapping_add(imm as u32) & !1);
                (pc + WORD_SIZE).0
            }

            ADD => rs1.wrapping_add(rs2),
            SUB => rs1.wrapping_sub(rs2),
            XOR => rs1 ^ rs2,
            OR => rs1 | rs2,
            AND => rs1 & rs2,
            SLL => rs1 << (rs2 & 0x1f),
            SRL => rs1 >> (rs2 & 0x1f),
            SRA => ((rs1 as i32) >> (rs2 & 0x1f)) as u32,
            SLT => {
                if (rs1 as i32) < (rs2 as i32) {
                    1
                } else {
                    0
                }
            }
            SLTU => {
                if rs1 < rs2 {
                    1
                } else {
                    0
                }
            }
            MUL => rs1.wrapping_mul(rs2),
            MULH => (sign_extend_u32(rs1).wrapping_mul(sign_extend_u32(rs2)) >> 32) as u32,
            MULHSU => (sign_extend_u32(rs1).wrapping_mul(rs2 as i64) >> 32) as u32,
            MULHU => (((rs1 as u64).wrapping_mul(rs2 as u64)) >> 32) as u32,
            DIV => {
                if rs2 == 0 {
                    u32::MAX
                } else {
                    ((rs1 as i32).wrapping_div(rs2 as i32)) as u32
                }
            }
            DIVU => {
                if rs2 == 0 {
                    u32::MAX
                } else {
                    rs1 / rs2
                }
            }
            REM => {
                if rs2 == 0 {
                    rs1
                } else {
                    ((rs1 as i32).wrapping_rem(rs2 as i32)) as u32
                }
            }
            REMU => {
                if rs2 == 0 {
                    rs1
                } else {
                    rs1 % rs2
                }
            }
            _ => unreachable!("Illegal compute instruction: {:?}", decoded),
        };
        if !new_pc.is_aligned() {
            return ctx.trap(TrapCause::InstructionAddressMisaligned);
        }
        ctx.store_register(decoded.rd_internal() as usize, out)?;
        ctx.set_pc(new_pc);
        Ok(true)
    }

    fn step_branch<M: EmuContext>(
        &self,
        ctx: &mut M,
        decoded: &ActuallyDecodedInstruction,
    ) -> Result<bool> {
        use InsnKind::*;

        let pc = ctx.get_pc();
        let rs1 = ctx.load_register(decoded.rs1 as RegIdx)?;
        let rs2 = ctx.load_register(decoded.rs2 as RegIdx)?;

        let taken = match decoded.kind {
            BEQ => rs1 == rs2,
            BNE => rs1 != rs2,
            BLT => (rs1 as i32) < (rs2 as i32),
            BGE => (rs1 as i32) >= (rs2 as i32),
            BLTU => rs1 < rs2,
            BGEU => rs1 >= rs2,
            _ => unreachable!("Illegal branch instruction: {:?}", decoded.kind),
        };

        let new_pc = if taken {
            pc.wrapping_add(decoded.imm as u32)
        } else {
            pc + WORD_SIZE
        };

        if !new_pc.is_aligned() {
            return ctx.trap(TrapCause::InstructionAddressMisaligned);
        }
        ctx.set_pc(new_pc);
        Ok(true)
    }

    fn step_load<M: EmuContext>(
        &self,
        ctx: &mut M,
        decoded: &ActuallyDecodedInstruction,
    ) -> Result<bool> {
        let rs1 = ctx.load_register(decoded.rs1 as usize)?;
        // LOAD instructions do not read rs2.
        let addr = ByteAddr(rs1.wrapping_add(decoded.imm as u32));
        if !ctx.check_data_load(addr) {
            return ctx.trap(TrapCause::LoadAccessFault(addr));
        }
        let data = ctx.load_memory(addr.waddr())?;
        let shift = 8 * (addr.0 & 3);
        let out = match decoded.kind {
            InsnKind::LB => {
                let mut out = (data >> shift) & 0xff;
                if out & 0x80 != 0 {
                    out |= 0xffffff00;
                }
                out
            }
            InsnKind::LH => {
                if addr.0 & 0x01 != 0 {
                    return ctx.trap(TrapCause::LoadAddressMisaligned);
                }
                let mut out = (data >> shift) & 0xffff;
                if out & 0x8000 != 0 {
                    out |= 0xffff0000;
                }
                out
            }
            InsnKind::LW => {
                if addr.0 & 0x03 != 0 {
                    return ctx.trap(TrapCause::LoadAddressMisaligned);
                }
                data
            }
            InsnKind::LBU => (data >> shift) & 0xff,
            InsnKind::LHU => {
                if addr.0 & 0x01 != 0 {
                    return ctx.trap(TrapCause::LoadAddressMisaligned);
                }
                (data >> shift) & 0xffff
            }
            _ => unreachable!(),
        };
        ctx.store_register(decoded.rd_internal() as usize, out)?;
        ctx.set_pc(ctx.get_pc() + WORD_SIZE);
        Ok(true)
    }

    fn step_store<M: EmuContext>(
        &self,
        ctx: &mut M,
        decoded: &ActuallyDecodedInstruction,
    ) -> Result<bool> {
        let rs1 = ctx.load_register(decoded.rs1 as usize)?;
        let rs2 = ctx.load_register(decoded.rs2 as usize)?;
        let addr = ByteAddr(rs1.wrapping_add(decoded.imm as u32));
        let shift = 8 * (addr.0 & 3);
        if !ctx.check_data_store(addr) {
            tracing::error!("mstore: addr={:x?},rs1={:x}", addr, rs1);
            return ctx.trap(TrapCause::StoreAccessFault);
        }
        let mut data = ctx.peek_memory(addr.waddr());
        match decoded.kind {
            InsnKind::SB => {
                data ^= data & (0xff << shift);
                data |= (rs2 & 0xff) << shift;
            }
            InsnKind::SH => {
                if addr.0 & 0x01 != 0 {
                    tracing::debug!("Misaligned SH");
                    return ctx.trap(TrapCause::StoreAddressMisaligned(addr));
                }
                data ^= data & (0xffff << shift);
                data |= (rs2 & 0xffff) << shift;
            }
            InsnKind::SW => {
                if addr.0 & 0x03 != 0 {
                    tracing::debug!("Misaligned SW");
                    return ctx.trap(TrapCause::StoreAddressMisaligned(addr));
                }
                data = rs2;
            }
            _ => unreachable!(),
        }
        ctx.store_memory(addr.waddr(), data)?;
        ctx.set_pc(ctx.get_pc() + WORD_SIZE);
        Ok(true)
    }

    fn step_system<M: EmuContext>(
        &self,
        ctx: &mut M,
        decoded: &ActuallyDecodedInstruction,
    ) -> Result<bool> {
        match decoded.kind {
            // TODO(Matthias): this is silly.  Catch illegal instructions in the decode stage.
            InsnKind::EANY => match decoded.imm {
                0 => ctx.ecall(),
                1 => ctx.trap(TrapCause::Breakpoint),
                _ => ctx.trap(TrapCause::IllegalInstruction(decoded.insn)),
            },
            _ => unreachable!(),
        }
    }
}

fn sign_extend_u32(x: u32) -> i64 {
    (x as i32) as i64
}<|MERGE_RESOLUTION|>--- conflicted
+++ resolved
@@ -301,21 +301,9 @@
         self.opcode
     }
 
-<<<<<<< HEAD
-    #[allow(dead_code)]
-    /// Get the rd field, regardless of the instruction format.
-    pub fn rd(&self) -> u32 {
-        self.rd
-    }
-
-    #[allow(dead_code)]
-    /// Get the register destination, or zero if the instruction does not write to a register.
-    pub fn rd_or_zero(&self) -> u32 {
-=======
     /// The internal register destination. It is either the regular rd, or an internal RD_NULL if
     /// the instruction does not write to a register or writes to x0.
     pub fn rd_internal(&self) -> u32 {
->>>>>>> 8ad25c53
         match self.codes().format {
             R | I | U | J if self.rd != 0 => self.rd,
             _ => Self::RD_NULL,
@@ -361,10 +349,6 @@
         }
     }
 
-<<<<<<< HEAD
-    #[allow(dead_code)]
-=======
->>>>>>> 8ad25c53
     /// The internal view of the immediate, for use in circuits.
     pub fn imm_internal(&self) -> u32 {
         match self.codes().format {
@@ -388,10 +372,6 @@
     /// imm_field = FIELD_MODULUS - 1 if imm_field_is_negative
     /// imm_field = ux::MAX - 1 otherwise
     /// see InsnRecord::imm_internal_field
-<<<<<<< HEAD
-    #[allow(dead_code)]
-=======
->>>>>>> 8ad25c53
     pub fn imm_field_is_negative(&self) -> bool {
         match self.codes() {
             InsnCodes { format: R | U, .. } => false,
@@ -785,7 +765,7 @@
         if !new_pc.is_aligned() {
             return ctx.trap(TrapCause::InstructionAddressMisaligned);
         }
-        ctx.store_register(decoded.rd_internal() as usize, out)?;
+        ctx.store_register(decoded.rd as usize, out)?;
         ctx.set_pc(new_pc);
         Ok(true)
     }
@@ -870,7 +850,7 @@
             }
             _ => unreachable!(),
         };
-        ctx.store_register(decoded.rd_internal() as usize, out)?;
+        ctx.store_register(decoded.rd as usize, out)?;
         ctx.set_pc(ctx.get_pc() + WORD_SIZE);
         Ok(true)
     }
