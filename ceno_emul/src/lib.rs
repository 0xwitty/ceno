#![deny(clippy::cargo)]
#![feature(step_trait)]
mod addr;
pub use addr::*;

mod platform;
pub use platform::{CENO_PLATFORM, Platform};

mod tracer;
pub use tracer::{Change, MemOp, ReadOp, StepRecord, Tracer, WriteOp};

mod vm_state;
pub use vm_state::VMState;

mod rv32im;
pub use rv32im::{EmuContext, InsnCategory, InsnFormat, InsnKind, Instruction};

mod elf;
pub use elf::Program;

mod rv32im_encode;
<<<<<<< HEAD
pub use rv32im_encode::encode_rv32;

pub mod host_utils;
=======
pub use rv32im_encode::{encode_rv32, encode_rv32u};

pub mod disassemble;
>>>>>>> f25139b4
<|MERGE_RESOLUTION|>--- conflicted
+++ resolved
@@ -19,12 +19,7 @@
 pub use elf::Program;
 
 mod rv32im_encode;
-<<<<<<< HEAD
-pub use rv32im_encode::encode_rv32;
-
-pub mod host_utils;
-=======
 pub use rv32im_encode::{encode_rv32, encode_rv32u};
 
 pub mod disassemble;
->>>>>>> f25139b4
+pub mod host_utils;