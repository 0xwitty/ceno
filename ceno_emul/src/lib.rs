#![deny(clippy::cargo)]
#![feature(step_trait)]
mod addr;
pub use addr::*;

mod platform;
pub use platform::{CENO_PLATFORM, Platform};

mod tracer;
pub use tracer::{Change, MemOp, ReadOp, StepRecord, Tracer, WriteOp};

mod vm_state;
pub use vm_state::VMState;

mod rv32im;
pub use rv32im::{
    EmuContext, InsnCategory, InsnFormat, InsnKind, Instruction, encode_rv32, encode_rv32u,
};

mod elf;
pub use elf::Program;

<<<<<<< HEAD
mod rv32im_encode;
pub use rv32im_encode::encode_rv32;

=======
pub mod disassemble;
>>>>>>> 4d43dcaf
pub mod host_utils;<|MERGE_RESOLUTION|>--- conflicted
+++ resolved
@@ -20,11 +20,5 @@
 mod elf;
 pub use elf::Program;
 
-<<<<<<< HEAD
-mod rv32im_encode;
-pub use rv32im_encode::encode_rv32;
-
-=======
 pub mod disassemble;
->>>>>>> 4d43dcaf
 pub mod host_utils;