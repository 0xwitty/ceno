use std::{collections::HashSet, ops::Range};

use crate::addr::{Addr, RegIdx};

/// The Platform struct holds the parameters of the VM.
/// It defines:
/// - the layout of virtual memory,
/// - special addresses, such as the initial PC,
/// - codes of environment calls.
#[derive(Clone, Debug)]
pub struct Platform {
    pub rom: Range<Addr>,
    // This is an `Option` to allow `const` here.
    pub prog_data: Option<HashSet<Addr>>,
    pub stack: Range<Addr>,
    pub heap: Range<Addr>,
    pub public_io: Range<Addr>,
    pub hints: Range<Addr>,
    /// If true, ecall instructions are no-op instead of trap. Testing only.
    pub unsafe_ecall_nop: bool,
}

pub const CENO_PLATFORM: Platform = Platform {
    rom: 0x2000_0000..0x3000_0000,
    prog_data: None,
    stack: 0xB0000000..0xC0000000,
    heap: 0x8000_0000..0xFFFF_0000,
    public_io: 0x3000_1000..0x3000_2000,
    hints: 0x4000_0000..0x5000_0000,
    unsafe_ecall_nop: false,
};

impl Platform {
    // Virtual memory layout.

    pub fn is_rom(&self, addr: Addr) -> bool {
        self.rom.contains(&addr)
    }

    pub fn is_prog_data(&self, addr: Addr) -> bool {
        self.prog_data
            .as_ref()
            .map(|set| set.contains(&(addr & !0x3)))
            .unwrap_or(false)
    }

    pub fn is_ram(&self, addr: Addr) -> bool {
        self.stack.contains(&addr) || self.heap.contains(&addr) || self.is_prog_data(addr)
    }

    pub fn is_pub_io(&self, addr: Addr) -> bool {
        self.public_io.contains(&addr)
    }

    pub fn is_hints(&self, addr: Addr) -> bool {
        self.hints.contains(&addr)
    }

    /// Virtual address of a register.
    pub const fn register_vma(index: RegIdx) -> Addr {
        // Register VMAs are aligned, cannot be confused with indices, and readable in hex.
        (index << 8) as Addr
    }

    /// Register index from a virtual address (unchecked).
    pub const fn register_index(vma: Addr) -> RegIdx {
        (vma >> 8) as RegIdx
    }

    // Startup.

    pub const fn pc_base(&self) -> Addr {
        self.rom.start
    }

    // Permissions.

    pub fn can_read(&self, addr: Addr) -> bool {
        self.can_write(addr)
    }

    pub fn can_write(&self, addr: Addr) -> bool {
<<<<<<< HEAD
        self.is_ram(addr)
=======
        self.is_ram(addr) || self.is_pub_io(addr) || self.is_hints(addr)
>>>>>>> be90017f
    }

    // Environment calls.

    /// Register containing the ecall function code. (x5, t0)
    pub const fn reg_ecall() -> RegIdx {
        5
    }

    /// Register containing the first function argument. (x10, a0)
    pub const fn reg_arg0() -> RegIdx {
        10
    }

    /// Register containing the 2nd function argument. (x11, a1)
    pub const fn reg_arg1() -> RegIdx {
        11
    }

    /// The code of ecall HALT.
    pub const fn ecall_halt() -> u32 {
        0
    }

    /// The code of success.
    pub const fn code_success() -> u32 {
        0
    }
}

#[cfg(test)]
mod tests {
    use super::*;
    use crate::{VMState, WORD_SIZE};

    #[test]
    fn test_no_overlap() {
        let p = CENO_PLATFORM;
        // ROM and RAM do not overlap.
        assert!(!p.is_rom(p.heap.start));
        assert!(!p.is_rom(p.heap.end - WORD_SIZE as Addr));
        assert!(!p.is_ram(p.rom.start));
        assert!(!p.is_ram(p.rom.end - WORD_SIZE as Addr));
        // Registers do not overlap with ROM or RAM.
        for reg in [
            Platform::register_vma(0),
            Platform::register_vma(VMState::REG_COUNT - 1),
        ] {
            assert!(!p.is_rom(reg));
            assert!(!p.is_ram(reg));
        }
    }
}<|MERGE_RESOLUTION|>--- conflicted
+++ resolved
@@ -76,15 +76,11 @@
     // Permissions.
 
     pub fn can_read(&self, addr: Addr) -> bool {
-        self.can_write(addr)
+        self.is_ram(addr) || self.is_pub_io(addr) || self.is_hints(addr)
     }
 
     pub fn can_write(&self, addr: Addr) -> bool {
-<<<<<<< HEAD
         self.is_ram(addr)
-=======
-        self.is_ram(addr) || self.is_pub_io(addr) || self.is_hints(addr)
->>>>>>> be90017f
     }
 
     // Environment calls.
