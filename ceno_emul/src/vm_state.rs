use std::collections::HashMap;

use super::rv32im::EmuContext;
use crate::{
    PC_STEP_SIZE, Program, WORD_SIZE,
    addr::{ByteAddr, RegIdx, Word, WordAddr},
    platform::Platform,
<<<<<<< HEAD
    rv32im::{Emulator, Instruction, TrapCause},
=======
    rv32im::{Instruction, TrapCause},
>>>>>>> b1cfa65d
    tracer::{Change, StepRecord, Tracer},
};
use anyhow::{Result, anyhow};
use std::{iter::from_fn, ops::Deref, sync::Arc};

/// An implementation of the machine state and of the side-effects of operations.
pub struct VMState {
    program: Arc<Program>,
    platform: Platform,
    pc: Word,
    /// Map a word-address (addr/4) to a word.
    memory: HashMap<WordAddr, Word>,
    registers: [Word; VMState::REG_COUNT],
    // Termination.
    halted: bool,
    tracer: Tracer,
}

impl VMState {
    /// The number of registers that the VM uses.
    /// 32 architectural registers + 1 register RD_NULL for dark writes to x0.
    pub const REG_COUNT: usize = 32 + 1;

    pub fn new(platform: Platform, program: Arc<Program>) -> Self {
        let pc = program.entry;

        let mut vm = Self {
            pc,
            platform,
            program: program.clone(),
            memory: HashMap::new(),
            registers: [0; VMState::REG_COUNT],
            halted: false,
            tracer: Tracer::new(),
        };

        // init memory from program.image
        for (&addr, &value) in &program.image {
            vm.init_memory(ByteAddr(addr).waddr(), value);
        }

        vm
    }

    pub fn new_from_elf(platform: Platform, elf: &[u8]) -> Result<Self> {
        let program = Arc::new(Program::load_elf(elf, u32::MAX)?);
        Ok(Self::new(platform, program))
    }

    pub fn halted(&self) -> bool {
        self.halted
    }

    pub fn tracer(&self) -> &Tracer {
        &self.tracer
    }

    pub fn platform(&self) -> &Platform {
        &self.platform
    }

    pub fn program(&self) -> &Program {
        self.program.deref()
    }

    /// Set a word in memory without side effects.
    pub fn init_memory(&mut self, addr: WordAddr, value: Word) {
        self.memory.insert(addr, value);
    }

    pub fn iter_until_halt(&mut self) -> impl Iterator<Item = Result<StepRecord>> + '_ {
<<<<<<< HEAD
        let emu = Emulator::default();
=======
>>>>>>> b1cfa65d
        from_fn(move || {
            if self.halted() {
                None
            } else {
                Some(self.step())
            }
        })
    }

    fn step(&mut self) -> Result<StepRecord> {
        crate::rv32im::step(self)?;
        let step = self.tracer.advance();
        if step.is_busy_loop() && !self.halted() {
            Err(anyhow!("Stuck in loop {}", "{}"))
        } else {
            Ok(step)
        }
    }

    pub fn init_register_unsafe(&mut self, idx: RegIdx, value: Word) {
        self.registers[idx] = value;
    }

    fn halt(&mut self) {
        self.set_pc(0.into());
        self.halted = true;
    }
}

impl EmuContext for VMState {
    // Expect an ecall to terminate the program: function HALT with argument exit_code.
    fn ecall(&mut self) -> Result<bool> {
        let function = self.load_register(Platform::reg_ecall())?;
        let arg0 = self.load_register(Platform::reg_arg0())?;
        if function == Platform::ecall_halt() {
            tracing::debug!("halt with exit_code={}", arg0);

            self.halt();
            Ok(true)
        } else if self.platform.unsafe_ecall_nop {
            // Treat unknown ecalls as all powerful instructions:
            // Read two registers, write one register, write one memory word, and branch.
            tracing::warn!("ecall ignored: syscall_id={}", function);
            self.store_register(Instruction::RD_NULL as RegIdx, 0)?;
            // Example ecall effect - any writable address will do.
            let addr = (self.platform.stack_top - WORD_SIZE as u32).into();
            self.store_memory(addr, self.peek_memory(addr))?;
            self.set_pc(ByteAddr(self.pc) + PC_STEP_SIZE);
            Ok(true)
        } else {
            self.trap(TrapCause::EcallError)
        }
    }

    fn trap(&self, cause: TrapCause) -> Result<bool> {
        Err(anyhow!("Trap {:?}", cause)) // Crash.
    }

    fn on_normal_end(&mut self, _decoded: &Instruction) {
        self.tracer.store_pc(ByteAddr(self.pc));
    }

    fn get_pc(&self) -> ByteAddr {
        ByteAddr(self.pc)
    }

    fn set_pc(&mut self, after: ByteAddr) {
        self.pc = after.0;
    }

    /// Load a register and record this operation.
    fn load_register(&mut self, idx: RegIdx) -> Result<Word> {
        self.tracer.load_register(idx, self.peek_register(idx));
        Ok(self.peek_register(idx))
    }

    /// Store a register and record this operation.
    fn store_register(&mut self, idx: RegIdx, after: Word) -> Result<()> {
        if idx != 0 {
            let before = self.peek_register(idx);
            self.tracer.store_register(idx, Change { before, after });
            self.registers[idx] = after;
        }
        Ok(())
    }

    /// Load a memory word and record this operation.
    fn load_memory(&mut self, addr: WordAddr) -> Result<Word> {
        let value = self.peek_memory(addr);
        self.tracer.load_memory(addr, value);
        Ok(value)
    }

    /// Store a memory word and record this operation.
    fn store_memory(&mut self, addr: WordAddr, after: Word) -> Result<()> {
        let before = self.peek_memory(addr);
        self.tracer.store_memory(addr, Change { after, before });
        self.memory.insert(addr, after);
        Ok(())
    }

    /// Get the value of a register without side-effects.
    fn peek_register(&self, idx: RegIdx) -> Word {
        self.registers[idx]
    }

    /// Get the value of a memory word without side-effects.
    fn peek_memory(&self, addr: WordAddr) -> Word {
        *self.memory.get(&addr).unwrap_or(&0)
    }

    fn fetch(&mut self, pc: WordAddr) -> Option<Instruction> {
        let byte_pc: ByteAddr = pc.into();
        let relative_pc = byte_pc.0.wrapping_sub(self.program.base_address);
        let idx = (relative_pc / WORD_SIZE as u32) as usize;
        let word = self.program.instructions.get(idx).copied()?;
        self.tracer.fetch(pc, word);
        Some(word)
    }

    fn check_data_load(&self, addr: ByteAddr) -> bool {
        self.platform.can_read(addr.0)
    }

    fn check_data_store(&self, addr: ByteAddr) -> bool {
        self.platform.can_write(addr.0)
    }
}<|MERGE_RESOLUTION|>--- conflicted
+++ resolved
@@ -5,11 +5,7 @@
     PC_STEP_SIZE, Program, WORD_SIZE,
     addr::{ByteAddr, RegIdx, Word, WordAddr},
     platform::Platform,
-<<<<<<< HEAD
-    rv32im::{Emulator, Instruction, TrapCause},
-=======
     rv32im::{Instruction, TrapCause},
->>>>>>> b1cfa65d
     tracer::{Change, StepRecord, Tracer},
 };
 use anyhow::{Result, anyhow};
@@ -81,10 +77,6 @@
     }
 
     pub fn iter_until_halt(&mut self) -> impl Iterator<Item = Result<StepRecord>> + '_ {
-<<<<<<< HEAD
-        let emu = Emulator::default();
-=======
->>>>>>> b1cfa65d
         from_fn(move || {
             if self.halted() {
                 None
