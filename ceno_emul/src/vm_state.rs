--- conflicted
+++ resolved
@@ -1,13 +1,7 @@
 use std::collections::HashMap;
 
 use super::rv32im::EmuContext;
-use crate::{
-    PC_STEP_SIZE, Program,
-    addr::{ByteAddr, RegIdx, Word, WordAddr},
-    platform::Platform,
-    rv32im::{DecodedInstruction, Emulator, TrapCause},
-    tracer::{Change, StepRecord, Tracer},
-};
+use crate::{Program, addr::{ByteAddr, RegIdx, Word, WordAddr}, platform::Platform, rv32im::{DecodedInstruction, Emulator, TrapCause}, tracer::{Change, StepRecord, Tracer}, PC_STEP_SIZE};
 use anyhow::{Result, anyhow};
 use std::{iter::from_fn, ops::Deref, sync::Arc};
 
@@ -18,11 +12,7 @@
     pc: Word,
     /// Map a word-address (addr/4) to a word.
     memory: HashMap<WordAddr, Word>,
-<<<<<<< HEAD
-    registers: [Word; 32 + 1], // +1 for "dark" register
-=======
     registers: [Word; VMState::REG_COUNT],
->>>>>>> 69d6be75
     // Termination.
     halted: bool,
     tracer: Tracer,
@@ -42,11 +32,7 @@
             platform,
             program: program.clone(),
             memory: HashMap::new(),
-<<<<<<< HEAD
-            registers: [0; 32 + 1],
-=======
             registers: [0; VMState::REG_COUNT],
->>>>>>> 69d6be75
             halted: false,
             tracer: Tracer::new(),
         };
@@ -163,12 +149,7 @@
     }
 
     /// Store a register and record this operation.
-    fn store_register(&mut self, mut idx: RegIdx, after: Word) -> Result<()> {
-        if idx == 0 {
-            // refer to https://github.com/scroll-tech/ceno/issues/245 for the idea of "dark" register.
-            // 32 is the index of 'dark' register
-            idx = 32;
-        }
+    fn store_register(&mut self, idx: RegIdx, after: Word) -> Result<()> {
         if idx != 0 {
             let before = self.peek_register(idx);
             self.tracer.store_register(idx, Change { before, after });
