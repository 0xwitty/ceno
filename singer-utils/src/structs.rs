--- conflicted
+++ resolved
@@ -35,22 +35,6 @@
     pub(super) record_item_rlc: ChallengeId,
 }
 
-<<<<<<< HEAD
-=======
-#[derive(Clone, Debug)]
-pub struct RAMHandler<Ext: ExtensionField> {
-    pub(crate) rd_records: Vec<ExtCellId<Ext>>,
-    pub(crate) wt_records: Vec<ExtCellId<Ext>>,
-    pub(crate) challenge: ChipChallenges,
-}
-
-#[derive(Clone, Debug)]
-pub struct ROMHandler<Ext: ExtensionField> {
-    pub(crate) records: Vec<ExtCellId<Ext>>,
-    pub(crate) challenge: ChipChallenges,
-}
-
->>>>>>> 5dea054f
 pub type UInt64 = UInt<64, VALUE_BIT_WIDTH>;
 pub type PCUInt = UInt64;
 pub type TSUInt = UInt<48, 48>;
