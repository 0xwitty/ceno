--- conflicted
+++ resolved
@@ -17,7 +17,7 @@
 
 fn construct_circuit<E: ExtensionField>(challenges: &ChipChallenges) -> Arc<Circuit<E>> {
     let mut circuit_builder = CircuitBuilder::<E>::new();
-    let (_, pc_cells) = circuit_builder.create_witness_in(PCUInt::N_OPRAND_CELLS);
+    let (_, pc_cells) = circuit_builder.create_witness_in(PCUInt::N_OPERAND_CELLS);
     let (_, bytecode_cells) = circuit_builder.create_witness_in(1);
 
     let mut rom_handler = ROMHandler::new(&challenges);
@@ -36,29 +36,7 @@
     challenges: &ChipChallenges,
     real_challenges: &[E],
 ) -> Result<(PredType, PredType, usize), UtilError> {
-<<<<<<< HEAD
-    let mut circuit_builder = CircuitBuilder::<E>::new();
-    let (_, pc_cells) = circuit_builder.create_witness_in(PCUInt::N_OPERAND_CELLS);
-    let (_, bytecode_cells) = circuit_builder.create_witness_in(1);
-
-    let rlc = circuit_builder.create_ext_cell();
-    let mut items = vec![MixedCell::Constant(E::BaseField::from(
-        ROMType::Bytecode as u64,
-    ))];
-    items.extend(pc_cells.iter().map(|x| MixedCell::Cell(*x)).collect_vec());
-    items.extend(
-        bytecode_cells
-            .iter()
-            .map(|x| MixedCell::Cell(*x))
-            .collect_vec(),
-    );
-    circuit_builder.rlc_mixed(&rlc, &items, challenges.bytecode());
-
-    circuit_builder.configure();
-    let bytecode_circuit = Arc::new(Circuit::new(&circuit_builder));
-=======
     let bytecode_circuit = construct_circuit(challenges);
->>>>>>> e5e160a1
     let selector = ChipCircuitGadgets::construct_prefix_selector(bytecode.len(), 1);
 
     let selector_node_id = builder.add_node_with_witness(
@@ -108,29 +86,7 @@
     bytecode_len: usize,
     challenges: &ChipChallenges,
 ) -> Result<(PredType, PredType, usize), UtilError> {
-<<<<<<< HEAD
-    let mut circuit_builder = CircuitBuilder::<E>::new();
-    let (_, pc_cells) = circuit_builder.create_witness_in(PCUInt::N_OPERAND_CELLS);
-    let (_, bytecode_cells) = circuit_builder.create_witness_in(1);
-
-    let rlc = circuit_builder.create_ext_cell();
-    let mut items = vec![MixedCell::Constant(E::BaseField::from(
-        ROMType::Bytecode as u64,
-    ))];
-    items.extend(pc_cells.iter().map(|x| MixedCell::Cell(*x)).collect_vec());
-    items.extend(
-        bytecode_cells
-            .iter()
-            .map(|x| MixedCell::Cell(*x))
-            .collect_vec(),
-    );
-    circuit_builder.rlc_mixed(&rlc, &items, challenges.bytecode());
-
-    circuit_builder.configure();
-    let bytecode_circuit = Arc::new(Circuit::new(&circuit_builder));
-=======
     let bytecode_circuit = construct_circuit(challenges);
->>>>>>> e5e160a1
     let selector = ChipCircuitGadgets::construct_prefix_selector(bytecode_len, 1);
 
     let selector_node_id =
