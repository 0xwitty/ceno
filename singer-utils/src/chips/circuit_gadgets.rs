--- conflicted
+++ resolved
@@ -251,13 +251,8 @@
     pub(crate) fn construct_product_inner() -> Arc<Circuit<E>> {
         let mut circuit_builder = CircuitBuilder::<E>::new();
         let (_, input) = circuit_builder.create_ext_witness_in(2);
-<<<<<<< HEAD
         let output = circuit_builder.create_ext_cells(1);
-        circuit_builder.mul2_ext(&output[0], &input[0], &input[1], F::BaseField::ONE);
-=======
-        let (_, output) = circuit_builder.create_ext_witness_out(1);
         circuit_builder.mul2_ext(&output[0], &input[0], &input[1], E::BaseField::ONE);
->>>>>>> 15f03fcd
 
         circuit_builder.configure();
         Arc::new(Circuit::new(&circuit_builder))
