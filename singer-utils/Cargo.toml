--- conflicted
+++ resolved
@@ -14,16 +14,8 @@
 gkr-graph = { version = "0", path = "../gkr-graph" }
 itertools.workspace = true
 multilinear_extensions = { path = "../multilinear_extensions", features = ["parallel"] }
-<<<<<<< HEAD
-simple-frontend = { version = "0.1.0", path = "../simple-frontend" }
-strum = { workspace = true }
-strum_macros = { workspace = true }
-sumcheck = { version = "0.1.0", path = "../sumcheck" }
-transcript = { version = "0.1.0", path = "../transcript" }
-=======
 simple-frontend = { version = "0", path = "../simple-frontend" }
 strum.workspace = true
 strum_macros.workspace = true
 sumcheck = { version = "0", path = "../sumcheck" }
-transcript = { version = "0", path = "../transcript" }
->>>>>>> b1afd0ae
+transcript = { version = "0", path = "../transcript" }