--- conflicted
+++ resolved
@@ -119,11 +119,7 @@
     let mut zkvm_cs = ZKVMConstraintSystem::default();
 
     let config = Rv32imConfig::<E>::construct_circuits(&mut zkvm_cs);
-<<<<<<< HEAD
     let mmu_config = MmuConfig::<E>::construct_circuits(&mut zkvm_cs);
-=======
-
->>>>>>> e7bebcdd
     let prog_config = zkvm_cs.register_table_circuit::<ExampleProgramTableCircuit<E>>();
     zkvm_cs.register_global_state::<GlobalState>();
 
