mod arithmetic;
pub mod constants;
mod logic;
pub mod util;

use crate::{
    chip_handler::{AddressExpr, MemoryExpr, RegisterExpr},
    circuit_builder::CircuitBuilder,
    error::{UtilError, ZKVMError},
    expression::{Expression, ToExpr, WitIn},
    gadgets::AssertLTConfig,
    utils::add_one_to_big_num,
    witness::LkMultiplicity,
};
use ark_std::iterable::Iterable;
use constants::BYTE_BIT_WIDTH;
use ff::Field;
use ff_ext::ExtensionField;
use goldilocks::SmallField;
use itertools::Itertools;
use std::{
    borrow::Cow,
    mem::{self, MaybeUninit},
    ops::Index,
};
pub use strum::IntoEnumIterator;
use strum_macros::EnumIter;
use sumcheck::util::ceil_log2;
use util::max_carry_word_for_multiplication;

#[derive(Clone, EnumIter, Debug)]
pub enum UintLimb<E: ExtensionField> {
    WitIn(Vec<WitIn>),
    Expression(Vec<Expression<E>>),
}

impl<E: ExtensionField> UintLimb<E> {
    pub fn iter(&self) -> impl Iterator<Item = &WitIn> {
        match self {
            UintLimb::WitIn(vec) => vec.iter(),
            _ => unimplemented!(),
        }
    }
}

impl<E: ExtensionField> Index<usize> for UintLimb<E> {
    type Output = WitIn;

    fn index(&self, index: usize) -> &Self::Output {
        match self {
            UintLimb::WitIn(vec) => &vec[index],
            _ => unimplemented!(),
        }
    }
}

#[derive(Clone, Debug)]
/// Unsigned integer with `M` total bits. `C` denotes the cell bit width.
/// Represented in little endian form.
pub struct UIntLimbs<const M: usize, const C: usize, E: ExtensionField> {
    pub limbs: UintLimb<E>,
    // We don't need `overflow` witness since the last element of `carries` represents it.
    pub carries: Option<Vec<WitIn>>,
    // for carry range check using lt tricks
    pub carries_auxiliary_lt_config: Option<Vec<AssertLTConfig>>,
}

impl<const M: usize, const C: usize, E: ExtensionField> UIntLimbs<M, C, E> {
    pub fn new<NR: Into<String>, N: FnOnce() -> NR>(
        name_fn: N,
        circuit_builder: &mut CircuitBuilder<E>,
    ) -> Result<Self, ZKVMError> {
        Self::new_maybe_unchecked(name_fn, circuit_builder, true)
    }

    pub fn new_unchecked<NR: Into<String>, N: FnOnce() -> NR>(
        name_fn: N,
        circuit_builder: &mut CircuitBuilder<E>,
    ) -> Result<Self, ZKVMError> {
        Self::new_maybe_unchecked(name_fn, circuit_builder, false)
    }

    fn new_maybe_unchecked<NR: Into<String>, N: FnOnce() -> NR>(
        name_fn: N,
        circuit_builder: &mut CircuitBuilder<E>,
        is_check: bool,
    ) -> Result<Self, ZKVMError> {
        circuit_builder.namespace(name_fn, |cb| {
            Ok(UIntLimbs {
                limbs: UintLimb::WitIn(
                    (0..Self::NUM_LIMBS)
                        .map(|i| {
                            let w = cb.create_witin(|| format!("limb_{i}"));
                            if is_check {
                                cb.assert_ux::<_, _, C>(|| format!("limb_{i}_in_{C}"), w.expr())?;
                            }
                            // skip range check
                            Ok(w)
                        })
                        .collect::<Result<Vec<WitIn>, ZKVMError>>()?,
                ),
                carries: None,
                carries_auxiliary_lt_config: None,
            })
        })
    }

    /// accepts a vector of externally instantiated witnesses and carries,
    /// delegating the responsibility for range checking to the caller.
    pub fn from_witins_unchecked(
        limbs: Vec<WitIn>,
        carries: Option<Vec<WitIn>>,
        carries_auxiliary_lt_config: Option<Vec<AssertLTConfig>>,
    ) -> Self {
        assert!(limbs.len() == Self::NUM_LIMBS);
        if let Some(carries) = &carries {
            let diff = limbs.len() - carries.len();
            assert!(
                diff == 0 || diff == 1, // diff = 1 imply no overflow
                "invalid witness: limb.len() {}, carries.len() {}",
                limbs.len(),
                carries.len()
            );
        }
        UIntLimbs {
            limbs: UintLimb::WitIn(limbs),
            carries,
            carries_auxiliary_lt_config,
        }
    }

    /// take vector of primative type and instantiate witnesses
    pub fn from_const_unchecked<T: Into<u64>>(limbs: Vec<T>) -> Self {
        assert!(limbs.len() == Self::NUM_LIMBS);
        UIntLimbs {
            limbs: UintLimb::Expression(
                limbs
                    .into_iter()
                    .take(Self::NUM_LIMBS)
                    .map(|limb| Expression::Constant(E::BaseField::from(limb.into())))
                    .collect::<Vec<Expression<E>>>(),
            ),
            carries: None,
            carries_auxiliary_lt_config: None,
        }
    }

    /// expr_limbs is little endian order
    pub fn new_as_empty() -> Self {
        Self {
            limbs: UintLimb::Expression(vec![]),
            carries: None,
            carries_auxiliary_lt_config: None,
        }
    }

    /// expr_limbs is little endian order
    pub fn create_witin_from_exprs(
        circuit_builder: &mut CircuitBuilder<E>,
        expr_limbs: Vec<Expression<E>>,
    ) -> Self {
        assert_eq!(expr_limbs.len(), Self::NUM_LIMBS);
        let limbs = (0..Self::NUM_LIMBS)
            .map(|i| {
                let w = circuit_builder.create_witin(|| "wit for limb");
                circuit_builder
                    .assert_ux::<_, _, C>(|| "range check", w.expr())
                    .unwrap();
                circuit_builder
                    .require_zero(
                        || "create_witin_from_expr",
                        w.expr() - expr_limbs[i].clone(),
                    )
                    .unwrap();
                w
            })
            .collect_vec();
        Self {
            limbs: UintLimb::WitIn(limbs),
            carries: None,
            carries_auxiliary_lt_config: None,
        }
    }

    pub fn assign_value<T: Into<u64> + Default + From<u32> + Copy>(
        &self,
        instance: &mut [MaybeUninit<E::BaseField>],
        value: Value<T>,
    ) {
        self.assign_limbs(instance, value.as_u16_limbs())
    }

    pub fn assign_add_outcome(&self, instance: &mut [MaybeUninit<E::BaseField>], value: &ValueAdd) {
        self.assign_limbs(instance, &value.limbs);
        self.assign_carries(instance, &value.carries);
    }

    pub fn assign_mul_outcome(
        &self,
        instance: &mut [MaybeUninit<E::BaseField>],
        lkm: &mut LkMultiplicity,
        value: &ValueMul,
    ) -> Result<(), ZKVMError> {
        self.assign_limbs(instance, &value.limbs);
        self.assign_carries(instance, &value.carries);
        self.assign_carries_auxiliary(instance, lkm, &value.carries, value.max_carry_value)
    }

    pub fn assign_limbs(&self, instance: &mut [MaybeUninit<E::BaseField>], limbs_values: &[u16]) {
        assert!(
            limbs_values.len() <= Self::NUM_LIMBS,
            "assign input length mismatch. input_len={}, NUM_CELLS={}",
            limbs_values.len(),
            Self::NUM_LIMBS
        );
        if let UintLimb::WitIn(wires) = &self.limbs {
            for (wire, limb) in wires.iter().zip(
                limbs_values
                    .iter()
                    .map(|v| E::BaseField::from(*v as u64))
                    .chain(std::iter::repeat(E::BaseField::ZERO)),
            ) {
                instance[wire.id as usize] = MaybeUninit::new(limb);
            }
        }
    }

    pub fn assign_carries<T: Into<u64> + Copy>(
        &self,
        instance: &mut [MaybeUninit<E::BaseField>],
        carry_values: &[T],
    ) {
        assert!(
            carry_values.len()
                <= self
                    .carries
                    .as_ref()
                    .map(|carries| carries.len())
                    .unwrap_or_default(),
            "assign input length mismatch",
        );
        if let Some(carries) = &self.carries {
            for (wire, carry) in carries.iter().zip(
                carry_values
                    .iter()
                    .map(|v| E::BaseField::from(Into::<u64>::into(*v)))
                    .chain(std::iter::repeat(E::BaseField::ZERO)),
            ) {
                instance[wire.id as usize] = MaybeUninit::new(carry);
            }
        }
    }

    pub fn assign_carries_auxiliary<T: Into<u64> + Copy>(
        &self,
        instance: &mut [MaybeUninit<E::BaseField>],
        lkm: &mut LkMultiplicity,
        carry_values: &[T],
        max_carry: u64,
    ) -> Result<(), ZKVMError> {
        assert!(
            carry_values.len()
                <= self
                    .carries
                    .as_ref()
                    .map(|carries| carries.len())
                    .unwrap_or_default(),
            "assign input length mismatch",
        );
        if let Some(carries_auxiliary_lt_config) = &self.carries_auxiliary_lt_config {
            // constrain carry range
            for (lt_config, carry) in carries_auxiliary_lt_config.iter().zip_eq(carry_values) {
                lt_config.assign_instance(instance, lkm, Into::<u64>::into(*carry), max_carry)?;
            }
        }
        Ok::<(), ZKVMError>(())
    }

    /// conversion is needed for lt/ltu
    /// TODO: add general conversion between any two limb sizes C1 <-> C2
    pub fn from_u8_limbs(x: &UIntLimbs<M, 8, E>) -> Result<UIntLimbs<M, C, E>, ZKVMError> {
        assert!(C % 8 == 0, "we only support multiple of 8 limb sizes");
        assert!(x.carries.is_none());
        let k = C / 8;
        let shift_pows = {
            let mut shift_pows = Vec::with_capacity(k);
            shift_pows.push(Expression::Constant(E::BaseField::ONE));
            (0..k - 1).for_each(|_| shift_pows.push(shift_pows.last().unwrap().clone() * (1 << 8)));
            shift_pows
        };
        let combined_limbs = x
            .limbs
            .iter()
            .collect_vec()
            .chunks(k)
            .map(|chunk| {
                chunk
                    .iter()
                    .zip(shift_pows.iter())
                    .map(|(limb, shift)| shift.clone() * limb.expr())
                    .reduce(|a, b| a + b)
                    .unwrap()
            })
            .collect_vec();
        Ok(UIntLimbs::<M, C, E>::from_exprs_unchecked(combined_limbs))
    }

    pub fn to_u8_limbs(
        circuit_builder: &mut CircuitBuilder<E>,
        x: UIntLimbs<M, C, E>,
    ) -> UIntLimbs<M, 8, E> {
        assert!(C % 8 == 0, "we only support multiple of 8 limb sizes");
        assert!(x.carries.is_none());
        let k = C / 8;
        let shift_pows = {
            let mut shift_pows = Vec::with_capacity(k);
            shift_pows.push(Expression::Constant(E::BaseField::ONE));
            (0..k - 1).for_each(|_| shift_pows.push(shift_pows.last().unwrap().clone() * (1 << 8)));
            shift_pows
        };
        let split_limbs = x
            .limbs
            .iter()
            .flat_map(|large_limb| {
                let limbs = (0..k)
                    .map(|_| {
                        let w = circuit_builder.create_witin(|| "");
                        circuit_builder.assert_byte(|| "", w.expr()).unwrap();
                        w.expr()
                    })
                    .collect_vec();
                let combined_limb = limbs
                    .iter()
                    .zip(shift_pows.iter())
                    .map(|(limb, shift)| shift.clone() * limb.clone())
                    .reduce(|a, b| a + b)
                    .unwrap();

                circuit_builder
                    .require_zero(|| "zero check", large_limb.expr() - combined_limb)
                    .unwrap();
                limbs
            })
            .collect_vec();
        UIntLimbs::<M, 8, E>::create_witin_from_exprs(circuit_builder, split_limbs)
    }

    pub fn from_exprs_unchecked(expr_limbs: Vec<Expression<E>>) -> Self {
        Self {
            limbs: UintLimb::Expression(
                expr_limbs
                    .into_iter()
                    .chain(std::iter::repeat(Expression::ZERO))
                    .take(Self::NUM_LIMBS)
                    .collect_vec(),
            ),
            carries: None,
            carries_auxiliary_lt_config: None,
        }
    }

    /// If current limbs are Expression, this function will create witIn and replace the limbs
    pub fn replace_limbs_with_witin<NR: Into<String>, N: FnOnce() -> NR>(
        &mut self,
        name_fn: N,
        circuit_builder: &mut CircuitBuilder<E>,
    ) -> Result<(), ZKVMError> {
        if let UintLimb::Expression(_) = self.limbs {
            circuit_builder.namespace(name_fn, |cb| {
                self.limbs = UintLimb::WitIn(
                    (0..Self::NUM_LIMBS)
                        .map(|i| {
                            let w = cb.create_witin(|| format!("limb_{i}"));
                            cb.assert_ux::<_, _, C>(|| format!("limb_{i}_in_{C}"), w.expr())?;
                            Ok(w)
                        })
                        .collect::<Result<Vec<WitIn>, ZKVMError>>()?,
                );
                Ok::<_, ZKVMError>(())
            })?;
        }
        Ok(())
    }

    // Create witIn for carries
    fn alloc_carry_unchecked<NR: Into<String>, N: FnOnce() -> NR>(
        &mut self,
        name_fn: N,
        circuit_builder: &mut CircuitBuilder<E>,
        with_overflow: bool,
        num_carries: usize,
    ) -> Result<(), ZKVMError> {
        if self.carries.is_none() {
            circuit_builder.namespace(name_fn, |cb| {
                let carries_len = if with_overflow {
                    num_carries
                } else {
                    num_carries - 1
                };
                self.carries = Some(
                    (0..carries_len)
<<<<<<< HEAD
                        .map(|i| cb.create_witin(|| format!("carry_{i}")))
                        .collect(),
=======
                        .map(|i| {
                            let c = cb.create_witin(|| format!("carry_{i}"));
                            Ok(c)
                        })
                        .collect::<Result<Vec<WitIn>, ZKVMError>>()?,
>>>>>>> 210a7320
                );
            });
        }
        Ok(())
    }

    /// Return if the limbs are in Expression form or not.
    pub fn is_expr(&self) -> bool {
        matches!(&self.limbs, UintLimb::Expression(_))
    }

    /// Return the `UIntLimbs` underlying cell id's
    pub fn wits_in(&self) -> Option<&[WitIn]> {
        match &self.limbs {
            UintLimb::WitIn(c) => Some(c),
            _ => None,
        }
    }

    /// Builds a `UIntLimbs` instance from a set of cells that represent `RANGE_VALUES`
    /// assumes range_values are represented in little endian form
    pub fn from_range_wits_in(
        _circuit_builder: &mut CircuitBuilder<E>,
        _range_values: &[WitIn],
    ) -> Result<Self, UtilError> {
        // Self::from_different_sized_cell_values(
        //     circuit_builder,
        //     range_values,
        //     RANGE_CHIP_BIT_WIDTH,
        //     true,
        // )
        todo!()
    }

    /// Builds a `UIntLimbs` instance from a set of cells that represent big-endian `BYTE_VALUES`
    pub fn from_bytes_big_endian(
        circuit_builder: &mut CircuitBuilder<E>,
        bytes: &[WitIn],
    ) -> Result<Self, UtilError> {
        Self::from_bytes(circuit_builder, bytes, false)
    }

    /// Builds a `UIntLimbs` instance from a set of cells that represent little-endian `BYTE_VALUES`
    pub fn from_bytes_little_endian(
        circuit_builder: &mut CircuitBuilder<E>,
        bytes: &[WitIn],
    ) -> Result<Self, UtilError> {
        Self::from_bytes(circuit_builder, bytes, true)
    }

    /// Builds a `UIntLimbs` instance from a set of cells that represent `BYTE_VALUES`
    pub fn from_bytes(
        circuit_builder: &mut CircuitBuilder<E>,
        bytes: &[WitIn],
        is_little_endian: bool,
    ) -> Result<Self, UtilError> {
        Self::from_different_sized_cell_values(
            circuit_builder,
            bytes,
            BYTE_BIT_WIDTH,
            is_little_endian,
        )
    }

    /// Builds a `UIntLimbs` instance from a set of cell values of a certain `CELL_WIDTH`
    fn from_different_sized_cell_values(
        _circuit_builder: &mut CircuitBuilder<E>,
        _wits_in: &[WitIn],
        _cell_width: usize,
        _is_little_endian: bool,
    ) -> Result<Self, UtilError> {
        todo!()
        // let mut values = convert_decomp(
        //     circuit_builder,
        //     wits_in,
        //     cell_width,
        //     Self::MAX_CELL_BIT_WIDTH,
        //     is_little_endian,
        // )?;
        // debug_assert!(values.len() <= Self::NUM_CELLS);
        // pad_cells(circuit_builder, &mut values, Self::NUM_CELLS);
        // values.try_into()
    }

    /// Generate ((0)_{2^C}, (1)_{2^C}, ..., (size - 1)_{2^C})
    pub fn counter_vector<F: SmallField>(size: usize) -> Vec<Vec<F>> {
        let num_vars = ceil_log2(size);
        let number_of_limbs = num_vars.div_ceil(C);
        let cell_modulo = F::from(1 << C);

        let mut res = vec![vec![F::ZERO; number_of_limbs]];

        for i in 1..size {
            res.push(add_one_to_big_num(cell_modulo, &res[i - 1]));
        }

        res
    }

    /// Get an Expression<E> from the limbs, unsafe if Uint value exceeds field limit
    pub fn value(&self) -> Expression<E> {
        let base = Expression::from(1 << C);
        self.expr()
            .into_iter()
            .rev()
            .reduce(|sum, limb| sum * base.clone() + limb)
            .unwrap()
    }

    /// split into 2 UIntLimbs with each taking half size of limbs
    pub fn as_lo_hi<const M2: usize>(
        &self,
    ) -> Result<(UIntLimbs<M2, C, E>, UIntLimbs<M2, C, E>), ZKVMError> {
        assert!(M == 2 * M2);
        let mut self_lo = self.expr();
        let self_hi = self_lo.split_off(self_lo.len() / 2);
        Ok((
            UIntLimbs::from_exprs_unchecked(self_lo),
            UIntLimbs::from_exprs_unchecked(self_hi),
        ))
    }

    pub fn to_field_expr(&self, is_neg: Expression<E>) -> Expression<E> {
        // Convert two's complement representation into field arithmetic.
        // Example: 0xFFFF_FFFF = 2^32 - 1  -->  shift  -->  -1
        self.value() - is_neg * (1_u64 << 32)
    }
}

/// Construct `UIntLimbs` from `Vec<CellId>`
impl<const M: usize, const C: usize, E: ExtensionField> TryFrom<Vec<WitIn>> for UIntLimbs<M, C, E> {
    type Error = UtilError;

    fn try_from(limbs: Vec<WitIn>) -> Result<Self, Self::Error> {
        if limbs.len() != Self::NUM_LIMBS {
            return Err(UtilError::UIntError(format!(
                "cannot construct UIntLimbs<{}, {}> from {} cells, requires {} cells",
                M,
                C,
                limbs.len(),
                Self::NUM_LIMBS
            )));
        }

        Ok(Self {
            limbs: UintLimb::WitIn(limbs),
            carries: None,
            carries_auxiliary_lt_config: None,
        })
    }
}

/// Construct `UIntLimbs` from `$[CellId]`
impl<const M: usize, const C: usize, E: ExtensionField> TryFrom<&[WitIn]> for UIntLimbs<M, C, E> {
    type Error = UtilError;

    fn try_from(values: &[WitIn]) -> Result<Self, Self::Error> {
        values.to_vec().try_into()
    }
}

impl<E: ExtensionField, const M: usize, const C: usize> ToExpr<E> for UIntLimbs<M, C, E> {
    type Output = Vec<Expression<E>>;
    fn expr(&self) -> Vec<Expression<E>> {
        match &self.limbs {
            UintLimb::WitIn(limbs) => limbs
                .iter()
                .map(ToExpr::expr)
                .collect::<Vec<Expression<E>>>(),
            UintLimb::Expression(e) => e.clone(),
        }
    }
}

impl<E: ExtensionField> UIntLimbs<32, 16, E> {
    /// Return a value suitable for register read/write. From [u16; 2] limbs.
    pub fn register_expr(&self) -> RegisterExpr<E> {
        let u16_limbs = self.expr();
        u16_limbs.try_into().expect("two limbs with M=32 and C=16")
    }

    /// Interpret this UInt as a memory address.
    pub fn address_expr(&self) -> AddressExpr<E> {
        self.value()
    }

    /// Return a value suitable for memory read/write. From [u16; 2] limbs
    pub fn memory_expr(&self) -> MemoryExpr<E> {
        self.value()
    }
}

impl<E: ExtensionField> UIntLimbs<32, 8, E> {
    /// Return a value suitable for register read/write. From [u8; 4] limbs.
    pub fn register_expr(&self) -> RegisterExpr<E> {
        let u8_limbs = self.expr();
        let u16_limbs = u8_limbs
            .chunks(2)
            .map(|chunk| {
                let (a, b) = (chunk[0].clone(), chunk[1].clone());
                a + b * 256
            })
            .collect_vec();
        u16_limbs.try_into().expect("four limbs with M=32 and C=8")
    }
}

/// A struct holding intermediate results of arithmetic add operations from Value
pub struct ValueAdd {
    pub limbs: Vec<u16>,
    pub carries: Vec<u16>,
}

/// A struct holding intermediate results of arithmetic mul operations from Value
pub struct ValueMul {
    pub limbs: Vec<u16>,
    pub carries: Vec<u64>,
    pub max_carry_value: u64,
}

impl ValueMul {
    pub fn as_hi_value<T: Into<u64> + From<u32> + Copy + Default>(&self) -> Value<T> {
        Value::<T>::from_limb_slice_unchecked(self.as_hi_limb_slice())
    }

    pub fn as_hi_limb_slice(&self) -> &[u16] {
        &self.limbs[self.limbs.len() / 2..]
    }
}

#[derive(Clone)]
pub struct Value<'a, T: Into<u64> + From<u32> + Copy + Default> {
    val: T,
    pub limbs: Cow<'a, [u16]>,
}

// TODO generalize to support non 16 bit limbs
// TODO optimize api with fixed size array
impl<'a, T: Into<u64> + From<u32> + Copy + Default> Value<'a, T> {
    const M: usize = { mem::size_of::<T>() * 8 };

    const C: usize = 16;

    const LIMBS: usize = (Self::M + 15) / 16;

    pub fn new(val: T, lkm: &mut LkMultiplicity) -> Self {
        let uint = Value::<T> {
            val,
            limbs: Cow::Owned(Self::split_to_u16(val)),
        };
        Self::assert_u16(&uint.limbs, lkm);
        uint
    }

    pub fn new_unchecked(val: T) -> Self {
        Value::<T> {
            val,
            limbs: Cow::Owned(Self::split_to_u16(val)),
        }
    }

    pub fn from_limb_unchecked(limbs: Vec<u16>) -> Self {
        Value::<T> {
            val: limbs
                .iter()
                .rev()
                .fold(0u32, |acc, &v| acc * (1 << 16) + v as u32)
                .into(),
            limbs: Cow::Owned(limbs),
        }
    }

    pub fn from_limb_slice_unchecked(limbs: &'a [u16]) -> Self {
        Value::<T> {
            val: limbs
                .iter()
                .rev()
                .fold(0u32, |acc, &v| acc * (1 << 16) + v as u32)
                .into(),
            limbs: Cow::Borrowed(limbs),
        }
    }

    fn assert_u16(v: &[u16], lkm: &mut LkMultiplicity) {
        v.iter().for_each(|v| {
            lkm.assert_ux::<16>(*v as u64);
        })
    }

    fn split_to_u16(value: T) -> Vec<u16> {
        let value: u64 = value.into(); // Convert to u64 for generality
        (0..Self::LIMBS)
            .scan(value, |acc, _| {
                let limb = (*acc & 0xFFFF) as u16;
                *acc >>= 16;
                Some(limb)
            })
            .collect_vec()
    }

    pub fn as_u16_limbs(&self) -> &[u16] {
        &self.limbs
    }

    /// Convert the limbs to a u64 value
    pub fn as_u64(&self) -> u64 {
        self.val.into()
    }

    /// Convert the limbs to a u32 value
    pub fn as_u32(&self) -> u32 {
        self.as_u64() as u32
    }

    pub fn u16_fields<F: SmallField>(&self) -> Vec<F> {
        self.limbs.iter().map(|v| F::from(*v as u64)).collect_vec()
    }

    pub fn add(&self, rhs: &Self, lkm: &mut LkMultiplicity, with_overflow: bool) -> ValueAdd {
        let res = self.as_u16_limbs().iter().zip(rhs.as_u16_limbs()).fold(
            vec![],
            |mut acc, (a_limb, b_limb)| {
                let (a, b) = a_limb.overflowing_add(*b_limb);
                if let Some((_, prev_carry)) = acc.last() {
                    let (e, d) = a.overflowing_add(*prev_carry);
                    acc.push((e, (b || d) as u16));
                } else {
                    acc.push((a, b as u16));
                }
                // range check
                if let Some((limb, _)) = acc.last() {
                    lkm.assert_ux::<16>(*limb as u64);
                };
                acc
            },
        );
        let (limbs, mut carries): (Vec<u16>, Vec<u16>) = res.into_iter().unzip();
        if !with_overflow {
            carries.resize(carries.len() - 1, 0);
        }
        ValueAdd { limbs, carries }
    }

    pub fn mul(&self, rhs: &Self, lkm: &mut LkMultiplicity, with_overflow: bool) -> ValueMul {
        self.internal_mul(rhs, lkm, with_overflow, false)
    }

    pub fn mul_hi(&self, rhs: &Self, lkm: &mut LkMultiplicity, with_overflow: bool) -> ValueMul {
        self.internal_mul(rhs, lkm, with_overflow, true)
    }

    #[allow(clippy::type_complexity)]
    pub fn mul_add(
        &self,
        mul: &Self,
        addend: &Self,
        lkm: &mut LkMultiplicity,
        with_overflow: bool,
    ) -> (ValueAdd, ValueMul) {
        let mul_result = self.internal_mul(mul, lkm, with_overflow, false);
        let add_result = addend.add(
            &Self::from_limb_unchecked(mul_result.limbs.clone()),
            lkm,
            with_overflow,
        );
        (add_result, mul_result)
    }

    fn internal_mul(
        &self,
        mul: &Self,
        lkm: &mut LkMultiplicity,
        with_overflow: bool,
        with_hi_limbs: bool,
    ) -> ValueMul {
        let a_limbs = self.as_u16_limbs();
        let b_limbs = mul.as_u16_limbs();

        let num_limbs = if !with_hi_limbs {
            a_limbs.len()
        } else {
            2 * a_limbs.len()
        };
        let mut c_limbs = vec![0u16; num_limbs];
        let mut carries = vec![0u64; num_limbs];
        let mut tmp = vec![0u64; num_limbs];
        a_limbs.iter().enumerate().for_each(|(i, &a_limb)| {
            b_limbs.iter().enumerate().for_each(|(j, &b_limb)| {
                let idx = i + j;
                if idx < num_limbs {
                    tmp[idx] += a_limb as u64 * b_limb as u64;
                }
            })
        });

        tmp.iter()
            .zip(c_limbs.iter_mut())
            .enumerate()
            .for_each(|(i, (tmp, limb))| {
                // tmp + prev_carry - carry * Self::LIMB_BASE_MUL
                let mut tmp = *tmp;
                if i > 0 {
                    tmp += carries[i - 1];
                }
                // update carry
                carries[i] = tmp >> Self::C;
                // update limb with only lsb 16 bit
                *limb = tmp as u16;
            });

        if !with_overflow {
            // If the outcome overflows, `with_overflow` can't be false
            assert_eq!(carries[carries.len() - 1], 0, "incorrect overflow flag");
            carries.resize(carries.len() - 1, 0);
        }

        // range check
        c_limbs.iter().for_each(|c| lkm.assert_ux::<16>(*c as u64));

        ValueMul {
            limbs: c_limbs,
            carries,
            max_carry_value: max_carry_word_for_multiplication(2, Self::M, Self::C),
        }
    }
}

#[cfg(test)]
mod tests {

    mod value {
        use crate::{Value, witness::LkMultiplicity};
        #[test]
        fn test_add() {
            let a = Value::new_unchecked(1u32);
            let b = Value::new_unchecked(2u32);
            let mut lkm = LkMultiplicity::default();

            let ret = a.add(&b, &mut lkm, true);
            assert_eq!(ret.limbs[0], 3);
            assert_eq!(ret.limbs[1], 0);
            assert_eq!(ret.carries[0], 0);
            assert_eq!(ret.carries[1], 0);
        }

        #[test]
        fn test_add_carry() {
            let a = Value::new_unchecked(u16::MAX as u32);
            let b = Value::new_unchecked(2u32);
            let mut lkm = LkMultiplicity::default();

            let ret = a.add(&b, &mut lkm, true);
            assert_eq!(ret.limbs[0], 1);
            assert_eq!(ret.limbs[1], 1);
            assert_eq!(ret.carries[0], 1);
            assert_eq!(ret.carries[1], 0);
        }

        #[test]
        fn test_mul() {
            let a = Value::new_unchecked(1u32);
            let b = Value::new_unchecked(2u32);
            let mut lkm = LkMultiplicity::default();

            let ret = a.mul(&b, &mut lkm, true);
            assert_eq!(ret.limbs[0], 2);
            assert_eq!(ret.limbs[1], 0);
            assert_eq!(ret.carries[0], 0);
            assert_eq!(ret.carries[1], 0);
        }

        #[test]
        fn test_mul_carry() {
            let a = Value::new_unchecked(u16::MAX as u32);
            let b = Value::new_unchecked(2u32);
            let mut lkm = LkMultiplicity::default();

            let ret = a.mul(&b, &mut lkm, true);
            assert_eq!(ret.limbs[0], u16::MAX - 1);
            assert_eq!(ret.limbs[1], 1);
            assert_eq!(ret.carries[0], 1);
            assert_eq!(ret.carries[1], 0);
        }

        #[test]
        fn test_mul_overflow() {
            let a = Value::new_unchecked(u32::MAX / 2 + 1);
            let b = Value::new_unchecked(2u32);
            let mut lkm = LkMultiplicity::default();

            let ret = a.mul(&b, &mut lkm, true);
            assert_eq!(ret.limbs[0], 0);
            assert_eq!(ret.limbs[1], 0);
            assert_eq!(ret.carries[0], 0);
            assert_eq!(ret.carries[1], 1);
        }
    }
}<|MERGE_RESOLUTION|>--- conflicted
+++ resolved
@@ -399,16 +399,8 @@
                 };
                 self.carries = Some(
                     (0..carries_len)
-<<<<<<< HEAD
                         .map(|i| cb.create_witin(|| format!("carry_{i}")))
                         .collect(),
-=======
-                        .map(|i| {
-                            let c = cb.create_witin(|| format!("carry_{i}"));
-                            Ok(c)
-                        })
-                        .collect::<Result<Vec<WitIn>, ZKVMError>>()?,
->>>>>>> 210a7320
                 );
             });
         }
