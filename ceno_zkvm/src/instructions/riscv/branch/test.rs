use ceno_emul::{ByteAddr, Change, PC_STEP_SIZE, StepRecord, Word, encode_rv32};
use goldilocks::GoldilocksExt2;
use itertools::Itertools;
use multilinear_extensions::mle::IntoMLEs;

use super::*;
use crate::{
    circuit_builder::{CircuitBuilder, ConstraintSystem},
<<<<<<< HEAD
    instructions::Instruction,
=======
    error::ZKVMError,
    instructions::{Instruction, riscv::test_utils::imm_b},
>>>>>>> d0ab3afd
    scheme::mock_prover::{MOCK_PC_START, MockProver},
};

const A: Word = 0xbead1010;
const B: Word = 0xef552020;

#[test]
fn test_opcode_beq() {
    impl_opcode_beq(false);
    impl_opcode_beq(true);
}

fn impl_opcode_beq(equal: bool) {
    let mut cs = ConstraintSystem::<GoldilocksExt2>::new(|| "riscv");
    let mut cb = CircuitBuilder::new(&mut cs);
    let config = cb.namespace(|| "beq", BeqInstruction::construct_circuit);

    let insn_code = encode_rv32(InsnKind::BEQ, 2, 3, 0, imm_b(8));
    let pc_offset = if equal { 8 } else { PC_STEP_SIZE };
    let (raw_witin, lkm) =
        BeqInstruction::assign_instances(&config, cb.cs.num_witin as usize, vec![
            StepRecord::new_b_instruction(
                3,
                Change::new(MOCK_PC_START, MOCK_PC_START + pc_offset),
                insn_code,
                A,
                if equal { A } else { B },
                0,
            ),
        ]);

    MockProver::assert_satisfied(
        &cb,
        &raw_witin
            .de_interleaving()
            .into_mles()
            .into_iter()
            .map(|v| v.into())
            .collect_vec(),
        &[insn_code],
        None,
        Some(lkm),
    );
}

#[test]
fn test_opcode_bne() {
    impl_opcode_bne(false);
    impl_opcode_bne(true);
}

fn impl_opcode_bne(equal: bool) {
    let mut cs = ConstraintSystem::<GoldilocksExt2>::new(|| "riscv");
    let mut cb = CircuitBuilder::new(&mut cs);
    let config = cb.namespace(|| "bne", BneInstruction::construct_circuit);

    let insn_code = encode_rv32(InsnKind::BNE, 2, 3, 0, imm_b(8));
    let pc_offset = if equal { PC_STEP_SIZE } else { 8 };
    let (raw_witin, lkm) =
        BneInstruction::assign_instances(&config, cb.cs.num_witin as usize, vec![
            StepRecord::new_b_instruction(
                3,
                Change::new(MOCK_PC_START, MOCK_PC_START + pc_offset),
                insn_code,
                A,
                if equal { A } else { B },
                0,
            ),
        ]);

    MockProver::assert_satisfied(
        &cb,
        &raw_witin
            .de_interleaving()
            .into_mles()
            .into_iter()
            .map(|v| v.into())
            .collect_vec(),
        &[insn_code],
        None,
        Some(lkm),
    );
}

#[test]
fn test_bltu_circuit() {
    impl_bltu_circuit(false, 1, 0);
    impl_bltu_circuit(false, 0, 0);
    impl_bltu_circuit(false, 0xFFFF_FFFF, 0xFFFF_FFFF);

    impl_bltu_circuit(true, 0, 1);
    impl_bltu_circuit(true, 0xFFFF_FFFE, 0xFFFF_FFFF);
    impl_bltu_circuit(true, 0xEFFF_FFFF, 0xFFFF_FFFF);
}

fn impl_bltu_circuit(taken: bool, a: u32, b: u32) {
    let mut cs = ConstraintSystem::new(|| "riscv");
    let mut circuit_builder = CircuitBuilder::<GoldilocksExt2>::new(&mut cs);
    let config = BltuInstruction::construct_circuit(&mut circuit_builder);

    let pc_after = if taken {
        ByteAddr(MOCK_PC_START.0 - 8)
    } else {
        MOCK_PC_START + PC_STEP_SIZE
    };

    let insn_code = encode_rv32(InsnKind::BLTU, 2, 3, 0, imm_b(-8));
    println!("{:#b}", insn_code);
    let (raw_witin, lkm) =
        BltuInstruction::assign_instances(&config, circuit_builder.cs.num_witin as usize, vec![
            StepRecord::new_b_instruction(
                12,
                Change::new(MOCK_PC_START, pc_after),
                insn_code,
                a as Word,
                b as Word,
                10,
            ),
        ]);

    MockProver::assert_satisfied(
        &circuit_builder,
        &raw_witin
            .de_interleaving()
            .into_mles()
            .into_iter()
            .map(|v| v.into())
            .collect_vec(),
        &[insn_code],
        None,
        Some(lkm),
    );
}

#[test]
fn test_bgeu_circuit() {
    impl_bgeu_circuit(true, 1, 0);
    impl_bgeu_circuit(true, 0, 0);
    impl_bgeu_circuit(true, 0xFFFF_FFFF, 0xFFFF_FFFF);

    impl_bgeu_circuit(false, 0, 1);
    impl_bgeu_circuit(false, 0xFFFF_FFFE, 0xFFFF_FFFF);
    impl_bgeu_circuit(false, 0xEFFF_FFFF, 0xFFFF_FFFF);
}

fn impl_bgeu_circuit(taken: bool, a: u32, b: u32) {
    let mut cs = ConstraintSystem::new(|| "riscv");
    let mut circuit_builder = CircuitBuilder::<GoldilocksExt2>::new(&mut cs);
    let config = BgeuInstruction::construct_circuit(&mut circuit_builder);

    let pc_after = if taken {
        ByteAddr(MOCK_PC_START.0 - 8)
    } else {
        MOCK_PC_START + PC_STEP_SIZE
    };

    let insn_code = encode_rv32(InsnKind::BGEU, 2, 3, 0, imm_b(-8));
    let (raw_witin, lkm) =
        BgeuInstruction::assign_instances(&config, circuit_builder.cs.num_witin as usize, vec![
            StepRecord::new_b_instruction(
                12,
                Change::new(MOCK_PC_START, pc_after),
                insn_code,
                a as Word,
                b as Word,
                10,
            ),
        ]);

    MockProver::assert_satisfied(
        &circuit_builder,
        &raw_witin
            .de_interleaving()
            .into_mles()
            .into_iter()
            .map(|v| v.into())
            .collect_vec(),
        &[insn_code],
        None,
        Some(lkm),
    );
}

#[test]
fn test_blt_circuit() {
    impl_blt_circuit(false, 0, 0);
    impl_blt_circuit(true, 0, 1);

    impl_blt_circuit(false, 1, -10);
    impl_blt_circuit(false, -10, -10);
    impl_blt_circuit(false, -9, -10);
    impl_blt_circuit(true, -9, 1);
    impl_blt_circuit(true, -10, -9);
}

fn impl_blt_circuit(taken: bool, a: i32, b: i32) {
    let mut cs = ConstraintSystem::new(|| "riscv");
    let mut circuit_builder = CircuitBuilder::<GoldilocksExt2>::new(&mut cs);
    let config = BltInstruction::construct_circuit(&mut circuit_builder);

    let pc_after = if taken {
        ByteAddr(MOCK_PC_START.0 - 8)
    } else {
        MOCK_PC_START + PC_STEP_SIZE
    };

    let insn_code = encode_rv32(InsnKind::BLT, 2, 3, 0, imm_b(-8));
    let (raw_witin, lkm) =
        BltInstruction::assign_instances(&config, circuit_builder.cs.num_witin as usize, vec![
            StepRecord::new_b_instruction(
                12,
                Change::new(MOCK_PC_START, pc_after),
                insn_code,
                a as Word,
                b as Word,
                10,
            ),
        ]);

    MockProver::assert_satisfied(
        &circuit_builder,
        &raw_witin
            .de_interleaving()
            .into_mles()
            .into_iter()
            .map(|v| v.into())
            .collect_vec(),
        &[insn_code],
        None,
        Some(lkm),
    );
}

#[test]
fn test_bge_circuit() {
    impl_bge_circuit(true, 0, 0);
    impl_bge_circuit(false, 0, 1);

    impl_bge_circuit(true, 1, -10);
    impl_bge_circuit(true, -10, -10);
    impl_bge_circuit(true, -9, -10);
    impl_bge_circuit(false, -9, 1);
    impl_bge_circuit(false, -10, -9);
}

fn impl_bge_circuit(taken: bool, a: i32, b: i32) {
    let mut cs = ConstraintSystem::new(|| "riscv");
    let mut circuit_builder = CircuitBuilder::<GoldilocksExt2>::new(&mut cs);
    let config = BgeInstruction::construct_circuit(&mut circuit_builder);

    let pc_after = if taken {
        ByteAddr(MOCK_PC_START.0 - 8)
    } else {
        MOCK_PC_START + PC_STEP_SIZE
    };

    let insn_code = encode_rv32(InsnKind::BGE, 2, 3, 0, imm_b(-8));
    let (raw_witin, lkm) =
        BgeInstruction::assign_instances(&config, circuit_builder.cs.num_witin as usize, vec![
            StepRecord::new_b_instruction(
                12,
                Change::new(MOCK_PC_START, pc_after),
                insn_code,
                a as Word,
                b as Word,
                10,
            ),
        ]);

    MockProver::assert_satisfied(
        &circuit_builder,
        &raw_witin
            .de_interleaving()
            .into_mles()
            .into_iter()
            .map(|v| v.into())
            .collect_vec(),
        &[insn_code],
        None,
        Some(lkm),
    );
}<|MERGE_RESOLUTION|>--- conflicted
+++ resolved
@@ -6,12 +6,7 @@
 use super::*;
 use crate::{
     circuit_builder::{CircuitBuilder, ConstraintSystem},
-<<<<<<< HEAD
-    instructions::Instruction,
-=======
-    error::ZKVMError,
     instructions::{Instruction, riscv::test_utils::imm_b},
->>>>>>> d0ab3afd
     scheme::mock_prover::{MOCK_PC_START, MockProver},
 };
 
