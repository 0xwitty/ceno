--- conflicted
+++ resolved
@@ -22,17 +22,7 @@
 fn impl_opcode_beq(equal: bool) {
     let mut cs = ConstraintSystem::<GoldilocksExt2>::new("riscv");
     let mut cb = CircuitBuilder::new(&mut cs);
-<<<<<<< HEAD
-    let config = cb
-        .namespace("beq", |cb| {
-            let config = BeqInstruction::construct_circuit(cb);
-            Ok(config)
-        })
-        .unwrap()
-        .unwrap();
-=======
-    let config = cb.namespace(|| "beq", BeqInstruction::construct_circuit);
->>>>>>> b0a1fa56
+    let config = cb.namespace("beq", BeqInstruction::construct_circuit);
 
     let insn_code = encode_rv32(InsnKind::BEQ, 2, 3, 0, imm_b(8));
     let pc_offset = if equal { 8 } else { PC_STEP_SIZE };
@@ -71,17 +61,7 @@
 fn impl_opcode_bne(equal: bool) {
     let mut cs = ConstraintSystem::<GoldilocksExt2>::new("riscv");
     let mut cb = CircuitBuilder::new(&mut cs);
-<<<<<<< HEAD
-    let config = cb
-        .namespace("bne", |cb| {
-            let config = BneInstruction::construct_circuit(cb);
-            Ok(config)
-        })
-        .unwrap()
-        .unwrap();
-=======
-    let config = cb.namespace(|| "bne", BneInstruction::construct_circuit);
->>>>>>> b0a1fa56
+    let config = cb.namespace("bne", BneInstruction::construct_circuit);
 
     let insn_code = encode_rv32(InsnKind::BNE, 2, 3, 0, imm_b(8));
     let pc_offset = if equal { PC_STEP_SIZE } else { 8 };
@@ -122,13 +102,8 @@
     impl_bltu_circuit(true, 0xEFFF_FFFF, 0xFFFF_FFFF);
 }
 
-<<<<<<< HEAD
-fn impl_bltu_circuit(taken: bool, a: u32, b: u32) -> Result<(), ZKVMError> {
-    let mut cs = ConstraintSystem::new("riscv");
-=======
 fn impl_bltu_circuit(taken: bool, a: u32, b: u32) {
-    let mut cs = ConstraintSystem::new(|| "riscv");
->>>>>>> b0a1fa56
+    let mut cs = ConstraintSystem::new("riscv");
     let mut circuit_builder = CircuitBuilder::<GoldilocksExt2>::new(&mut cs);
     let config = BltuInstruction::construct_circuit(&mut circuit_builder);
 
@@ -177,13 +152,8 @@
     impl_bgeu_circuit(false, 0xEFFF_FFFF, 0xFFFF_FFFF);
 }
 
-<<<<<<< HEAD
-fn impl_bgeu_circuit(taken: bool, a: u32, b: u32) -> Result<(), ZKVMError> {
-    let mut cs = ConstraintSystem::new("riscv");
-=======
 fn impl_bgeu_circuit(taken: bool, a: u32, b: u32) {
-    let mut cs = ConstraintSystem::new(|| "riscv");
->>>>>>> b0a1fa56
+    let mut cs = ConstraintSystem::new("riscv");
     let mut circuit_builder = CircuitBuilder::<GoldilocksExt2>::new(&mut cs);
     let config = BgeuInstruction::construct_circuit(&mut circuit_builder);
 
@@ -232,13 +202,8 @@
     impl_blt_circuit(true, -10, -9);
 }
 
-<<<<<<< HEAD
-fn impl_blt_circuit(taken: bool, a: i32, b: i32) -> Result<(), ZKVMError> {
-    let mut cs = ConstraintSystem::new("riscv");
-=======
 fn impl_blt_circuit(taken: bool, a: i32, b: i32) {
-    let mut cs = ConstraintSystem::new(|| "riscv");
->>>>>>> b0a1fa56
+    let mut cs = ConstraintSystem::new("riscv");
     let mut circuit_builder = CircuitBuilder::<GoldilocksExt2>::new(&mut cs);
     let config = BltInstruction::construct_circuit(&mut circuit_builder);
 
@@ -287,13 +252,8 @@
     impl_bge_circuit(false, -10, -9);
 }
 
-<<<<<<< HEAD
-fn impl_bge_circuit(taken: bool, a: i32, b: i32) -> Result<(), ZKVMError> {
-    let mut cs = ConstraintSystem::new("riscv");
-=======
 fn impl_bge_circuit(taken: bool, a: i32, b: i32) {
-    let mut cs = ConstraintSystem::new(|| "riscv");
->>>>>>> b0a1fa56
+    let mut cs = ConstraintSystem::new("riscv");
     let mut circuit_builder = CircuitBuilder::<GoldilocksExt2>::new(&mut cs);
     let config = BgeInstruction::construct_circuit(&mut circuit_builder);
 
