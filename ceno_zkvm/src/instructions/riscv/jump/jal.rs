use std::{marker::PhantomData, mem::MaybeUninit};

use ff_ext::ExtensionField;

use crate::{
    Value,
    circuit_builder::CircuitBuilder,
    expression::ToExpr,
    instructions::{
        Instruction,
        riscv::{constants::UInt, j_insn::JInstructionConfig},
    },
    witness::LkMultiplicity,
};
use ceno_emul::{InsnKind, PC_STEP_SIZE};

pub struct JalConfig<E: ExtensionField> {
    pub j_insn: JInstructionConfig<E>,
    pub rd_written: UInt<E>,
}

pub struct JalInstruction<E>(PhantomData<E>);

/// JAL instruction circuit
///
/// Note: does not validate that next_pc is aligned by 4-byte increments, which
///   should be verified by lookup argument of the next execution step against
///   the program table
///
/// Assumption: values for valid initial program counter must lie between
///   2^20 and 2^32 - 2^20 + 2 inclusive, probably enforced by the static
///   program lookup table. If this assumption does not hold, then resulting
///   value for next_pc may not correctly wrap mod 2^32 because of the use
///   of native WitIn values for address space arithmetic.
impl<E: ExtensionField> Instruction<E> for JalInstruction<E> {
    type InstructionConfig = JalConfig<E>;

    fn name() -> String {
        format!("{:?}", InsnKind::JAL)
    }

<<<<<<< HEAD
    fn construct_circuit(
        circuit_builder: &mut CircuitBuilder<E>,
    ) -> Result<JalConfig<E>, ZKVMError> {
        let rd_written = UInt::new("rd_written", circuit_builder)?;
=======
    fn construct_circuit(circuit_builder: &mut CircuitBuilder<E>) -> JalConfig<E> {
        let rd_written = UInt::new(|| "rd_written", circuit_builder);
>>>>>>> b0a1fa56

        let j_insn = JInstructionConfig::construct_circuit(
            circuit_builder,
            InsnKind::JAL,
            rd_written.register_expr(),
        );

        circuit_builder.require_equal(
            "jal rd_written",
            rd_written.value(),
            j_insn.vm_state.pc.expr() + PC_STEP_SIZE,
        );

        JalConfig { j_insn, rd_written }
    }

    fn assign_instance(
        config: &Self::InstructionConfig,
        instance: &mut [MaybeUninit<E::BaseField>],
        lk_multiplicity: &mut LkMultiplicity,
        step: &ceno_emul::StepRecord,
    ) {
        config
            .j_insn
            .assign_instance(instance, lk_multiplicity, step);

        let rd_written = Value::new(step.rd().unwrap().value.after, lk_multiplicity);
        config.rd_written.assign_value(instance, rd_written);
    }
}<|MERGE_RESOLUTION|>--- conflicted
+++ resolved
@@ -39,15 +39,8 @@
         format!("{:?}", InsnKind::JAL)
     }
 
-<<<<<<< HEAD
-    fn construct_circuit(
-        circuit_builder: &mut CircuitBuilder<E>,
-    ) -> Result<JalConfig<E>, ZKVMError> {
-        let rd_written = UInt::new("rd_written", circuit_builder)?;
-=======
     fn construct_circuit(circuit_builder: &mut CircuitBuilder<E>) -> JalConfig<E> {
-        let rd_written = UInt::new(|| "rd_written", circuit_builder);
->>>>>>> b0a1fa56
+        let rd_written = UInt::new("rd_written", circuit_builder);
 
         let j_insn = JInstructionConfig::construct_circuit(
             circuit_builder,
