use ceno_emul::{InsnKind, StepRecord};
use ff_ext::ExtensionField;

use super::{
    RIVInstruction,
    constants::{UINT_LIMBS, UInt},
    r_insn::RInstructionConfig,
};
use crate::{
    circuit_builder::CircuitBuilder,
    error::ZKVMError,
    expression::Expression,
    gadgets::{IsLtConfig, IsZeroConfig},
    instructions::Instruction,
    uint::Value,
    witness::LkMultiplicity,
};
use core::mem::MaybeUninit;
use std::marker::PhantomData;

pub struct ArithConfig<E: ExtensionField> {
    r_insn: RInstructionConfig<E>,

    dividend: UInt<E>,
    divisor: UInt<E>,
    pub(crate) outcome: UInt<E>,

    remainder: UInt<E>,
    inter_mul_value: UInt<E>,
    is_zero: IsZeroConfig,
    pub remainder_lt: IsLtConfig,
}

pub struct ArithInstruction<E, I>(PhantomData<(E, I)>);

pub struct DivUOp;
impl RIVInstruction for DivUOp {
    const INST_KIND: InsnKind = InsnKind::DIVU;
}
pub type DivUInstruction<E> = ArithInstruction<E, DivUOp>;

impl<E: ExtensionField, I: RIVInstruction> Instruction<E> for ArithInstruction<E, I> {
    type InstructionConfig = ArithConfig<E>;

    fn name() -> String {
        format!("{:?}", I::INST_KIND)
    }

    fn construct_circuit(cb: &mut CircuitBuilder<E>) -> Result<Self::InstructionConfig, ZKVMError> {
        // outcome = dividend / divisor + remainder => dividend = divisor * outcome + r
        let mut divisor = UInt::new_unchecked("divisor", cb)?;
        let mut outcome = UInt::new("outcome", cb)?;
        let r = UInt::new("remainder", cb)?;
        let (dividend, inter_mul_value) =
            divisor.mul_add("divisor * outcome + r", cb, &mut outcome, &r, true)?;

        // div by zero check
        let is_zero = IsZeroConfig::construct_circuit(cb, "divisor_zero_check", divisor.value())?;
        let outcome_value = outcome.value();
        cb.condition_require_equal(
            "outcome_is_zero",
            is_zero.expr(),
            outcome_value.clone(),
            ((1u64 << UInt::<E>::TOTAL_BITS) - 1).into(),
            outcome_value,
        )?;

        // remainder should be less than divisor if divisor != 0.
        let lt = IsLtConfig::construct_circuit(
            cb,
            "remainder < divisor?",
            r.value(),
            divisor.value(),
            UINT_LIMBS,
        )?;

        // When divisor is zero, remainder is -1 implies "remainder > divisor" aka. lt.expr() == 0
        // otherwise lt.expr() == 1
        cb.require_equal(
            "remainder < divisor when non-zero divisor",
            is_zero.expr() + lt.expr(),
            Expression::ONE,
        )?;

        let r_insn = RInstructionConfig::<E>::construct_circuit(
            cb,
            I::INST_KIND,
            dividend.register_expr(),
            divisor.register_expr(),
            outcome.register_expr(),
        )?;

        Ok(ArithConfig {
            r_insn,
            dividend,
            divisor,
            outcome,
            remainder: r,
            inter_mul_value,
            is_zero,
            remainder_lt: lt,
        })
    }

    fn assign_instance(
        config: &Self::InstructionConfig,
        instance: &mut [MaybeUninit<E::BaseField>],
        lkm: &mut LkMultiplicity,
        step: &StepRecord,
    ) -> Result<(), ZKVMError> {
        let rs1 = step.rs1().unwrap().value;
        let rs2 = step.rs2().unwrap().value;
        let rd = step.rd().unwrap().value.after;

        // dividend = divisor * outcome + r
        let divisor = Value::new_unchecked(rs2);
        let outcome = Value::new(rd, lkm);

        let r = Value::new(if rs2 == 0 { 0 } else { rs1 % rs2 }, lkm);

        // assignment
        config.r_insn.assign_instance(instance, lkm, step)?;
        config
            .divisor
            .assign_limbs(instance, divisor.as_u16_limbs());
        config
            .outcome
            .assign_limbs(instance, outcome.as_u16_limbs());

        let (dividend, inter_mul_value) = divisor.mul_add(&outcome, &r, lkm, true);
        config
            .inter_mul_value
            .assign_mul_outcome(instance, lkm, &inter_mul_value)?;

        config.dividend.assign_add_outcome(instance, &dividend);
        config.remainder.assign_limbs(instance, r.as_u16_limbs());
        config
            .is_zero
            .assign_instance(instance, divisor.as_u64().into())?;
        config
            .remainder_lt
            .assign_instance(instance, lkm, r.as_u64(), divisor.as_u64())?;

        Ok(())
    }
}

#[cfg(test)]
mod test {

    mod divu {

        use ceno_emul::{Change, InsnKind, StepRecord, Word, encode_rv32};
        use goldilocks::GoldilocksExt2;
        use itertools::Itertools;
        use multilinear_extensions::mle::IntoMLEs;
        use rand::Rng;

        use crate::{
            Value,
            circuit_builder::{CircuitBuilder, ConstraintSystem},
            instructions::{
                Instruction,
                riscv::{constants::UInt, divu::DivUInstruction},
            },
            scheme::mock_prover::{MOCK_PC_START, MockProver},
        };

<<<<<<< HEAD
        fn verify(name: &'static str, dividend: Word, divisor: Word, exp_outcome: Word) {
            let mut cs = ConstraintSystem::<GoldilocksExt2>::new("riscv");
=======
        fn verify(
            name: &'static str,
            dividend: Word,
            divisor: Word,
            exp_outcome: Word,
            is_ok: bool,
        ) {
            let mut cs = ConstraintSystem::<GoldilocksExt2>::new(|| "riscv");
>>>>>>> af88c04f
            let mut cb = CircuitBuilder::new(&mut cs);
            let config = cb
                .namespace(format!("divu_({name})"), |cb| {
                    Ok(DivUInstruction::construct_circuit(cb))
                })
                .unwrap()
                .unwrap();

            let outcome = if divisor == 0 {
                u32::MAX
            } else {
                dividend / divisor
            };

            let insn_code = encode_rv32(InsnKind::DIVU, 2, 3, 4, 0);
            // values assignment
            let (raw_witin, lkm) =
                DivUInstruction::assign_instances(&config, cb.cs.num_witin as usize, vec![
                    StepRecord::new_r_instruction(
                        3,
                        MOCK_PC_START,
                        insn_code,
                        dividend,
                        divisor,
                        Change::new(0, outcome),
                        0,
                    ),
                ])
                .unwrap();

            let expected_rd_written = UInt::from_const_unchecked(
                Value::new_unchecked(exp_outcome).as_u16_limbs().to_vec(),
            );

            config
                .outcome
                .require_equal("assert_outcome", &mut cb, &expected_rd_written)
                .unwrap();

            let expected_errors: &[_] = if is_ok { &[] } else { &[name] };
            MockProver::assert_with_expected_errors(
                &cb,
                &raw_witin
                    .de_interleaving()
                    .into_mles()
                    .into_iter()
                    .map(|v| v.into())
                    .collect_vec(),
                &[insn_code],
                expected_errors,
                None,
                Some(lkm),
            );
        }
        #[test]
        fn test_opcode_divu() {
            verify("basic", 10, 2, 5, true);
            verify("dividend > divisor", 10, 11, 0, true);
            verify("remainder", 11, 2, 5, true);
            verify("u32::MAX", u32::MAX, u32::MAX, 1, true);
            verify("div u32::MAX", 3, u32::MAX, 0, true);
            verify("u32::MAX div by 2", u32::MAX, 2, u32::MAX / 2, true);
            verify("mul with carries", 1202729773, 171818539, 7, true);
            verify("div by zero", 10, 0, u32::MAX, true);
        }

        #[test]
        fn test_opcode_divu_unstatisfied() {
            verify("assert_outcome", 10, 2, 3, false);
        }

        #[test]
        fn test_opcode_divu_random() {
            let mut rng = rand::thread_rng();
            let a: u32 = rng.gen();
            let b: u32 = rng.gen_range(1..u32::MAX);
            verify("random", a, b, a / b, true);
        }
    }
}<|MERGE_RESOLUTION|>--- conflicted
+++ resolved
@@ -166,10 +166,6 @@
             scheme::mock_prover::{MOCK_PC_START, MockProver},
         };
 
-<<<<<<< HEAD
-        fn verify(name: &'static str, dividend: Word, divisor: Word, exp_outcome: Word) {
-            let mut cs = ConstraintSystem::<GoldilocksExt2>::new("riscv");
-=======
         fn verify(
             name: &'static str,
             dividend: Word,
@@ -177,8 +173,7 @@
             exp_outcome: Word,
             is_ok: bool,
         ) {
-            let mut cs = ConstraintSystem::<GoldilocksExt2>::new(|| "riscv");
->>>>>>> af88c04f
+            let mut cs = ConstraintSystem::<GoldilocksExt2>::new("riscv");
             let mut cb = CircuitBuilder::new(&mut cs);
             let config = cb
                 .namespace(format!("divu_({name})"), |cb| {
