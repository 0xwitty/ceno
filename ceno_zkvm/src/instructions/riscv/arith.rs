--- conflicted
+++ resolved
@@ -144,182 +144,31 @@
 
     #[test]
     fn test_opcode_add() {
-<<<<<<< HEAD
-        let mut cs = ConstraintSystem::<GoldilocksExt2>::new(|| "riscv");
-        let mut cb = CircuitBuilder::new(&mut cs);
-        let config = cb
-            .namespace(|| "add", AddInstruction::construct_circuit)
-            .unwrap();
-
-        let insn_code = encode_rv32(InsnKind::ADD, 2, 3, 4, 0);
-        let (raw_witin, lkm) =
-            AddInstruction::assign_instances(&config, cb.cs.num_witin as usize, vec![
-                StepRecord::new_r_instruction(
-                    3,
-                    MOCK_PC_START,
-                    insn_code,
-                    11,
-                    0xfffffffe,
-                    Change::new(0, 11_u32.wrapping_add(0xfffffffe)),
-                    0,
-                ),
-            ])
-            .unwrap();
-
-        let expected_rd_written = UInt::from_const_unchecked(
-            Value::new_unchecked(11_u32.wrapping_add(0xfffffffe))
-                .as_u16_limbs()
-                .to_vec(),
-        );
-
-        config
-            .rd_written
-            .require_equal(|| "assert_rd_written", &mut cb, &expected_rd_written)
-            .unwrap();
-
-        MockProver::assert_satisfied_raw(&cb, raw_witin, &[insn_code], None, Some(lkm));
-    }
-
-    #[test]
-    fn test_opcode_add_overflow() {
-        let mut cs = ConstraintSystem::<GoldilocksExt2>::new(|| "riscv");
-        let mut cb = CircuitBuilder::new(&mut cs);
-        let config = cb
-            .namespace(|| "add", AddInstruction::construct_circuit)
-            .unwrap();
-
-        let insn_code = encode_rv32(InsnKind::ADD, 2, 3, 4, 0);
-        let (raw_witin, lkm) =
-            AddInstruction::assign_instances(&config, cb.cs.num_witin as usize, vec![
-                StepRecord::new_r_instruction(
-                    3,
-                    MOCK_PC_START,
-                    insn_code,
-                    u32::MAX - 1,
-                    u32::MAX - 1,
-                    Change::new(0, (u32::MAX - 1).wrapping_add(u32::MAX - 1)),
-                    0,
-                ),
-            ])
-            .unwrap();
-
-        let expected_rd_written = UInt::from_const_unchecked(
-            Value::new_unchecked((u32::MAX - 1).wrapping_add(u32::MAX - 1))
-                .as_u16_limbs()
-                .to_vec(),
-        );
-
-        config
-            .rd_written
-            .require_equal(|| "assert_rd_written", &mut cb, &expected_rd_written)
-            .unwrap();
-
-        MockProver::assert_satisfied_raw(&cb, raw_witin, &[insn_code], None, Some(lkm));
-=======
         verify::<AddOp>("basic", 11, 2);
         verify::<AddOp>("0 + 0", 0, 0);
         verify::<AddOp>("0 + 1", 0, 1);
         verify::<AddOp>("u16::MAX", u16::MAX as u32, 2);
         verify::<AddOp>("overflow: u32::MAX", u32::MAX - 1, 2);
         verify::<AddOp>("overflow: u32::MAX x 2", u32::MAX - 1, u32::MAX - 1);
->>>>>>> 79ce99f7
     }
 
     #[test]
     fn test_opcode_sub() {
-<<<<<<< HEAD
-        let mut cs = ConstraintSystem::<GoldilocksExt2>::new(|| "riscv");
-        let mut cb = CircuitBuilder::new(&mut cs);
-        let config = cb
-            .namespace(|| "sub", SubInstruction::construct_circuit)
-            .unwrap();
-
-        let insn_code = encode_rv32(InsnKind::SUB, 2, 3, 4, 0);
-        let (raw_witin, lkm) =
-            SubInstruction::assign_instances(&config, cb.cs.num_witin as usize, vec![
-                StepRecord::new_r_instruction(
-                    3,
-                    MOCK_PC_START,
-                    insn_code,
-                    11,
-                    2,
-                    Change::new(0, 11_u32.wrapping_sub(2)),
-                    0,
-                ),
-            ])
-            .unwrap();
-
-        let expected_rd_written = UInt::from_const_unchecked(
-            Value::new_unchecked(11_u32.wrapping_sub(2))
-                .as_u16_limbs()
-                .to_vec(),
-        );
-
-        config
-            .rd_written
-            .require_equal(|| "assert_rd_written", &mut cb, &expected_rd_written)
-            .unwrap();
-
-        MockProver::assert_satisfied_raw(&cb, raw_witin, &[insn_code], None, Some(lkm));
-=======
         verify::<SubOp>("basic", 11, 2);
         verify::<SubOp>("0 - 0", 0, 0);
         verify::<SubOp>("1 - 0", 1, 0);
         verify::<SubOp>("1 - 1", 1, 1);
         verify::<SubOp>("underflow", 3, 11);
->>>>>>> 79ce99f7
     }
 
     fn verify<I: RIVInstruction>(name: &'static str, rs1: u32, rs2: u32) {
         let mut cs = ConstraintSystem::<GoldilocksExt2>::new(|| "riscv");
         let mut cb = CircuitBuilder::new(&mut cs);
         let config = cb
-<<<<<<< HEAD
-            .namespace(|| "sub", SubInstruction::construct_circuit)
-            .unwrap();
-
-        let insn_code = encode_rv32(InsnKind::SUB, 2, 3, 4, 0);
-        let (raw_witin, _) =
-            SubInstruction::assign_instances(&config, cb.cs.num_witin as usize, vec![
-                StepRecord::new_r_instruction(
-                    3,
-                    MOCK_PC_START,
-                    insn_code,
-                    3,
-                    11,
-                    Change::new(0, 3_u32.wrapping_sub(11)),
-                    0,
-                ),
-            ])
-            .unwrap();
-
-        let expected_rd_written = UInt::from_const_unchecked(
-            Value::new_unchecked(3_u32.wrapping_sub(11))
-                .as_u16_limbs()
-                .to_vec(),
-        );
-
-        config
-            .rd_written
-            .require_equal(|| "assert_rd_written", &mut cb, &expected_rd_written)
-            .unwrap();
-
-        MockProver::assert_satisfied_raw(&cb, raw_witin, &[insn_code], None, None);
-    }
-
-    #[test]
-    fn test_opcode_mul() {
-        let mut cs = ConstraintSystem::<GoldilocksExt2>::new(|| "riscv");
-        let mut cb = CircuitBuilder::new(&mut cs);
-        let config = cb
-            .namespace(|| "mul", MulInstruction::construct_circuit)
-            .unwrap();
-=======
             .namespace(
                 || format!("{:?}_({name})", I::INST_KIND),
-                |cb| Ok(ArithInstruction::<GoldilocksExt2, I>::construct_circuit(cb)),
+                ArithInstruction::<GoldilocksExt2, I>::construct_circuit,
             )
-            .unwrap()
             .unwrap();
 
         let outcome = match I::INST_KIND {
@@ -327,7 +176,6 @@
             InsnKind::SUB => rs1.wrapping_sub(rs2),
             _ => unreachable!("Unsupported instruction kind"),
         };
->>>>>>> 79ce99f7
 
         // values assignment
         let insn_code = encode_rv32(I::INST_KIND, 2, 3, 4, 0);
@@ -348,90 +196,6 @@
 
         // verify rd_written
         let expected_rd_written =
-<<<<<<< HEAD
-            UInt::from_const_unchecked(Value::new_unchecked(22u32).as_u16_limbs().to_vec());
-
-        config
-            .rd_written
-            .require_equal(|| "assert_rd_written", &mut cb, &expected_rd_written)
-            .unwrap();
-
-        MockProver::assert_satisfied_raw(&cb, raw_witin, &[insn_code], None, Some(lkm));
-    }
-
-    #[test]
-    fn test_opcode_mul_overflow() {
-        let mut cs = ConstraintSystem::<GoldilocksExt2>::new(|| "riscv");
-        let mut cb = CircuitBuilder::new(&mut cs);
-        let config = cb
-            .namespace(|| "mul", MulInstruction::construct_circuit)
-            .unwrap();
-
-        // values assignment
-        let insn_code = encode_rv32(InsnKind::MUL, 2, 3, 4, 0);
-        let (raw_witin, lkm) =
-            MulInstruction::assign_instances(&config, cb.cs.num_witin as usize, vec![
-                StepRecord::new_r_instruction(
-                    3,
-                    MOCK_PC_START,
-                    insn_code,
-                    u32::MAX / 2 + 1,
-                    2,
-                    Change::new(0, 0),
-                    0,
-                ),
-            ])
-            .unwrap();
-
-        let expected_rd_written = UInt::from_const_unchecked(vec![0u64, 0]);
-
-        config
-            .rd_written
-            .require_equal(|| "assert_rd_written", &mut cb, &expected_rd_written)
-            .unwrap();
-
-        MockProver::assert_satisfied_raw(&cb, raw_witin, &[insn_code], None, Some(lkm));
-    }
-
-    #[test]
-    fn test_opcode_mul_overflow2() {
-        let mut cs = ConstraintSystem::<GoldilocksExt2>::new(|| "riscv");
-        let mut cb = CircuitBuilder::new(&mut cs);
-        let config = cb
-            .namespace(|| "mul", MulInstruction::construct_circuit)
-            .unwrap();
-
-        let a = Value::<'_, u32>::new_unchecked(u32::MAX);
-        let b = Value::<'_, u32>::new_unchecked(u32::MAX);
-        let ret = a.mul(&b, &mut LkMultiplicity::default(), true);
-        let c_limb = ret.limbs;
-
-        // values assignment
-        let insn_code = encode_rv32(InsnKind::MUL, 2, 3, 4, 0);
-        let (raw_witin, lkm) =
-            MulInstruction::assign_instances(&config, cb.cs.num_witin as usize, vec![
-                StepRecord::new_r_instruction(
-                    3,
-                    MOCK_PC_START,
-                    insn_code,
-                    a.as_u64() as u32,
-                    b.as_u64() as u32,
-                    Change::new(
-                        0,
-                        Value::<u32>::from_limb_unchecked(c_limb.clone()).as_u64() as u32,
-                    ),
-                    0,
-                ),
-            ])
-            .unwrap();
-
-        let expected_rd_written = UInt::from_const_unchecked(c_limb.clone());
-
-        config
-            .rd_written
-            .require_equal(|| "assert_rd_written", &mut cb, &expected_rd_written)
-            .unwrap();
-=======
             UInt::from_const_unchecked(Value::new_unchecked(outcome).as_u16_limbs().to_vec());
         let rd_written_expr = cb.get_debug_expr(DebugIndex::RdWrite as usize)[0].clone();
         cb.require_equal(
@@ -440,7 +204,6 @@
             expected_rd_written.value(),
         )
         .unwrap();
->>>>>>> 79ce99f7
 
         MockProver::assert_satisfied_raw(&cb, raw_witin, &[insn_code], None, Some(lkm));
     }
