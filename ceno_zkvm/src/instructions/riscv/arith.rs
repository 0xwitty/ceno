use std::marker::PhantomData;

use ceno_emul::{InsnKind, StepRecord};
use ff_ext::ExtensionField;

use super::{RIVInstruction, constants::UInt, r_insn::RInstructionConfig};
use crate::{
    circuit_builder::CircuitBuilder,
    instructions::Instruction,
    uint::{Value, ValueMul},
    witness::LkMultiplicity,
};
use core::mem::MaybeUninit;

/// This config handles R-Instructions that represent registers values as 2 * u16.
#[derive(Debug)]
pub struct ArithConfig<E: ExtensionField> {
    r_insn: RInstructionConfig<E>,

    rs1_read: UInt<E>,
    rs2_read: UInt<E>,
    rd_written: UInt<E>,
}

pub struct ArithInstruction<E, I>(PhantomData<(E, I)>);

pub struct AddOp;
impl RIVInstruction for AddOp {
    const INST_KIND: InsnKind = InsnKind::ADD;
}
pub type AddInstruction<E> = ArithInstruction<E, AddOp>;

pub struct SubOp;
impl RIVInstruction for SubOp {
    const INST_KIND: InsnKind = InsnKind::SUB;
}
pub type SubInstruction<E> = ArithInstruction<E, SubOp>;

pub struct MulOp;
impl RIVInstruction for MulOp {
    const INST_KIND: InsnKind = InsnKind::MUL;
}
pub type MulInstruction<E> = ArithInstruction<E, MulOp>;

impl<E: ExtensionField, I: RIVInstruction> Instruction<E> for ArithInstruction<E, I> {
    type InstructionConfig = ArithConfig<E>;

    fn name() -> String {
        format!("{:?}", I::INST_KIND)
    }

    fn construct_circuit(circuit_builder: &mut CircuitBuilder<E>) -> Self::InstructionConfig {
        let (rs1_read, rs2_read, rd_written) = match I::INST_KIND {
            InsnKind::ADD => {
                // rd_written = rs1_read + rs2_read
<<<<<<< HEAD
                let rs1_read = UInt::new_unchecked("rs1_read", circuit_builder)?;
                let rs2_read = UInt::new_unchecked("rs2_read", circuit_builder)?;
                let rd_written = rs1_read.add("rd_written", circuit_builder, &rs2_read, true)?;
=======
                let rs1_read = UInt::new_unchecked(|| "rs1_read", circuit_builder);
                let rs2_read = UInt::new_unchecked(|| "rs2_read", circuit_builder);
                let rd_written = rs1_read.add(|| "rd_written", circuit_builder, &rs2_read, true);
>>>>>>> b0a1fa56
                (rs1_read, rs2_read, rd_written)
            }

            InsnKind::SUB => {
                // rd_written + rs2_read = rs1_read
                // rd_written is the new value to be updated in register so we need to constrain its range.
<<<<<<< HEAD
                let rd_written = UInt::new("rd_written", circuit_builder)?;
                let rs2_read = UInt::new_unchecked("rs2_read", circuit_builder)?;
                let rs1_read =
                    rs2_read
                        .clone()
                        .add("rs1_read", circuit_builder, &rd_written.clone(), true)?;
=======
                let rd_written = UInt::new(|| "rd_written", circuit_builder);
                let rs2_read = UInt::new_unchecked(|| "rs2_read", circuit_builder);
                let rs1_read =
                    rs2_read
                        .clone()
                        .add(|| "rs1_read", circuit_builder, &rd_written.clone(), true);
>>>>>>> b0a1fa56
                (rs1_read, rs2_read, rd_written)
            }

            InsnKind::MUL => {
                // rs1_read * rs2_read = rd_written
<<<<<<< HEAD
                let mut rs1_read = UInt::new_unchecked("rs1_read", circuit_builder)?;
                let mut rs2_read = UInt::new_unchecked("rs2_read", circuit_builder)?;
                let rd_written =
                    rs1_read.mul("rd_written", circuit_builder, &mut rs2_read, true)?;
=======
                let mut rs1_read = UInt::new_unchecked(|| "rs1_read", circuit_builder);
                let mut rs2_read = UInt::new_unchecked(|| "rs2_read", circuit_builder);
                let rd_written =
                    rs1_read.mul(|| "rd_written", circuit_builder, &mut rs2_read, true);
>>>>>>> b0a1fa56
                (rs1_read, rs2_read, rd_written)
            }

            _ => unreachable!("Unsupported instruction kind"),
        };

        let r_insn = RInstructionConfig::<E>::construct_circuit(
            circuit_builder,
            I::INST_KIND,
            rs1_read.register_expr(),
            rs2_read.register_expr(),
            rd_written.register_expr(),
        );

        ArithConfig {
            r_insn,
            rs1_read,
            rs2_read,
            rd_written,
        }
    }

    fn assign_instance(
        config: &Self::InstructionConfig,
        instance: &mut [MaybeUninit<<E as ExtensionField>::BaseField>],
        lk_multiplicity: &mut LkMultiplicity,
        step: &StepRecord,
    ) {
        config
            .r_insn
            .assign_instance(instance, lk_multiplicity, step);

        let rs2_read = Value::new_unchecked(step.rs2().unwrap().value);
        config
            .rs2_read
            .assign_limbs(instance, rs2_read.as_u16_limbs());

        match I::INST_KIND {
            InsnKind::ADD => {
                // rs1_read + rs2_read = rd_written
                let rs1_read = Value::new_unchecked(step.rs1().unwrap().value);
                config
                    .rs1_read
                    .assign_limbs(instance, rs1_read.as_u16_limbs());
                let result = rs1_read.add(&rs2_read, lk_multiplicity, true);
                config.rd_written.assign_carries(instance, &result.carries);
            }

            InsnKind::SUB => {
                // rs1_read = rd_written + rs2_read
                let rd_written = Value::new(step.rd().unwrap().value.after, lk_multiplicity);
                config
                    .rd_written
                    .assign_limbs(instance, rd_written.as_u16_limbs());
                let result = rs2_read.add(&rd_written, lk_multiplicity, true);
                config.rs1_read.assign_carries(instance, &result.carries);
            }

            InsnKind::MUL => {
                // rs1_read * rs2_read = rd_written
                let rs1_read = Value::new_unchecked(step.rs1().unwrap().value);
                let rd_written = Value::new_unchecked(step.rd().unwrap().value.after);

                config
                    .rs1_read
                    .assign_limbs(instance, rs1_read.as_u16_limbs());

                let result = rs1_read.mul(&rs2_read, lk_multiplicity, true);

                config
                    .rd_written
                    .assign_mul_outcome(instance, lk_multiplicity, &ValueMul {
                        limbs: rd_written.limbs.to_vec(),
                        carries: result.carries,
                        max_carry_value: result.max_carry_value,
                    });
            }

            _ => unreachable!("Unsupported instruction kind"),
        };
    }
}

#[cfg(test)]
mod test {
    use ceno_emul::{Change, StepRecord, encode_rv32};
    use goldilocks::GoldilocksExt2;
    use itertools::Itertools;
    use multilinear_extensions::mle::IntoMLEs;

    use super::*;
    use crate::{
        circuit_builder::{CircuitBuilder, ConstraintSystem},
        instructions::Instruction,
        scheme::mock_prover::{MOCK_PC_START, MockProver},
    };

    #[test]
    fn test_opcode_add() {
        let mut cs = ConstraintSystem::<GoldilocksExt2>::new("riscv");
        let mut cb = CircuitBuilder::new(&mut cs);
<<<<<<< HEAD
        let config = cb
            .namespace("add", |cb| {
                let config = AddInstruction::construct_circuit(cb);
                Ok(config)
            })
            .unwrap()
            .unwrap();
=======
        let config = cb.namespace(|| "add", AddInstruction::construct_circuit);
>>>>>>> b0a1fa56

        let insn_code = encode_rv32(InsnKind::ADD, 2, 3, 4, 0);
        let (raw_witin, lkm) =
            AddInstruction::assign_instances(&config, cb.cs.num_witin as usize, vec![
                StepRecord::new_r_instruction(
                    3,
                    MOCK_PC_START,
                    insn_code,
                    11,
                    0xfffffffe,
                    Change::new(0, 11_u32.wrapping_add(0xfffffffe)),
                    0,
                ),
            ]);

        let expected_rd_written = UInt::from_const_unchecked(
            Value::new_unchecked(11_u32.wrapping_add(0xfffffffe))
                .as_u16_limbs()
                .to_vec(),
        );

        config
            .rd_written
<<<<<<< HEAD
            .require_equal("assert_rd_written", &mut cb, &expected_rd_written)
            .unwrap();
=======
            .require_equal(|| "assert_rd_written", &mut cb, &expected_rd_written);
>>>>>>> b0a1fa56

        MockProver::assert_satisfied(
            &cb,
            &raw_witin
                .de_interleaving()
                .into_mles()
                .into_iter()
                .map(|v| v.into())
                .collect_vec(),
            &[insn_code],
            None,
            Some(lkm),
        );
    }

    #[test]
    fn test_opcode_add_overflow() {
        let mut cs = ConstraintSystem::<GoldilocksExt2>::new("riscv");
        let mut cb = CircuitBuilder::new(&mut cs);
<<<<<<< HEAD
        let config = cb
            .namespace("add", |cb| {
                let config = AddInstruction::construct_circuit(cb);
                Ok(config)
            })
            .unwrap()
            .unwrap();
=======
        let config = cb.namespace(|| "add", AddInstruction::construct_circuit);
>>>>>>> b0a1fa56

        let insn_code = encode_rv32(InsnKind::ADD, 2, 3, 4, 0);
        let (raw_witin, lkm) =
            AddInstruction::assign_instances(&config, cb.cs.num_witin as usize, vec![
                StepRecord::new_r_instruction(
                    3,
                    MOCK_PC_START,
                    insn_code,
                    u32::MAX - 1,
                    u32::MAX - 1,
                    Change::new(0, (u32::MAX - 1).wrapping_add(u32::MAX - 1)),
                    0,
                ),
            ]);

        let expected_rd_written = UInt::from_const_unchecked(
            Value::new_unchecked((u32::MAX - 1).wrapping_add(u32::MAX - 1))
                .as_u16_limbs()
                .to_vec(),
        );

        config
            .rd_written
<<<<<<< HEAD
            .require_equal("assert_rd_written", &mut cb, &expected_rd_written)
            .unwrap();
=======
            .require_equal(|| "assert_rd_written", &mut cb, &expected_rd_written);
>>>>>>> b0a1fa56

        MockProver::assert_satisfied(
            &cb,
            &raw_witin
                .de_interleaving()
                .into_mles()
                .into_iter()
                .map(|v| v.into())
                .collect_vec(),
            &[insn_code],
            None,
            Some(lkm),
        );
    }

    #[test]
    fn test_opcode_sub() {
        let mut cs = ConstraintSystem::<GoldilocksExt2>::new("riscv");
        let mut cb = CircuitBuilder::new(&mut cs);
<<<<<<< HEAD
        let config = cb
            .namespace("sub", |cb| {
                let config = SubInstruction::construct_circuit(cb);
                Ok(config)
            })
            .unwrap()
            .unwrap();
=======
        let config = cb.namespace(|| "sub", SubInstruction::construct_circuit);
>>>>>>> b0a1fa56

        let insn_code = encode_rv32(InsnKind::SUB, 2, 3, 4, 0);
        let (raw_witin, lkm) =
            SubInstruction::assign_instances(&config, cb.cs.num_witin as usize, vec![
                StepRecord::new_r_instruction(
                    3,
                    MOCK_PC_START,
                    insn_code,
                    11,
                    2,
                    Change::new(0, 11_u32.wrapping_sub(2)),
                    0,
                ),
            ]);

        let expected_rd_written = UInt::from_const_unchecked(
            Value::new_unchecked(11_u32.wrapping_sub(2))
                .as_u16_limbs()
                .to_vec(),
        );

        config
            .rd_written
<<<<<<< HEAD
            .require_equal("assert_rd_written", &mut cb, &expected_rd_written)
            .unwrap();
=======
            .require_equal(|| "assert_rd_written", &mut cb, &expected_rd_written);
>>>>>>> b0a1fa56

        MockProver::assert_satisfied(
            &cb,
            &raw_witin
                .de_interleaving()
                .into_mles()
                .into_iter()
                .map(|v| v.into())
                .collect_vec(),
            &[insn_code],
            None,
            Some(lkm),
        );
    }

    #[test]
    fn test_opcode_sub_underflow() {
        let mut cs = ConstraintSystem::<GoldilocksExt2>::new("riscv");
        let mut cb = CircuitBuilder::new(&mut cs);
<<<<<<< HEAD
        let config = cb
            .namespace("sub", |cb| {
                let config = SubInstruction::construct_circuit(cb);
                Ok(config)
            })
            .unwrap()
            .unwrap();
=======
        let config = cb.namespace(|| "sub", SubInstruction::construct_circuit);
>>>>>>> b0a1fa56

        let insn_code = encode_rv32(InsnKind::SUB, 2, 3, 4, 0);
        let (raw_witin, _) =
            SubInstruction::assign_instances(&config, cb.cs.num_witin as usize, vec![
                StepRecord::new_r_instruction(
                    3,
                    MOCK_PC_START,
                    insn_code,
                    3,
                    11,
                    Change::new(0, 3_u32.wrapping_sub(11)),
                    0,
                ),
            ]);

        let expected_rd_written = UInt::from_const_unchecked(
            Value::new_unchecked(3_u32.wrapping_sub(11))
                .as_u16_limbs()
                .to_vec(),
        );

        config
            .rd_written
<<<<<<< HEAD
            .require_equal("assert_rd_written", &mut cb, &expected_rd_written)
            .unwrap();
=======
            .require_equal(|| "assert_rd_written", &mut cb, &expected_rd_written);
>>>>>>> b0a1fa56

        MockProver::assert_satisfied(
            &cb,
            &raw_witin
                .de_interleaving()
                .into_mles()
                .into_iter()
                .map(|v| v.into())
                .collect_vec(),
            &[insn_code],
            None,
            None,
        );
    }

    #[test]
    fn test_opcode_mul() {
        let mut cs = ConstraintSystem::<GoldilocksExt2>::new("riscv");
        let mut cb = CircuitBuilder::new(&mut cs);
<<<<<<< HEAD
        let config = cb
            .namespace("mul", |cb| Ok(MulInstruction::construct_circuit(cb)))
            .unwrap()
            .unwrap();
=======
        let config = cb.namespace(|| "mul", MulInstruction::construct_circuit);
>>>>>>> b0a1fa56

        // values assignment
        let insn_code = encode_rv32(InsnKind::MUL, 2, 3, 4, 0);
        let (raw_witin, lkm) =
            MulInstruction::assign_instances(&config, cb.cs.num_witin as usize, vec![
                StepRecord::new_r_instruction(
                    3,
                    MOCK_PC_START,
                    insn_code,
                    11,
                    2,
                    Change::new(0, 22),
                    0,
                ),
            ]);

        let expected_rd_written =
            UInt::from_const_unchecked(Value::new_unchecked(22u32).as_u16_limbs().to_vec());

        config
            .rd_written
<<<<<<< HEAD
            .require_equal("assert_rd_written", &mut cb, &expected_rd_written)
            .unwrap();
=======
            .require_equal(|| "assert_rd_written", &mut cb, &expected_rd_written);
>>>>>>> b0a1fa56

        MockProver::assert_satisfied(
            &cb,
            &raw_witin
                .de_interleaving()
                .into_mles()
                .into_iter()
                .map(|v| v.into())
                .collect_vec(),
            &[insn_code],
            None,
            Some(lkm),
        );
    }

    #[test]
    fn test_opcode_mul_overflow() {
        let mut cs = ConstraintSystem::<GoldilocksExt2>::new("riscv");
        let mut cb = CircuitBuilder::new(&mut cs);
<<<<<<< HEAD
        let config = cb
            .namespace("mul", |cb| Ok(MulInstruction::construct_circuit(cb)))
            .unwrap()
            .unwrap();
=======
        let config = cb.namespace(|| "mul", MulInstruction::construct_circuit);
>>>>>>> b0a1fa56

        // values assignment
        let insn_code = encode_rv32(InsnKind::MUL, 2, 3, 4, 0);
        let (raw_witin, lkm) =
            MulInstruction::assign_instances(&config, cb.cs.num_witin as usize, vec![
                StepRecord::new_r_instruction(
                    3,
                    MOCK_PC_START,
                    insn_code,
                    u32::MAX / 2 + 1,
                    2,
                    Change::new(0, 0),
                    0,
                ),
            ]);

        let expected_rd_written = UInt::from_const_unchecked(vec![0u64, 0]);

        config
            .rd_written
<<<<<<< HEAD
            .require_equal("assert_rd_written", &mut cb, &expected_rd_written)
            .unwrap();
=======
            .require_equal(|| "assert_rd_written", &mut cb, &expected_rd_written);
>>>>>>> b0a1fa56

        MockProver::assert_satisfied(
            &cb,
            &raw_witin
                .de_interleaving()
                .into_mles()
                .into_iter()
                .map(|v| v.into())
                .collect_vec(),
            &[insn_code],
            None,
            Some(lkm),
        );
    }

    #[test]
    fn test_opcode_mul_overflow2() {
        let mut cs = ConstraintSystem::<GoldilocksExt2>::new("riscv");
        let mut cb = CircuitBuilder::new(&mut cs);
<<<<<<< HEAD
        let config = cb
            .namespace("mul", |cb| Ok(MulInstruction::construct_circuit(cb)))
            .unwrap()
            .unwrap();
=======
        let config = cb.namespace(|| "mul", MulInstruction::construct_circuit);
>>>>>>> b0a1fa56

        let a = Value::<'_, u32>::new_unchecked(u32::MAX);
        let b = Value::<'_, u32>::new_unchecked(u32::MAX);
        let ret = a.mul(&b, &mut LkMultiplicity::default(), true);
        let c_limb = ret.limbs;

        // values assignment
        let insn_code = encode_rv32(InsnKind::MUL, 2, 3, 4, 0);
        let (raw_witin, lkm) =
            MulInstruction::assign_instances(&config, cb.cs.num_witin as usize, vec![
                StepRecord::new_r_instruction(
                    3,
                    MOCK_PC_START,
                    insn_code,
                    a.as_u64() as u32,
                    b.as_u64() as u32,
                    Change::new(
                        0,
                        Value::<u32>::from_limb_unchecked(c_limb.clone()).as_u64() as u32,
                    ),
                    0,
                ),
            ]);

        let expected_rd_written = UInt::from_const_unchecked(c_limb.clone());

        config
            .rd_written
<<<<<<< HEAD
            .require_equal("assert_rd_written", &mut cb, &expected_rd_written)
            .unwrap();
=======
            .require_equal(|| "assert_rd_written", &mut cb, &expected_rd_written);
>>>>>>> b0a1fa56

        MockProver::assert_satisfied(
            &cb,
            &raw_witin
                .de_interleaving()
                .into_mles()
                .into_iter()
                .map(|v| v.into())
                .collect_vec(),
            &[insn_code],
            None,
            Some(lkm),
        );
    }
}<|MERGE_RESOLUTION|>--- conflicted
+++ resolved
@@ -53,52 +53,29 @@
         let (rs1_read, rs2_read, rd_written) = match I::INST_KIND {
             InsnKind::ADD => {
                 // rd_written = rs1_read + rs2_read
-<<<<<<< HEAD
-                let rs1_read = UInt::new_unchecked("rs1_read", circuit_builder)?;
-                let rs2_read = UInt::new_unchecked("rs2_read", circuit_builder)?;
-                let rd_written = rs1_read.add("rd_written", circuit_builder, &rs2_read, true)?;
-=======
-                let rs1_read = UInt::new_unchecked(|| "rs1_read", circuit_builder);
-                let rs2_read = UInt::new_unchecked(|| "rs2_read", circuit_builder);
-                let rd_written = rs1_read.add(|| "rd_written", circuit_builder, &rs2_read, true);
->>>>>>> b0a1fa56
+                let rs1_read = UInt::new_unchecked("rs1_read", circuit_builder);
+                let rs2_read = UInt::new_unchecked("rs2_read", circuit_builder);
+                let rd_written = rs1_read.add("rd_written", circuit_builder, &rs2_read, true);
                 (rs1_read, rs2_read, rd_written)
             }
 
             InsnKind::SUB => {
                 // rd_written + rs2_read = rs1_read
                 // rd_written is the new value to be updated in register so we need to constrain its range.
-<<<<<<< HEAD
-                let rd_written = UInt::new("rd_written", circuit_builder)?;
-                let rs2_read = UInt::new_unchecked("rs2_read", circuit_builder)?;
+                let rd_written = UInt::new("rd_written", circuit_builder);
+                let rs2_read = UInt::new_unchecked("rs2_read", circuit_builder);
                 let rs1_read =
                     rs2_read
                         .clone()
-                        .add("rs1_read", circuit_builder, &rd_written.clone(), true)?;
-=======
-                let rd_written = UInt::new(|| "rd_written", circuit_builder);
-                let rs2_read = UInt::new_unchecked(|| "rs2_read", circuit_builder);
-                let rs1_read =
-                    rs2_read
-                        .clone()
-                        .add(|| "rs1_read", circuit_builder, &rd_written.clone(), true);
->>>>>>> b0a1fa56
+                        .add("rs1_read", circuit_builder, &rd_written.clone(), true);
                 (rs1_read, rs2_read, rd_written)
             }
 
             InsnKind::MUL => {
                 // rs1_read * rs2_read = rd_written
-<<<<<<< HEAD
-                let mut rs1_read = UInt::new_unchecked("rs1_read", circuit_builder)?;
-                let mut rs2_read = UInt::new_unchecked("rs2_read", circuit_builder)?;
-                let rd_written =
-                    rs1_read.mul("rd_written", circuit_builder, &mut rs2_read, true)?;
-=======
-                let mut rs1_read = UInt::new_unchecked(|| "rs1_read", circuit_builder);
-                let mut rs2_read = UInt::new_unchecked(|| "rs2_read", circuit_builder);
-                let rd_written =
-                    rs1_read.mul(|| "rd_written", circuit_builder, &mut rs2_read, true);
->>>>>>> b0a1fa56
+                let mut rs1_read = UInt::new_unchecked("rs1_read", circuit_builder);
+                let mut rs2_read = UInt::new_unchecked("rs2_read", circuit_builder);
+                let rd_written = rs1_read.mul("rd_written", circuit_builder, &mut rs2_read, true);
                 (rs1_read, rs2_read, rd_written)
             }
 
@@ -200,17 +177,7 @@
     fn test_opcode_add() {
         let mut cs = ConstraintSystem::<GoldilocksExt2>::new("riscv");
         let mut cb = CircuitBuilder::new(&mut cs);
-<<<<<<< HEAD
-        let config = cb
-            .namespace("add", |cb| {
-                let config = AddInstruction::construct_circuit(cb);
-                Ok(config)
-            })
-            .unwrap()
-            .unwrap();
-=======
-        let config = cb.namespace(|| "add", AddInstruction::construct_circuit);
->>>>>>> b0a1fa56
+        let config = cb.namespace("add", AddInstruction::construct_circuit);
 
         let insn_code = encode_rv32(InsnKind::ADD, 2, 3, 4, 0);
         let (raw_witin, lkm) =
@@ -234,12 +201,7 @@
 
         config
             .rd_written
-<<<<<<< HEAD
-            .require_equal("assert_rd_written", &mut cb, &expected_rd_written)
-            .unwrap();
-=======
-            .require_equal(|| "assert_rd_written", &mut cb, &expected_rd_written);
->>>>>>> b0a1fa56
+            .require_equal("assert_rd_written", &mut cb, &expected_rd_written);
 
         MockProver::assert_satisfied(
             &cb,
@@ -259,17 +221,7 @@
     fn test_opcode_add_overflow() {
         let mut cs = ConstraintSystem::<GoldilocksExt2>::new("riscv");
         let mut cb = CircuitBuilder::new(&mut cs);
-<<<<<<< HEAD
-        let config = cb
-            .namespace("add", |cb| {
-                let config = AddInstruction::construct_circuit(cb);
-                Ok(config)
-            })
-            .unwrap()
-            .unwrap();
-=======
-        let config = cb.namespace(|| "add", AddInstruction::construct_circuit);
->>>>>>> b0a1fa56
+        let config = cb.namespace("add", AddInstruction::construct_circuit);
 
         let insn_code = encode_rv32(InsnKind::ADD, 2, 3, 4, 0);
         let (raw_witin, lkm) =
@@ -293,12 +245,7 @@
 
         config
             .rd_written
-<<<<<<< HEAD
-            .require_equal("assert_rd_written", &mut cb, &expected_rd_written)
-            .unwrap();
-=======
-            .require_equal(|| "assert_rd_written", &mut cb, &expected_rd_written);
->>>>>>> b0a1fa56
+            .require_equal("assert_rd_written", &mut cb, &expected_rd_written);
 
         MockProver::assert_satisfied(
             &cb,
@@ -318,17 +265,7 @@
     fn test_opcode_sub() {
         let mut cs = ConstraintSystem::<GoldilocksExt2>::new("riscv");
         let mut cb = CircuitBuilder::new(&mut cs);
-<<<<<<< HEAD
-        let config = cb
-            .namespace("sub", |cb| {
-                let config = SubInstruction::construct_circuit(cb);
-                Ok(config)
-            })
-            .unwrap()
-            .unwrap();
-=======
-        let config = cb.namespace(|| "sub", SubInstruction::construct_circuit);
->>>>>>> b0a1fa56
+        let config = cb.namespace("sub", SubInstruction::construct_circuit);
 
         let insn_code = encode_rv32(InsnKind::SUB, 2, 3, 4, 0);
         let (raw_witin, lkm) =
@@ -352,12 +289,7 @@
 
         config
             .rd_written
-<<<<<<< HEAD
-            .require_equal("assert_rd_written", &mut cb, &expected_rd_written)
-            .unwrap();
-=======
-            .require_equal(|| "assert_rd_written", &mut cb, &expected_rd_written);
->>>>>>> b0a1fa56
+            .require_equal("assert_rd_written", &mut cb, &expected_rd_written);
 
         MockProver::assert_satisfied(
             &cb,
@@ -377,17 +309,7 @@
     fn test_opcode_sub_underflow() {
         let mut cs = ConstraintSystem::<GoldilocksExt2>::new("riscv");
         let mut cb = CircuitBuilder::new(&mut cs);
-<<<<<<< HEAD
-        let config = cb
-            .namespace("sub", |cb| {
-                let config = SubInstruction::construct_circuit(cb);
-                Ok(config)
-            })
-            .unwrap()
-            .unwrap();
-=======
-        let config = cb.namespace(|| "sub", SubInstruction::construct_circuit);
->>>>>>> b0a1fa56
+        let config = cb.namespace("sub", SubInstruction::construct_circuit);
 
         let insn_code = encode_rv32(InsnKind::SUB, 2, 3, 4, 0);
         let (raw_witin, _) =
@@ -411,12 +333,7 @@
 
         config
             .rd_written
-<<<<<<< HEAD
-            .require_equal("assert_rd_written", &mut cb, &expected_rd_written)
-            .unwrap();
-=======
-            .require_equal(|| "assert_rd_written", &mut cb, &expected_rd_written);
->>>>>>> b0a1fa56
+            .require_equal("assert_rd_written", &mut cb, &expected_rd_written);
 
         MockProver::assert_satisfied(
             &cb,
@@ -436,14 +353,7 @@
     fn test_opcode_mul() {
         let mut cs = ConstraintSystem::<GoldilocksExt2>::new("riscv");
         let mut cb = CircuitBuilder::new(&mut cs);
-<<<<<<< HEAD
-        let config = cb
-            .namespace("mul", |cb| Ok(MulInstruction::construct_circuit(cb)))
-            .unwrap()
-            .unwrap();
-=======
-        let config = cb.namespace(|| "mul", MulInstruction::construct_circuit);
->>>>>>> b0a1fa56
+        let config = cb.namespace("mul", MulInstruction::construct_circuit);
 
         // values assignment
         let insn_code = encode_rv32(InsnKind::MUL, 2, 3, 4, 0);
@@ -465,12 +375,7 @@
 
         config
             .rd_written
-<<<<<<< HEAD
-            .require_equal("assert_rd_written", &mut cb, &expected_rd_written)
-            .unwrap();
-=======
-            .require_equal(|| "assert_rd_written", &mut cb, &expected_rd_written);
->>>>>>> b0a1fa56
+            .require_equal("assert_rd_written", &mut cb, &expected_rd_written);
 
         MockProver::assert_satisfied(
             &cb,
@@ -490,14 +395,7 @@
     fn test_opcode_mul_overflow() {
         let mut cs = ConstraintSystem::<GoldilocksExt2>::new("riscv");
         let mut cb = CircuitBuilder::new(&mut cs);
-<<<<<<< HEAD
-        let config = cb
-            .namespace("mul", |cb| Ok(MulInstruction::construct_circuit(cb)))
-            .unwrap()
-            .unwrap();
-=======
-        let config = cb.namespace(|| "mul", MulInstruction::construct_circuit);
->>>>>>> b0a1fa56
+        let config = cb.namespace("mul", MulInstruction::construct_circuit);
 
         // values assignment
         let insn_code = encode_rv32(InsnKind::MUL, 2, 3, 4, 0);
@@ -518,12 +416,7 @@
 
         config
             .rd_written
-<<<<<<< HEAD
-            .require_equal("assert_rd_written", &mut cb, &expected_rd_written)
-            .unwrap();
-=======
-            .require_equal(|| "assert_rd_written", &mut cb, &expected_rd_written);
->>>>>>> b0a1fa56
+            .require_equal("assert_rd_written", &mut cb, &expected_rd_written);
 
         MockProver::assert_satisfied(
             &cb,
@@ -543,14 +436,7 @@
     fn test_opcode_mul_overflow2() {
         let mut cs = ConstraintSystem::<GoldilocksExt2>::new("riscv");
         let mut cb = CircuitBuilder::new(&mut cs);
-<<<<<<< HEAD
-        let config = cb
-            .namespace("mul", |cb| Ok(MulInstruction::construct_circuit(cb)))
-            .unwrap()
-            .unwrap();
-=======
-        let config = cb.namespace(|| "mul", MulInstruction::construct_circuit);
->>>>>>> b0a1fa56
+        let config = cb.namespace("mul", MulInstruction::construct_circuit);
 
         let a = Value::<'_, u32>::new_unchecked(u32::MAX);
         let b = Value::<'_, u32>::new_unchecked(u32::MAX);
@@ -579,12 +465,7 @@
 
         config
             .rd_written
-<<<<<<< HEAD
-            .require_equal("assert_rd_written", &mut cb, &expected_rd_written)
-            .unwrap();
-=======
-            .require_equal(|| "assert_rd_written", &mut cb, &expected_rd_written);
->>>>>>> b0a1fa56
+            .require_equal("assert_rd_written", &mut cb, &expected_rd_written);
 
         MockProver::assert_satisfied(
             &cb,
