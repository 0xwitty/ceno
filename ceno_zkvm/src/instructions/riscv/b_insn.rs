--- conflicted
+++ resolved
@@ -56,11 +56,7 @@
         let rs2 = ReadRS2::construct_circuit(circuit_builder, rs2_read, vm_state.ts);
 
         // Immediate
-<<<<<<< HEAD
-        let imm = circuit_builder.create_witin("imm")?;
-=======
-        let imm = circuit_builder.create_witin(|| "imm");
->>>>>>> b0a1fa56
+        let imm = circuit_builder.create_witin("imm");
 
         // Fetch instruction
         circuit_builder.lk_fetch(&InsnRecord::new(
@@ -77,11 +73,7 @@
         let pc_offset =
             branch_taken_bit.clone() * imm.expr() - branch_taken_bit * PC_STEP_SIZE + PC_STEP_SIZE;
         let next_pc = vm_state.next_pc.unwrap();
-        circuit_builder.require_equal(
-            "pc_branch",
-            next_pc.expr(),
-            vm_state.pc.expr() + pc_offset,
-        );
+        circuit_builder.require_equal("pc_branch", next_pc.expr(), vm_state.pc.expr() + pc_offset);
 
         BInstructionConfig {
             vm_state,
