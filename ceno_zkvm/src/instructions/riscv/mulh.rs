--- conflicted
+++ resolved
@@ -43,19 +43,11 @@
         let (rs1_read, rs2_read, rd_written, rd_written_reg_expr) = match I::INST_KIND {
             InsnKind::MULHU => {
                 // rs1_read * rs2_read = rd_written
-<<<<<<< HEAD
-                let mut rs1_read = UInt::new_unchecked("rs1_read", circuit_builder)?;
-                let mut rs2_read = UInt::new_unchecked("rs2_read", circuit_builder)?;
+                let mut rs1_read = UInt::new_unchecked("rs1_read", circuit_builder);
+                let mut rs2_read = UInt::new_unchecked("rs2_read", circuit_builder);
                 let rd_written: UIntMul<E> =
-                    rs1_read.mul("rd_written", circuit_builder, &mut rs2_read, true)?;
-                let (_, rd_written_hi) = rd_written.as_lo_hi()?;
-=======
-                let mut rs1_read = UInt::new_unchecked(|| "rs1_read", circuit_builder);
-                let mut rs2_read = UInt::new_unchecked(|| "rs2_read", circuit_builder);
-                let rd_written: UIntMul<E> =
-                    rs1_read.mul(|| "rd_written", circuit_builder, &mut rs2_read, true);
+                    rs1_read.mul("rd_written", circuit_builder, &mut rs2_read, true);
                 let (_, rd_written_hi) = rd_written.as_lo_hi();
->>>>>>> b0a1fa56
                 (
                     rs1_read,
                     rs2_read,
@@ -144,14 +136,7 @@
     fn verify(rs1: u32, rs2: u32) {
         let mut cs = ConstraintSystem::<GoldilocksExt2>::new("riscv");
         let mut cb = CircuitBuilder::new(&mut cs);
-<<<<<<< HEAD
-        let config = cb
-            .namespace("mulhu", |cb| Ok(MulhuInstruction::construct_circuit(cb)))
-            .unwrap()
-            .unwrap();
-=======
-        let config = cb.namespace(|| "mulhu", MulhuInstruction::construct_circuit);
->>>>>>> b0a1fa56
+        let config = cb.namespace("mulhu", MulhuInstruction::construct_circuit);
 
         let a = Value::<'_, u32>::new_unchecked(rs1);
         let b = Value::<'_, u32>::new_unchecked(rs2);
