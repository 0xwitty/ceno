--- conflicted
+++ resolved
@@ -272,17 +272,10 @@
 
         fixed.register_opcode_circuit::<HaltInstruction<E>>(cs);
 
-<<<<<<< HEAD
         fixed.register_table_circuit::<U16TableCircuit<E>>(cs, self.u16_range_config.clone(), &());
         fixed.register_table_circuit::<U14TableCircuit<E>>(cs, self.u14_range_config.clone(), &());
         fixed.register_table_circuit::<AndTableCircuit<E>>(cs, self.and_table_config.clone(), &());
         fixed.register_table_circuit::<LtuTableCircuit<E>>(cs, self.ltu_config.clone(), &());
-=======
-        fixed.register_table_circuit::<U16TableCircuit<E>>(cs, &self.u16_range_config, &());
-        fixed.register_table_circuit::<U14TableCircuit<E>>(cs, &self.u14_range_config, &());
-        fixed.register_table_circuit::<AndTableCircuit<E>>(cs, &self.and_config, &());
-        fixed.register_table_circuit::<LtuTableCircuit<E>>(cs, &self.ltu_config, &());
->>>>>>> f007c8a3
 
         fixed.register_table_circuit::<RegTableCircuit<E>>(cs, &self.reg_config, reg_init);
         fixed.register_table_circuit::<MemTableCircuit<E>>(cs, &self.mem_config, mem_init);
