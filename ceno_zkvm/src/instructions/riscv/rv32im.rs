use crate::{
    error::ZKVMError,
    instructions::{
        Instruction,
        riscv::{
            arith_imm::AddiInstruction,
            branch::{
                BeqInstruction, BgeInstruction, BgeuInstruction, BltInstruction, BneInstruction,
            },
            divu::DivUInstruction,
            logic::{AndInstruction, OrInstruction, XorInstruction},
            logic_imm::{AndiInstruction, OriInstruction, XoriInstruction},
            mulh::MulhuInstruction,
            shift::{SllInstruction, SrlInstruction},
            shift_imm::{SlliInstruction, SraiInstruction, SrliInstruction},
            slti::SltiInstruction,
            sltu::SltuInstruction,
            *,
        },
    },
    structs::{ZKVMConstraintSystem, ZKVMFixedTraces, ZKVMWitnesses},
    tables::{
        AndTableCircuit, LtuTableCircuit, MemCircuit, MemFinalRecord, MemInitRecord,
        OrTableCircuit, PowTableCircuit, PubIOCircuit, RegTableCircuit, TableCircuit,
        U5TableCircuit, U8TableCircuit, U14TableCircuit, U16TableCircuit, XorTableCircuit,
    },
};
use ceno_emul::{CENO_PLATFORM, InsnKind, InsnKind::*, StepRecord};
use divu::{DivDummy, RemDummy, RemuDummy};
use ecall::EcallDummy;
use ff_ext::ExtensionField;
use itertools::Itertools;
use mulh::{MulhInstruction, MulhsuInstruction};
use shift::SraInstruction;
use slt::SltInstruction;
use slti::SltiuInstruction;
use std::collections::{BTreeMap, BTreeSet};
use strum::IntoEnumIterator;

use super::{
    arith::AddInstruction,
    branch::BltuInstruction,
    ecall::HaltInstruction,
    jump::{JalInstruction, LuiInstruction},
    memory::LwInstruction,
};

pub mod mmu;

pub struct Rv32imConfig<E: ExtensionField> {
    // ALU Opcodes.
    pub add_config: <AddInstruction<E> as Instruction<E>>::InstructionConfig,
    pub sub_config: <SubInstruction<E> as Instruction<E>>::InstructionConfig,
    pub and_config: <AndInstruction<E> as Instruction<E>>::InstructionConfig,
    pub or_config: <OrInstruction<E> as Instruction<E>>::InstructionConfig,
    pub xor_config: <XorInstruction<E> as Instruction<E>>::InstructionConfig,
    pub sll_config: <SllInstruction<E> as Instruction<E>>::InstructionConfig,
    pub srl_config: <SrlInstruction<E> as Instruction<E>>::InstructionConfig,
    pub sra_config: <SraInstruction<E> as Instruction<E>>::InstructionConfig,
    pub slt_config: <SltInstruction<E> as Instruction<E>>::InstructionConfig,
    pub sltu_config: <SltuInstruction<E> as Instruction<E>>::InstructionConfig,
    pub mul_config: <MulInstruction<E> as Instruction<E>>::InstructionConfig,
    pub mulh_config: <MulhInstruction<E> as Instruction<E>>::InstructionConfig,
    pub mulhsu_config: <MulhsuInstruction<E> as Instruction<E>>::InstructionConfig,
    pub mulhu_config: <MulhuInstruction<E> as Instruction<E>>::InstructionConfig,
    pub divu_config: <DivUInstruction<E> as Instruction<E>>::InstructionConfig,

    // ALU with imm
    pub addi_config: <AddiInstruction<E> as Instruction<E>>::InstructionConfig,
    pub andi_config: <AndiInstruction<E> as Instruction<E>>::InstructionConfig,
    pub ori_config: <OriInstruction<E> as Instruction<E>>::InstructionConfig,
    pub xori_config: <XoriInstruction<E> as Instruction<E>>::InstructionConfig,
    pub slli_config: <SlliInstruction<E> as Instruction<E>>::InstructionConfig,
    pub srli_config: <SrliInstruction<E> as Instruction<E>>::InstructionConfig,
    pub srai_config: <SraiInstruction<E> as Instruction<E>>::InstructionConfig,
    pub slti_config: <SltiInstruction<E> as Instruction<E>>::InstructionConfig,
    pub sltiu_config: <SltiuInstruction<E> as Instruction<E>>::InstructionConfig,

    // Branching Opcodes
    pub beq_config: <BeqInstruction<E> as Instruction<E>>::InstructionConfig,
    pub bne_config: <BneInstruction<E> as Instruction<E>>::InstructionConfig,
    pub blt_config: <BltInstruction<E> as Instruction<E>>::InstructionConfig,
    pub bltu_config: <BltuInstruction<E> as Instruction<E>>::InstructionConfig,
    pub bge_config: <BgeInstruction<E> as Instruction<E>>::InstructionConfig,
    pub bgeu_config: <BgeuInstruction<E> as Instruction<E>>::InstructionConfig,

    // Jump Opcodes
    pub jal_config: <JalInstruction<E> as Instruction<E>>::InstructionConfig,
    pub jalr_config: <JalrInstruction<E> as Instruction<E>>::InstructionConfig,
    pub auipc_config: <AuipcInstruction<E> as Instruction<E>>::InstructionConfig,
    pub lui_config: <LuiInstruction<E> as Instruction<E>>::InstructionConfig,

    // Memory Opcodes
    pub lw_config: <LwInstruction<E> as Instruction<E>>::InstructionConfig,
    pub lhu_config: <LhuInstruction<E> as Instruction<E>>::InstructionConfig,
    pub lh_config: <LhInstruction<E> as Instruction<E>>::InstructionConfig,
    pub lbu_config: <LbuInstruction<E> as Instruction<E>>::InstructionConfig,
    pub lb_config: <LbInstruction<E> as Instruction<E>>::InstructionConfig,
    pub sw_config: <SwInstruction<E> as Instruction<E>>::InstructionConfig,
    pub sh_config: <ShInstruction<E> as Instruction<E>>::InstructionConfig,
    pub sb_config: <SbInstruction<E> as Instruction<E>>::InstructionConfig,

    // Ecall Opcodes
    pub halt_config: <HaltInstruction<E> as Instruction<E>>::InstructionConfig,
    // Tables.
    pub u16_range_config: <U16TableCircuit<E> as TableCircuit<E>>::TableConfig,
    pub u14_range_config: <U14TableCircuit<E> as TableCircuit<E>>::TableConfig,
    pub u8_range_config: <U8TableCircuit<E> as TableCircuit<E>>::TableConfig,
    pub u5_range_config: <U5TableCircuit<E> as TableCircuit<E>>::TableConfig,
    pub and_table_config: <AndTableCircuit<E> as TableCircuit<E>>::TableConfig,
    pub or_table_config: <OrTableCircuit<E> as TableCircuit<E>>::TableConfig,
    pub xor_table_config: <XorTableCircuit<E> as TableCircuit<E>>::TableConfig,
    pub ltu_config: <LtuTableCircuit<E> as TableCircuit<E>>::TableConfig,
    pub pow_config: <PowTableCircuit<E> as TableCircuit<E>>::TableConfig,

    // RW tables.
    pub reg_config: <RegTableCircuit<E> as TableCircuit<E>>::TableConfig,
<<<<<<< HEAD
    //  pub mem_config: <MemCircuit<E> as TableCircuit<E>>::TableConfig,
    pub program_data_config: <ProgramDataCircuit<E> as TableCircuit<E>>::TableConfig,
    //  pub public_io_config: <PubIOCircuit<E> as TableCircuit<E>>::TableConfig,
=======
    pub mem_config: <MemCircuit<E> as TableCircuit<E>>::TableConfig,
    pub public_io_config: <PubIOCircuit<E> as TableCircuit<E>>::TableConfig,
>>>>>>> 8945aec2
}

impl<E: ExtensionField> Rv32imConfig<E> {
    pub fn construct_circuits(cs: &mut ZKVMConstraintSystem<E>) -> Self {
        // opcode circuits
        // alu opcodes
        let add_config = cs.register_opcode_circuit::<AddInstruction<E>>();
        let sub_config = cs.register_opcode_circuit::<SubInstruction<E>>();
        let and_config = cs.register_opcode_circuit::<AndInstruction<E>>();
        let or_config = cs.register_opcode_circuit::<OrInstruction<E>>();
        let xor_config = cs.register_opcode_circuit::<XorInstruction<E>>();
        let sll_config = cs.register_opcode_circuit::<SllInstruction<E>>();
        let srl_config = cs.register_opcode_circuit::<SrlInstruction<E>>();
        let sra_config = cs.register_opcode_circuit::<SraInstruction<E>>();
        let slt_config = cs.register_opcode_circuit::<SltInstruction<E>>();
        let sltu_config = cs.register_opcode_circuit::<SltuInstruction<E>>();
        let mul_config = cs.register_opcode_circuit::<MulInstruction<E>>();
        let mulh_config = cs.register_opcode_circuit::<MulhInstruction<E>>();
        let mulhsu_config = cs.register_opcode_circuit::<MulhsuInstruction<E>>();
        let mulhu_config = cs.register_opcode_circuit::<MulhuInstruction<E>>();
        let divu_config = cs.register_opcode_circuit::<DivUInstruction<E>>();

        // alu with imm opcodes
        let addi_config = cs.register_opcode_circuit::<AddiInstruction<E>>();
        let andi_config = cs.register_opcode_circuit::<AndiInstruction<E>>();
        let ori_config = cs.register_opcode_circuit::<OriInstruction<E>>();
        let xori_config = cs.register_opcode_circuit::<XoriInstruction<E>>();
        let slli_config = cs.register_opcode_circuit::<SlliInstruction<E>>();
        let srli_config = cs.register_opcode_circuit::<SrliInstruction<E>>();
        let srai_config = cs.register_opcode_circuit::<SraiInstruction<E>>();
        let slti_config = cs.register_opcode_circuit::<SltiInstruction<E>>();
        let sltiu_config = cs.register_opcode_circuit::<SltiuInstruction<E>>();

        // branching opcodes
        let beq_config = cs.register_opcode_circuit::<BeqInstruction<E>>();
        let bne_config = cs.register_opcode_circuit::<BneInstruction<E>>();
        let blt_config = cs.register_opcode_circuit::<BltInstruction<E>>();
        let bltu_config = cs.register_opcode_circuit::<BltuInstruction<E>>();
        let bge_config = cs.register_opcode_circuit::<BgeInstruction<E>>();
        let bgeu_config = cs.register_opcode_circuit::<BgeuInstruction<E>>();

        // jump opcodes
        let lui_config = cs.register_opcode_circuit::<LuiInstruction<E>>();
        let jal_config = cs.register_opcode_circuit::<JalInstruction<E>>();
        let jalr_config = cs.register_opcode_circuit::<JalrInstruction<E>>();
        let auipc_config = cs.register_opcode_circuit::<AuipcInstruction<E>>();

        // memory opcodes
        let lw_config = cs.register_opcode_circuit::<LwInstruction<E>>();
        let lhu_config = cs.register_opcode_circuit::<LhuInstruction<E>>();
        let lh_config = cs.register_opcode_circuit::<LhInstruction<E>>();
        let lbu_config = cs.register_opcode_circuit::<LbuInstruction<E>>();
        let lb_config = cs.register_opcode_circuit::<LbInstruction<E>>();
        let sw_config = cs.register_opcode_circuit::<SwInstruction<E>>();
        let sh_config = cs.register_opcode_circuit::<ShInstruction<E>>();
        let sb_config = cs.register_opcode_circuit::<SbInstruction<E>>();

        // ecall opcodes
        let halt_config = cs.register_opcode_circuit::<HaltInstruction<E>>();
        // tables
        let u16_range_config = cs.register_table_circuit::<U16TableCircuit<E>>();
        let u14_range_config = cs.register_table_circuit::<U14TableCircuit<E>>();
        let u8_range_config = cs.register_table_circuit::<U8TableCircuit<E>>();
        let u5_range_config = cs.register_table_circuit::<U5TableCircuit<E>>();
        let and_table_config = cs.register_table_circuit::<AndTableCircuit<E>>();
        let or_table_config = cs.register_table_circuit::<OrTableCircuit<E>>();
        let xor_table_config = cs.register_table_circuit::<XorTableCircuit<E>>();
        let ltu_config = cs.register_table_circuit::<LtuTableCircuit<E>>();
        let pow_config = cs.register_table_circuit::<PowTableCircuit<E>>();

        // RW tables
        let reg_config = cs.register_table_circuit::<RegTableCircuit<E>>();
        //  let mem_config = cs.register_table_circuit::<MemCircuit<E>>();

        // RO tables
<<<<<<< HEAD
        let program_data_config = cs.register_table_circuit::<ProgramDataCircuit<E>>();
        //   let public_io_config = cs.register_table_circuit::<PubIOCircuit<E>>();
=======
        let public_io_config = cs.register_table_circuit::<PubIOCircuit<E>>();
>>>>>>> 8945aec2

        Self {
            // alu opcodes
            add_config,
            sub_config,
            and_config,
            or_config,
            xor_config,
            sll_config,
            srl_config,
            sra_config,
            slt_config,
            sltu_config,
            mul_config,
            mulh_config,
            mulhsu_config,
            mulhu_config,
            divu_config,
            // alu with imm
            addi_config,
            andi_config,
            ori_config,
            xori_config,
            slli_config,
            srli_config,
            srai_config,
            slti_config,
            sltiu_config,
            // branching opcodes
            beq_config,
            bne_config,
            blt_config,
            bltu_config,
            bge_config,
            bgeu_config,
            // jump opcodes
            lui_config,
            jal_config,
            jalr_config,
            auipc_config,
            // memory opcodes
            sw_config,
            sh_config,
            sb_config,
            lw_config,
            lhu_config,
            lh_config,
            lbu_config,
            lb_config,
            // ecall opcodes
            halt_config,
            // tables
            u16_range_config,
            u14_range_config,
            u8_range_config,
            u5_range_config,
            and_table_config,
            or_table_config,
            xor_table_config,
            ltu_config,
            pow_config,

            reg_config,
<<<<<<< HEAD
            //  mem_config,
            program_data_config,
            //  public_io_config,
=======
            mem_config,
            public_io_config,
>>>>>>> 8945aec2
        }
    }

    pub fn generate_fixed_traces(
        &self,
        cs: &ZKVMConstraintSystem<E>,
        fixed: &mut ZKVMFixedTraces<E>,
        reg_init: &[MemInitRecord],
    ) {
        // alu
        fixed.register_opcode_circuit::<AddInstruction<E>>(cs);
        fixed.register_opcode_circuit::<SubInstruction<E>>(cs);
        fixed.register_opcode_circuit::<AndInstruction<E>>(cs);
        fixed.register_opcode_circuit::<OrInstruction<E>>(cs);
        fixed.register_opcode_circuit::<XorInstruction<E>>(cs);
        fixed.register_opcode_circuit::<SllInstruction<E>>(cs);
        fixed.register_opcode_circuit::<SrlInstruction<E>>(cs);
        fixed.register_opcode_circuit::<SraInstruction<E>>(cs);
        fixed.register_opcode_circuit::<SltInstruction<E>>(cs);
        fixed.register_opcode_circuit::<SltuInstruction<E>>(cs);
        fixed.register_opcode_circuit::<MulInstruction<E>>(cs);
        fixed.register_opcode_circuit::<MulhInstruction<E>>(cs);
        fixed.register_opcode_circuit::<MulhsuInstruction<E>>(cs);
        fixed.register_opcode_circuit::<MulhuInstruction<E>>(cs);
        fixed.register_opcode_circuit::<DivUInstruction<E>>(cs);
        // alu with imm
        fixed.register_opcode_circuit::<AddiInstruction<E>>(cs);
        fixed.register_opcode_circuit::<AndiInstruction<E>>(cs);
        fixed.register_opcode_circuit::<OriInstruction<E>>(cs);
        fixed.register_opcode_circuit::<XoriInstruction<E>>(cs);
        fixed.register_opcode_circuit::<SlliInstruction<E>>(cs);
        fixed.register_opcode_circuit::<SrliInstruction<E>>(cs);
        fixed.register_opcode_circuit::<SraiInstruction<E>>(cs);
        fixed.register_opcode_circuit::<SltiInstruction<E>>(cs);
        fixed.register_opcode_circuit::<SltiuInstruction<E>>(cs);
        // branching
        fixed.register_opcode_circuit::<BeqInstruction<E>>(cs);
        fixed.register_opcode_circuit::<BneInstruction<E>>(cs);
        fixed.register_opcode_circuit::<BltInstruction<E>>(cs);
        fixed.register_opcode_circuit::<BltuInstruction<E>>(cs);
        fixed.register_opcode_circuit::<BgeInstruction<E>>(cs);
        fixed.register_opcode_circuit::<BgeuInstruction<E>>(cs);
        // jump
        fixed.register_opcode_circuit::<JalInstruction<E>>(cs);
        fixed.register_opcode_circuit::<JalrInstruction<E>>(cs);
        fixed.register_opcode_circuit::<AuipcInstruction<E>>(cs);
        fixed.register_opcode_circuit::<LuiInstruction<E>>(cs);
        // memory
        fixed.register_opcode_circuit::<SwInstruction<E>>(cs);
        fixed.register_opcode_circuit::<ShInstruction<E>>(cs);
        fixed.register_opcode_circuit::<SbInstruction<E>>(cs);
        fixed.register_opcode_circuit::<LwInstruction<E>>(cs);
        fixed.register_opcode_circuit::<LhuInstruction<E>>(cs);
        fixed.register_opcode_circuit::<LhInstruction<E>>(cs);
        fixed.register_opcode_circuit::<LbuInstruction<E>>(cs);
        fixed.register_opcode_circuit::<LbInstruction<E>>(cs);

        fixed.register_opcode_circuit::<HaltInstruction<E>>(cs);

        fixed.register_table_circuit::<U16TableCircuit<E>>(cs, &self.u16_range_config, &());
        fixed.register_table_circuit::<U14TableCircuit<E>>(cs, &self.u14_range_config, &());
        fixed.register_table_circuit::<U8TableCircuit<E>>(cs, &self.u8_range_config, &());
        fixed.register_table_circuit::<U5TableCircuit<E>>(cs, &self.u5_range_config, &());
        fixed.register_table_circuit::<AndTableCircuit<E>>(cs, &self.and_table_config, &());
        fixed.register_table_circuit::<OrTableCircuit<E>>(cs, &self.or_table_config, &());
        fixed.register_table_circuit::<XorTableCircuit<E>>(cs, &self.xor_table_config, &());
        fixed.register_table_circuit::<LtuTableCircuit<E>>(cs, &self.ltu_config, &());
        fixed.register_table_circuit::<PowTableCircuit<E>>(cs, &self.pow_config, &());

        fixed.register_table_circuit::<RegTableCircuit<E>>(cs, &self.reg_config, reg_init);
<<<<<<< HEAD
        fixed.register_table_circuit::<ProgramDataCircuit<E>>(
            cs,
            &self.program_data_config,
            program_data_init,
        );
        //  fixed.register_table_circuit::<PubIOCircuit<E>>(cs, &self.public_io_config, &());
=======

        fixed.register_table_circuit::<PubIOCircuit<E>>(cs, &self.public_io_config, &());
>>>>>>> 8945aec2
    }

    pub fn assign_opcode_circuit(
        &self,
        cs: &ZKVMConstraintSystem<E>,
        witness: &mut ZKVMWitnesses<E>,
        steps: Vec<StepRecord>,
    ) -> Result<GroupedSteps, ZKVMError> {
        let mut all_records: BTreeMap<usize, Vec<StepRecord>> = InsnKind::iter()
            .map(|insn_kind| ((insn_kind as usize), Vec::new()))
            .collect();
        let mut halt_records = Vec::new();
        steps.into_iter().for_each(|record| {
            let insn_kind = record.insn().codes().kind;
            match insn_kind {
                // ecall / halt
                EANY if record.rs1().unwrap().value == CENO_PLATFORM.ecall_halt() => {
                    halt_records.push(record);
                }
                // other type of ecalls are handled by dummy ecall instruction
                _ => {
                    let insn_kind = insn_kind as usize;
                    // it's safe to unwrap as all_records are initialized with Vec::new()
                    all_records.get_mut(&insn_kind).unwrap().push(record);
                }
            }
        });

        for (insn_kind, (_, records)) in InsnKind::iter()
            .zip(all_records.iter())
            .sorted_by(|a, b| Ord::cmp(&a.1.1.len(), &b.1.1.len()))
            .rev()
        {
            if !records.is_empty() {
                tracing::info!("tracer generated {:?} {} records", insn_kind, records.len());
            }
        }

        macro_rules! assign_opcode {
            ($insn_kind:ident,$instruction:ty,$config:ident) => {
                witness.assign_opcode_circuit::<$instruction>(
                    cs,
                    &self.$config,
                    all_records.remove(&($insn_kind as usize)).unwrap(),
                )?;
            };
        }
        // alu
        assign_opcode!(ADD, AddInstruction<E>, add_config);
        assign_opcode!(SUB, SubInstruction<E>, sub_config);
        assign_opcode!(AND, AndInstruction<E>, and_config);
        assign_opcode!(OR, OrInstruction<E>, or_config);
        assign_opcode!(XOR, XorInstruction<E>, xor_config);
        assign_opcode!(SLL, SllInstruction<E>, sll_config);
        assign_opcode!(SRL, SrlInstruction<E>, srl_config);
        assign_opcode!(SRA, SraInstruction<E>, sra_config);
        assign_opcode!(SLT, SltInstruction<E>, slt_config);
        assign_opcode!(SLTU, SltuInstruction<E>, sltu_config);
        assign_opcode!(MUL, MulInstruction<E>, mul_config);
        assign_opcode!(MULH, MulhInstruction<E>, mulh_config);
        assign_opcode!(MULHSU, MulhsuInstruction<E>, mulhsu_config);
        assign_opcode!(MULHU, MulhuInstruction<E>, mulhu_config);
        assign_opcode!(DIVU, DivUInstruction<E>, divu_config);
        // alu with imm
        assign_opcode!(ADDI, AddiInstruction<E>, addi_config);
        assign_opcode!(ANDI, AndiInstruction<E>, andi_config);
        assign_opcode!(ORI, OriInstruction<E>, ori_config);
        assign_opcode!(XORI, XoriInstruction<E>, xori_config);
        assign_opcode!(SLLI, SlliInstruction<E>, slli_config);
        assign_opcode!(SRLI, SrliInstruction<E>, srli_config);
        assign_opcode!(SRAI, SraiInstruction<E>, srai_config);
        assign_opcode!(SLTI, SltiInstruction<E>, slti_config);
        assign_opcode!(SLTIU, SltiuInstruction<E>, sltiu_config);
        // branching
        assign_opcode!(BEQ, BeqInstruction<E>, beq_config);
        assign_opcode!(BNE, BneInstruction<E>, bne_config);
        assign_opcode!(BLT, BltInstruction<E>, blt_config);
        assign_opcode!(BLTU, BltuInstruction<E>, bltu_config);
        assign_opcode!(BGE, BgeInstruction<E>, bge_config);
        assign_opcode!(BGEU, BgeuInstruction<E>, bgeu_config);
        // jump
        assign_opcode!(JAL, JalInstruction<E>, jal_config);
        assign_opcode!(JALR, JalrInstruction<E>, jalr_config);
        assign_opcode!(AUIPC, AuipcInstruction<E>, auipc_config);
        assign_opcode!(LUI, LuiInstruction<E>, lui_config);
        // memory
        assign_opcode!(LW, LwInstruction<E>, lw_config);
        assign_opcode!(LB, LbInstruction<E>, lb_config);
        assign_opcode!(LBU, LbuInstruction<E>, lbu_config);
        assign_opcode!(LH, LhInstruction<E>, lh_config);
        assign_opcode!(LHU, LhuInstruction<E>, lhu_config);
        assign_opcode!(SW, SwInstruction<E>, sw_config);
        assign_opcode!(SH, ShInstruction<E>, sh_config);
        assign_opcode!(SB, SbInstruction<E>, sb_config);

        // ecall / halt
        witness.assign_opcode_circuit::<HaltInstruction<E>>(cs, &self.halt_config, halt_records)?;

        assert_eq!(
            all_records.keys().cloned().collect::<BTreeSet<_>>(),
            // these are opcodes that haven't been implemented
            [INVALID, DIV, REM, REMU, EANY]
                .into_iter()
                .map(|insn_kind| insn_kind as usize)
                .collect::<BTreeSet<_>>(),
        );
        Ok(GroupedSteps(all_records))
    }

    pub fn assign_table_circuit(
        &self,
        cs: &ZKVMConstraintSystem<E>,
        witness: &mut ZKVMWitnesses<E>,
        reg_final: &[MemFinalRecord],
        mem_final: &[MemFinalRecord],
        public_io_final: &[MemFinalRecord],
    ) -> Result<(), ZKVMError> {
        witness.assign_table_circuit::<U16TableCircuit<E>>(cs, &self.u16_range_config, &())?;
        witness.assign_table_circuit::<U14TableCircuit<E>>(cs, &self.u14_range_config, &())?;
        witness.assign_table_circuit::<U8TableCircuit<E>>(cs, &self.u8_range_config, &())?;
        witness.assign_table_circuit::<U5TableCircuit<E>>(cs, &self.u5_range_config, &())?;
        witness.assign_table_circuit::<AndTableCircuit<E>>(cs, &self.and_table_config, &())?;
        witness.assign_table_circuit::<OrTableCircuit<E>>(cs, &self.or_table_config, &())?;
        witness.assign_table_circuit::<XorTableCircuit<E>>(cs, &self.xor_table_config, &())?;
        witness.assign_table_circuit::<LtuTableCircuit<E>>(cs, &self.ltu_config, &())?;
        witness.assign_table_circuit::<PowTableCircuit<E>>(cs, &self.pow_config, &())?;

        // assign register finalization.
        witness
            .assign_table_circuit::<RegTableCircuit<E>>(cs, &self.reg_config, reg_final)
            .unwrap();
        // assign memory finalization.
<<<<<<< HEAD
        // witness
        //   .assign_table_circuit::<MemCircuit<E>>(cs, &self.mem_config, mem_final)
        // .unwrap();
        // assign program_data finalization.
        witness
            .assign_table_circuit::<ProgramDataCircuit<E>>(
                cs,
                &self.program_data_config,
                program_data_final,
            )
=======
        witness
            .assign_table_circuit::<MemCircuit<E>>(cs, &self.mem_config, mem_final)
>>>>>>> 8945aec2
            .unwrap();

        //   witness
        //      .assign_table_circuit::<PubIOCircuit<E>>(cs, &self.public_io_config, public_io_final)
        //      .unwrap();

        Ok(())
    }
}

/// Opaque type to pass unimplemented instructions from Rv32imConfig to DummyExtraConfig.
pub struct GroupedSteps(BTreeMap<usize, Vec<StepRecord>>);

/// Fake version of what is missing in Rv32imConfig, for some tests.
pub struct DummyExtraConfig<E: ExtensionField> {
    ecall_config: <EcallDummy<E> as Instruction<E>>::InstructionConfig,
    div_config: <DivDummy<E> as Instruction<E>>::InstructionConfig,
    rem_config: <RemDummy<E> as Instruction<E>>::InstructionConfig,
    remu_config: <RemuDummy<E> as Instruction<E>>::InstructionConfig,
}

impl<E: ExtensionField> DummyExtraConfig<E> {
    pub fn construct_circuits(cs: &mut ZKVMConstraintSystem<E>) -> Self {
        let div_config = cs.register_opcode_circuit::<DivDummy<E>>();
        let rem_config = cs.register_opcode_circuit::<RemDummy<E>>();
        let remu_config = cs.register_opcode_circuit::<RemuDummy<E>>();
        let ecall_config = cs.register_opcode_circuit::<EcallDummy<E>>();
        Self {
            div_config,
            rem_config,
            remu_config,
            ecall_config,
        }
    }

    pub fn generate_fixed_traces(
        &self,
        cs: &ZKVMConstraintSystem<E>,
        fixed: &mut ZKVMFixedTraces<E>,
    ) {
        fixed.register_opcode_circuit::<DivDummy<E>>(cs);
        fixed.register_opcode_circuit::<RemDummy<E>>(cs);
        fixed.register_opcode_circuit::<RemuDummy<E>>(cs);
        fixed.register_opcode_circuit::<EcallDummy<E>>(cs);
    }

    pub fn assign_opcode_circuit(
        &self,
        cs: &ZKVMConstraintSystem<E>,
        witness: &mut ZKVMWitnesses<E>,
        steps: GroupedSteps,
    ) -> Result<(), ZKVMError> {
        let mut steps = steps.0;

        macro_rules! assign_opcode {
            ($insn_kind:ident,$instruction:ty,$config:ident) => {
                witness.assign_opcode_circuit::<$instruction>(
                    cs,
                    &self.$config,
                    steps.remove(&($insn_kind as usize)).unwrap(),
                )?;
            };
        }

        assign_opcode!(DIV, DivDummy<E>, div_config);
        assign_opcode!(REM, RemDummy<E>, rem_config);
        assign_opcode!(REMU, RemuDummy<E>, remu_config);
        assign_opcode!(EANY, EcallDummy<E>, ecall_config);

        let _ = steps.remove(&(INVALID as usize));
        assert!(steps.is_empty());
        Ok(())
    }
}<|MERGE_RESOLUTION|>--- conflicted
+++ resolved
@@ -115,14 +115,8 @@
 
     // RW tables.
     pub reg_config: <RegTableCircuit<E> as TableCircuit<E>>::TableConfig,
-<<<<<<< HEAD
     //  pub mem_config: <MemCircuit<E> as TableCircuit<E>>::TableConfig,
-    pub program_data_config: <ProgramDataCircuit<E> as TableCircuit<E>>::TableConfig,
     //  pub public_io_config: <PubIOCircuit<E> as TableCircuit<E>>::TableConfig,
-=======
-    pub mem_config: <MemCircuit<E> as TableCircuit<E>>::TableConfig,
-    pub public_io_config: <PubIOCircuit<E> as TableCircuit<E>>::TableConfig,
->>>>>>> 8945aec2
 }
 
 impl<E: ExtensionField> Rv32imConfig<E> {
@@ -198,12 +192,7 @@
         //  let mem_config = cs.register_table_circuit::<MemCircuit<E>>();
 
         // RO tables
-<<<<<<< HEAD
-        let program_data_config = cs.register_table_circuit::<ProgramDataCircuit<E>>();
         //   let public_io_config = cs.register_table_circuit::<PubIOCircuit<E>>();
-=======
-        let public_io_config = cs.register_table_circuit::<PubIOCircuit<E>>();
->>>>>>> 8945aec2
 
         Self {
             // alu opcodes
@@ -267,14 +256,8 @@
             pow_config,
 
             reg_config,
-<<<<<<< HEAD
             //  mem_config,
-            program_data_config,
             //  public_io_config,
-=======
-            mem_config,
-            public_io_config,
->>>>>>> 8945aec2
         }
     }
 
@@ -345,17 +328,8 @@
         fixed.register_table_circuit::<PowTableCircuit<E>>(cs, &self.pow_config, &());
 
         fixed.register_table_circuit::<RegTableCircuit<E>>(cs, &self.reg_config, reg_init);
-<<<<<<< HEAD
-        fixed.register_table_circuit::<ProgramDataCircuit<E>>(
-            cs,
-            &self.program_data_config,
-            program_data_init,
-        );
+
         //  fixed.register_table_circuit::<PubIOCircuit<E>>(cs, &self.public_io_config, &());
-=======
-
-        fixed.register_table_circuit::<PubIOCircuit<E>>(cs, &self.public_io_config, &());
->>>>>>> 8945aec2
     }
 
     pub fn assign_opcode_circuit(
@@ -488,22 +462,9 @@
             .assign_table_circuit::<RegTableCircuit<E>>(cs, &self.reg_config, reg_final)
             .unwrap();
         // assign memory finalization.
-<<<<<<< HEAD
         // witness
         //   .assign_table_circuit::<MemCircuit<E>>(cs, &self.mem_config, mem_final)
         // .unwrap();
-        // assign program_data finalization.
-        witness
-            .assign_table_circuit::<ProgramDataCircuit<E>>(
-                cs,
-                &self.program_data_config,
-                program_data_final,
-            )
-=======
-        witness
-            .assign_table_circuit::<MemCircuit<E>>(cs, &self.mem_config, mem_final)
->>>>>>> 8945aec2
-            .unwrap();
 
         //   witness
         //      .assign_table_circuit::<PubIOCircuit<E>>(cs, &self.public_io_config, public_io_final)
