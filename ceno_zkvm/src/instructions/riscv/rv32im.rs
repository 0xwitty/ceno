use crate::{
    error::ZKVMError,
    instructions::{
        Instruction,
        riscv::{
            arith_imm::AddiInstruction,
            branch::{
                BeqInstruction, BgeInstruction, BgeuInstruction, BltInstruction, BneInstruction,
            },
            divu::DivUInstruction,
            logic::{AndInstruction, OrInstruction, XorInstruction},
            logic_imm::{AndiInstruction, OriInstruction, XoriInstruction},
            mulh::MulhuInstruction,
            shift::{SllInstruction, SrlInstruction},
            shift_imm::{SlliInstruction, SraiInstruction, SrliInstruction},
            slti::SltiInstruction,
            sltu::SltuInstruction,
            *,
        },
    },
    structs::{ZKVMConstraintSystem, ZKVMFixedTraces, ZKVMWitnesses},
    tables::{
<<<<<<< HEAD
        AndTableCircuit, LtuTableCircuit, MemFinalRecord, MemInitRecord, MemTableCircuit,
        OrTableCircuit, RegTableCircuit, TableCircuit, U5TableCircuit, U8TableCircuit,
        U14TableCircuit, U16TableCircuit, XorTableCircuit,
=======
        AndTableCircuit, LtuTableCircuit, MemCircuit, MemFinalRecord, MemInitRecord,
        ProgramDataCircuit, PubIOCircuit, RegTableCircuit, TableCircuit, U14TableCircuit,
        U16TableCircuit,
>>>>>>> 6b911852
    },
};
use ceno_emul::{CENO_PLATFORM, InsnKind, InsnKind::*, StepRecord};
use ff_ext::ExtensionField;
use itertools::Itertools;
use num_traits::cast::ToPrimitive;
use std::collections::{BTreeMap, BTreeSet};
use strum::IntoEnumIterator;

use super::{
    arith::AddInstruction,
    branch::BltuInstruction,
    ecall::HaltInstruction,
    jump::{JalInstruction, LuiInstruction},
    memory::LwInstruction,
};

pub struct Rv32imConfig<E: ExtensionField> {
    // ALU Opcodes.
    pub add_config: <AddInstruction<E> as Instruction<E>>::InstructionConfig,
    pub sub_config: <SubInstruction<E> as Instruction<E>>::InstructionConfig,
    pub and_config: <AndInstruction<E> as Instruction<E>>::InstructionConfig,
    pub or_config: <OrInstruction<E> as Instruction<E>>::InstructionConfig,
    pub xor_config: <XorInstruction<E> as Instruction<E>>::InstructionConfig,
    pub sll_config: <SllInstruction<E> as Instruction<E>>::InstructionConfig,
    pub srl_config: <SrlInstruction<E> as Instruction<E>>::InstructionConfig,
    // TODO: sra / slt
    pub sltu_config: <SltuInstruction<E> as Instruction<E>>::InstructionConfig,
    pub mul_config: <MulInstruction<E> as Instruction<E>>::InstructionConfig,
    pub mulhu_config: <MulhuInstruction<E> as Instruction<E>>::InstructionConfig,
    pub divu_config: <DivUInstruction<E> as Instruction<E>>::InstructionConfig,

    // ALU with imm
    pub addi_config: <AddiInstruction<E> as Instruction<E>>::InstructionConfig,
    pub andi_config: <AndiInstruction<E> as Instruction<E>>::InstructionConfig,
    pub ori_config: <OriInstruction<E> as Instruction<E>>::InstructionConfig,
    pub xori_config: <XoriInstruction<E> as Instruction<E>>::InstructionConfig,
    pub slli_config: <SlliInstruction<E> as Instruction<E>>::InstructionConfig,
    pub srli_config: <SrliInstruction<E> as Instruction<E>>::InstructionConfig,
    pub srai_config: <SraiInstruction<E> as Instruction<E>>::InstructionConfig,
    pub slti_config: <SltiInstruction<E> as Instruction<E>>::InstructionConfig,

    // Branching Opcodes
    pub beq_config: <BeqInstruction<E> as Instruction<E>>::InstructionConfig,
    pub bne_config: <BneInstruction<E> as Instruction<E>>::InstructionConfig,
    pub blt_config: <BltInstruction<E> as Instruction<E>>::InstructionConfig,
    pub bltu_config: <BltuInstruction<E> as Instruction<E>>::InstructionConfig,
    pub bge_config: <BgeInstruction<E> as Instruction<E>>::InstructionConfig,
    pub bgeu_config: <BgeuInstruction<E> as Instruction<E>>::InstructionConfig,

    // Jump Opcodes
    pub jal_config: <JalInstruction<E> as Instruction<E>>::InstructionConfig,
    pub jalr_config: <JalrInstruction<E> as Instruction<E>>::InstructionConfig,
    pub auipc_config: <AuipcInstruction<E> as Instruction<E>>::InstructionConfig,
    pub lui_config: <LuiInstruction<E> as Instruction<E>>::InstructionConfig,

    // Memory Opcodes
    pub lw_config: <LwInstruction<E> as Instruction<E>>::InstructionConfig,
    pub lhu_config: <LhuInstruction<E> as Instruction<E>>::InstructionConfig,
    pub lh_config: <LhInstruction<E> as Instruction<E>>::InstructionConfig,
    pub lbu_config: <LbuInstruction<E> as Instruction<E>>::InstructionConfig,
    pub lb_config: <LbInstruction<E> as Instruction<E>>::InstructionConfig,
    pub sw_config: <SwInstruction<E> as Instruction<E>>::InstructionConfig,
    pub sh_config: <ShInstruction<E> as Instruction<E>>::InstructionConfig,
    pub sb_config: <SbInstruction<E> as Instruction<E>>::InstructionConfig,

    // Ecall Opcodes
    pub halt_config: <HaltInstruction<E> as Instruction<E>>::InstructionConfig,
    // Tables.
    pub u16_range_config: <U16TableCircuit<E> as TableCircuit<E>>::TableConfig,
    pub u8_range_config: <U8TableCircuit<E> as TableCircuit<E>>::TableConfig,
    pub u5_range_config: <U5TableCircuit<E> as TableCircuit<E>>::TableConfig,
    pub u14_range_config: <U14TableCircuit<E> as TableCircuit<E>>::TableConfig,
    pub and_table_config: <AndTableCircuit<E> as TableCircuit<E>>::TableConfig,
    pub or_table_config: <OrTableCircuit<E> as TableCircuit<E>>::TableConfig,
    pub xor_table_config: <XorTableCircuit<E> as TableCircuit<E>>::TableConfig,
    pub ltu_config: <LtuTableCircuit<E> as TableCircuit<E>>::TableConfig,

    // RW tables.
    pub reg_config: <RegTableCircuit<E> as TableCircuit<E>>::TableConfig,
    pub mem_config: <MemCircuit<E> as TableCircuit<E>>::TableConfig,
    pub program_data_config: <ProgramDataCircuit<E> as TableCircuit<E>>::TableConfig,
    pub public_io_config: <PubIOCircuit<E> as TableCircuit<E>>::TableConfig,
}

impl<E: ExtensionField> Rv32imConfig<E> {
    pub fn construct_circuits(cs: &mut ZKVMConstraintSystem<E>) -> Self {
        // opcode circuits
        // alu opcodes
        let add_config = cs.register_opcode_circuit::<AddInstruction<E>>();
        let sub_config = cs.register_opcode_circuit::<SubInstruction<E>>();
        let and_config = cs.register_opcode_circuit::<AndInstruction<E>>();
        let or_config = cs.register_opcode_circuit::<OrInstruction<E>>();
        let xor_config = cs.register_opcode_circuit::<XorInstruction<E>>();
        let sll_config = cs.register_opcode_circuit::<SllInstruction<E>>();
        let srl_config = cs.register_opcode_circuit::<SrlInstruction<E>>();
        let sltu_config = cs.register_opcode_circuit::<SltuInstruction<E>>();
        let mul_config = cs.register_opcode_circuit::<MulInstruction<E>>();
        let mulhu_config = cs.register_opcode_circuit::<MulhuInstruction<E>>();
        let divu_config = cs.register_opcode_circuit::<DivUInstruction<E>>();

        // alu with imm opcodes
        let addi_config = cs.register_opcode_circuit::<AddiInstruction<E>>();
        let andi_config = cs.register_opcode_circuit::<AndiInstruction<E>>();
        let ori_config = cs.register_opcode_circuit::<OriInstruction<E>>();
        let xori_config = cs.register_opcode_circuit::<XoriInstruction<E>>();
        let slli_config = cs.register_opcode_circuit::<SlliInstruction<E>>();
        let srli_config = cs.register_opcode_circuit::<SrliInstruction<E>>();
        let srai_config = cs.register_opcode_circuit::<SraiInstruction<E>>();
        let slti_config = cs.register_opcode_circuit::<SltiInstruction<E>>();

        // branching opcodes
        let beq_config = cs.register_opcode_circuit::<BeqInstruction<E>>();
        let bne_config = cs.register_opcode_circuit::<BneInstruction<E>>();
        let blt_config = cs.register_opcode_circuit::<BltInstruction<E>>();
        let bltu_config = cs.register_opcode_circuit::<BltuInstruction<E>>();
        let bge_config = cs.register_opcode_circuit::<BgeInstruction<E>>();
        let bgeu_config = cs.register_opcode_circuit::<BgeuInstruction<E>>();

        // jump opcodes
        let lui_config = cs.register_opcode_circuit::<LuiInstruction<E>>();
        let jal_config = cs.register_opcode_circuit::<JalInstruction<E>>();
        let jalr_config = cs.register_opcode_circuit::<JalrInstruction<E>>();
        let auipc_config = cs.register_opcode_circuit::<AuipcInstruction<E>>();

        // memory opcodes
        let lw_config = cs.register_opcode_circuit::<LwInstruction<E>>();
        let lhu_config = cs.register_opcode_circuit::<LhuInstruction<E>>();
        let lh_config = cs.register_opcode_circuit::<LhInstruction<E>>();
        let lbu_config = cs.register_opcode_circuit::<LbuInstruction<E>>();
        let lb_config = cs.register_opcode_circuit::<LbInstruction<E>>();
        let sw_config = cs.register_opcode_circuit::<SwInstruction<E>>();
        let sh_config = cs.register_opcode_circuit::<ShInstruction<E>>();
        let sb_config = cs.register_opcode_circuit::<SbInstruction<E>>();

        // ecall opcodes
        let halt_config = cs.register_opcode_circuit::<HaltInstruction<E>>();
        // tables
        let u16_range_config = cs.register_table_circuit::<U16TableCircuit<E>>();
        let u8_range_config = cs.register_table_circuit::<U8TableCircuit<E>>();
        let u5_range_config = cs.register_table_circuit::<U5TableCircuit<E>>();
        let u14_range_config = cs.register_table_circuit::<U14TableCircuit<E>>();
        let and_table_config = cs.register_table_circuit::<AndTableCircuit<E>>();
        let or_table_config = cs.register_table_circuit::<OrTableCircuit<E>>();
        let xor_table_config = cs.register_table_circuit::<XorTableCircuit<E>>();
        let ltu_config = cs.register_table_circuit::<LtuTableCircuit<E>>();

        // RW tables
        let reg_config = cs.register_table_circuit::<RegTableCircuit<E>>();
        let mem_config = cs.register_table_circuit::<MemCircuit<E>>();

        // RO tables
        let program_data_config = cs.register_table_circuit::<ProgramDataCircuit<E>>();
        let public_io_config = cs.register_table_circuit::<PubIOCircuit<E>>();

        Self {
            // alu opcodes
            add_config,
            sub_config,
            and_config,
            or_config,
            xor_config,
            sll_config,
            srl_config,
            sltu_config,
            mul_config,
            mulhu_config,
            divu_config,
            // alu with imm
            addi_config,
            andi_config,
            ori_config,
            xori_config,
            slli_config,
            srli_config,
            srai_config,
            slti_config,
            // branching opcodes
            beq_config,
            bne_config,
            blt_config,
            bltu_config,
            bge_config,
            bgeu_config,
            // jump opcodes
            lui_config,
            jal_config,
            jalr_config,
            auipc_config,
            // memory opcodes
            sw_config,
            sh_config,
            sb_config,
            lw_config,
            lhu_config,
            lh_config,
            lbu_config,
            lb_config,
            // ecall opcodes
            halt_config,
            // tables
            u16_range_config,
            u14_range_config,
            u8_range_config,
            u5_range_config,
            and_table_config,
            or_table_config,
            xor_table_config,
            ltu_config,

            reg_config,
            mem_config,
            program_data_config,
            public_io_config,
        }
    }

    pub fn generate_fixed_traces(
        &self,
        cs: &ZKVMConstraintSystem<E>,
        fixed: &mut ZKVMFixedTraces<E>,
        reg_init: &[MemInitRecord],
        program_data_init: &[MemInitRecord],
    ) {
        // alu
        fixed.register_opcode_circuit::<AddInstruction<E>>(cs);
        fixed.register_opcode_circuit::<SubInstruction<E>>(cs);
        fixed.register_opcode_circuit::<AndInstruction<E>>(cs);
        fixed.register_opcode_circuit::<OrInstruction<E>>(cs);
        fixed.register_opcode_circuit::<XorInstruction<E>>(cs);
        fixed.register_opcode_circuit::<SllInstruction<E>>(cs);
        fixed.register_opcode_circuit::<SrlInstruction<E>>(cs);
        fixed.register_opcode_circuit::<SltuInstruction<E>>(cs);
        // TODO: add sra / slt
        fixed.register_opcode_circuit::<MulInstruction<E>>(cs);
        fixed.register_opcode_circuit::<MulhuInstruction<E>>(cs);
        fixed.register_opcode_circuit::<DivUInstruction<E>>(cs);
        // alu with imm
        fixed.register_opcode_circuit::<AddiInstruction<E>>(cs);
        fixed.register_opcode_circuit::<AndiInstruction<E>>(cs);
        fixed.register_opcode_circuit::<OriInstruction<E>>(cs);
        fixed.register_opcode_circuit::<XoriInstruction<E>>(cs);
        fixed.register_opcode_circuit::<SlliInstruction<E>>(cs);
        fixed.register_opcode_circuit::<SrliInstruction<E>>(cs);
        fixed.register_opcode_circuit::<SraiInstruction<E>>(cs);
        fixed.register_opcode_circuit::<SltiInstruction<E>>(cs);
        // branching
        fixed.register_opcode_circuit::<BeqInstruction<E>>(cs);
        fixed.register_opcode_circuit::<BneInstruction<E>>(cs);
        fixed.register_opcode_circuit::<BltInstruction<E>>(cs);
        fixed.register_opcode_circuit::<BltuInstruction<E>>(cs);
        fixed.register_opcode_circuit::<BgeInstruction<E>>(cs);
        fixed.register_opcode_circuit::<BgeuInstruction<E>>(cs);
        // jump
        fixed.register_opcode_circuit::<JalInstruction<E>>(cs);
        fixed.register_opcode_circuit::<JalrInstruction<E>>(cs);
        fixed.register_opcode_circuit::<AuipcInstruction<E>>(cs);
        fixed.register_opcode_circuit::<LuiInstruction<E>>(cs);
        // memory
        fixed.register_opcode_circuit::<SwInstruction<E>>(cs);
        fixed.register_opcode_circuit::<ShInstruction<E>>(cs);
        fixed.register_opcode_circuit::<SbInstruction<E>>(cs);
        fixed.register_opcode_circuit::<LwInstruction<E>>(cs);
        fixed.register_opcode_circuit::<LhuInstruction<E>>(cs);
        fixed.register_opcode_circuit::<LhInstruction<E>>(cs);
        fixed.register_opcode_circuit::<LbuInstruction<E>>(cs);
        fixed.register_opcode_circuit::<LbInstruction<E>>(cs);

        fixed.register_opcode_circuit::<HaltInstruction<E>>(cs);

        fixed.register_table_circuit::<U16TableCircuit<E>>(cs, &self.u16_range_config, &());
        fixed.register_table_circuit::<U14TableCircuit<E>>(cs, &self.u14_range_config, &());
        fixed.register_table_circuit::<U8TableCircuit<E>>(cs, &self.u8_range_config, &());
        fixed.register_table_circuit::<U5TableCircuit<E>>(cs, &self.u5_range_config, &());
        fixed.register_table_circuit::<AndTableCircuit<E>>(cs, &self.and_table_config, &());
        fixed.register_table_circuit::<OrTableCircuit<E>>(cs, &self.or_table_config, &());
        fixed.register_table_circuit::<XorTableCircuit<E>>(cs, &self.xor_table_config, &());
        fixed.register_table_circuit::<LtuTableCircuit<E>>(cs, &self.ltu_config, &());

        fixed.register_table_circuit::<RegTableCircuit<E>>(cs, &self.reg_config, reg_init);
        fixed.register_table_circuit::<ProgramDataCircuit<E>>(
            cs,
            &self.program_data_config,
            program_data_init,
        );
        fixed.register_table_circuit::<PubIOCircuit<E>>(cs, &self.public_io_config, &());
    }

    pub fn assign_opcode_circuit(
        &self,
        cs: &ZKVMConstraintSystem<E>,
        witness: &mut ZKVMWitnesses<E>,
        steps: Vec<StepRecord>,
    ) -> Result<(), ZKVMError> {
        let mut all_records: BTreeMap<usize, Vec<StepRecord>> = InsnKind::iter()
            .map(|insn_kind| (insn_kind.to_usize().unwrap(), Vec::new()))
            .collect();
        let mut halt_records = Vec::new();
        steps.into_iter().for_each(|record| {
            let insn_kind = record.insn().codes().kind;
            match insn_kind {
                // ecall
                EANY if record.rs1().unwrap().value == CENO_PLATFORM.ecall_halt() => {
                    halt_records.push(record);
                }
                _ => {
                    let insn_kind = insn_kind.to_usize().unwrap();
                    // it's safe to unwrap as all_records are initialized with Vec::new()
                    all_records.get_mut(&insn_kind).unwrap().push(record);
                }
            }
        });

        for (insn_kind, (_, records)) in InsnKind::iter()
            .zip(all_records.iter())
            .sorted_by(|a, b| Ord::cmp(&a.1.1.len(), &b.1.1.len()))
            .rev()
        {
            if !records.is_empty() {
                tracing::info!("tracer generated {:?} {} records", insn_kind, records.len());
            }
        }
        assert_eq!(halt_records.len(), 1);

        macro_rules! assign_opcode {
            ($insn_kind:ident,$instruction:ty,$config:ident) => {
                witness.assign_opcode_circuit::<$instruction>(
                    cs,
                    &self.$config,
                    all_records.remove(&$insn_kind.to_usize().unwrap()).unwrap(),
                )?;
            };
        }
        // alu
        assign_opcode!(ADD, AddInstruction<E>, add_config);
        assign_opcode!(SUB, SubInstruction<E>, sub_config);
        assign_opcode!(AND, AndInstruction<E>, and_config);
        assign_opcode!(OR, OrInstruction<E>, or_config);
        assign_opcode!(XOR, XorInstruction<E>, xor_config);
        assign_opcode!(SLL, SllInstruction<E>, sll_config);
        assign_opcode!(SRL, SrlInstruction<E>, srl_config);
        assign_opcode!(SLTU, SltuInstruction<E>, sltu_config);
        assign_opcode!(MUL, MulInstruction<E>, mul_config);
        assign_opcode!(MULHU, MulhuInstruction<E>, mulhu_config);
        assign_opcode!(DIVU, DivUInstruction<E>, divu_config);
        // alu with imm
        assign_opcode!(ADDI, AddiInstruction<E>, addi_config);
        assign_opcode!(ANDI, AndiInstruction<E>, andi_config);
        assign_opcode!(ORI, OriInstruction<E>, ori_config);
        assign_opcode!(XORI, XoriInstruction<E>, xori_config);
        assign_opcode!(SLLI, SlliInstruction<E>, slli_config);
        assign_opcode!(SRLI, SrliInstruction<E>, srli_config);
        assign_opcode!(SRAI, SraiInstruction<E>, srai_config);
        assign_opcode!(SLTI, SltiInstruction<E>, slti_config);
        // branching
        assign_opcode!(BEQ, BeqInstruction<E>, beq_config);
        assign_opcode!(BNE, BneInstruction<E>, bne_config);
        assign_opcode!(BLT, BltInstruction<E>, blt_config);
        assign_opcode!(BLTU, BltuInstruction<E>, bltu_config);
        assign_opcode!(BGE, BgeInstruction<E>, bge_config);
        assign_opcode!(BGEU, BgeuInstruction<E>, bgeu_config);
        // jump
        assign_opcode!(JAL, JalInstruction<E>, jal_config);
        assign_opcode!(JALR, JalrInstruction<E>, jalr_config);
        assign_opcode!(AUIPC, AuipcInstruction<E>, auipc_config);
        assign_opcode!(LUI, LuiInstruction<E>, lui_config);
        // memory
        assign_opcode!(LW, LwInstruction<E>, lw_config);
        assign_opcode!(LB, LbInstruction<E>, lb_config);
        assign_opcode!(LBU, LbuInstruction<E>, lbu_config);
        assign_opcode!(LH, LhInstruction<E>, lh_config);
        assign_opcode!(LHU, LhuInstruction<E>, lhu_config);
        assign_opcode!(SW, SwInstruction<E>, sw_config);
        assign_opcode!(SH, ShInstruction<E>, sh_config);
        assign_opcode!(SB, SbInstruction<E>, sb_config);

        // ecall / halt
        witness.assign_opcode_circuit::<HaltInstruction<E>>(cs, &self.halt_config, halt_records)?;

        assert_eq!(
            all_records.keys().cloned().collect::<BTreeSet<_>>(),
            // these are opcodes that haven't been implemented
            [INVALID, SRA, SLT, SLTIU, MULH, MULHSU, DIV, REM, REMU, EANY,]
                .into_iter()
                .map(|insn_kind| insn_kind.to_usize().unwrap())
                .collect::<BTreeSet<_>>(),
        );
        Ok(())
    }

    pub fn assign_table_circuit(
        &self,
        cs: &ZKVMConstraintSystem<E>,
        witness: &mut ZKVMWitnesses<E>,
        reg_final: &[MemFinalRecord],
        mem_final: &[MemFinalRecord],
        program_data_final: &[MemFinalRecord],
        public_io_final: &[MemFinalRecord],
    ) -> Result<(), ZKVMError> {
        witness.assign_table_circuit::<U16TableCircuit<E>>(cs, &self.u16_range_config, &())?;
        witness.assign_table_circuit::<U14TableCircuit<E>>(cs, &self.u14_range_config, &())?;
        witness.assign_table_circuit::<U8TableCircuit<E>>(cs, &self.u8_range_config, &())?;
        witness.assign_table_circuit::<U5TableCircuit<E>>(cs, &self.u5_range_config, &())?;
        witness.assign_table_circuit::<AndTableCircuit<E>>(cs, &self.and_table_config, &())?;
        witness.assign_table_circuit::<OrTableCircuit<E>>(cs, &self.or_table_config, &())?;
        witness.assign_table_circuit::<XorTableCircuit<E>>(cs, &self.xor_table_config, &())?;
        witness.assign_table_circuit::<LtuTableCircuit<E>>(cs, &self.ltu_config, &())?;

        // assign register finalization.
        witness
            .assign_table_circuit::<RegTableCircuit<E>>(cs, &self.reg_config, reg_final)
            .unwrap();
        // assign memory finalization.
        witness
            .assign_table_circuit::<MemCircuit<E>>(cs, &self.mem_config, mem_final)
            .unwrap();
        // assign program_data finalization.
        witness
            .assign_table_circuit::<ProgramDataCircuit<E>>(
                cs,
                &self.program_data_config,
                program_data_final,
            )
            .unwrap();

        witness
            .assign_table_circuit::<PubIOCircuit<E>>(cs, &self.public_io_config, public_io_final)
            .unwrap();

        Ok(())
    }
}<|MERGE_RESOLUTION|>--- conflicted
+++ resolved
@@ -20,15 +20,9 @@
     },
     structs::{ZKVMConstraintSystem, ZKVMFixedTraces, ZKVMWitnesses},
     tables::{
-<<<<<<< HEAD
-        AndTableCircuit, LtuTableCircuit, MemFinalRecord, MemInitRecord, MemTableCircuit,
-        OrTableCircuit, RegTableCircuit, TableCircuit, U5TableCircuit, U8TableCircuit,
-        U14TableCircuit, U16TableCircuit, XorTableCircuit,
-=======
         AndTableCircuit, LtuTableCircuit, MemCircuit, MemFinalRecord, MemInitRecord,
-        ProgramDataCircuit, PubIOCircuit, RegTableCircuit, TableCircuit, U14TableCircuit,
-        U16TableCircuit,
->>>>>>> 6b911852
+        OrTableCircuit, ProgramDataCircuit, PubIOCircuit, RegTableCircuit, TableCircuit,
+        U5TableCircuit, U8TableCircuit, U14TableCircuit, U16TableCircuit, XorTableCircuit,
     },
 };
 use ceno_emul::{CENO_PLATFORM, InsnKind, InsnKind::*, StepRecord};
