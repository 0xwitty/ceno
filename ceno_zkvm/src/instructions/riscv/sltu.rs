use std::marker::PhantomData;

use ceno_emul::{InsnKind, StepRecord};
use ff_ext::ExtensionField;

use super::{
    RIVInstruction,
    constants::{UINT_LIMBS, UInt},
    r_insn::RInstructionConfig,
};
use crate::{
    circuit_builder::CircuitBuilder, gadgets::IsLtConfig, instructions::Instruction, uint::Value,
    witness::LkMultiplicity,
};
use core::mem::MaybeUninit;

/// This config handles R-Instructions that represent registers values as 2 * u16.
#[derive(Debug)]
pub struct ArithConfig<E: ExtensionField> {
    r_insn: RInstructionConfig<E>,

    rs1_read: UInt<E>,
    rs2_read: UInt<E>,
    #[allow(dead_code)]
    rd_written: UInt<E>,

    is_lt: IsLtConfig,
}

pub struct ArithInstruction<E, I>(PhantomData<(E, I)>);

pub struct SLTUOp;
impl RIVInstruction for SLTUOp {
    const INST_KIND: InsnKind = InsnKind::SLTU;
}
pub type SltuInstruction<E> = ArithInstruction<E, SLTUOp>;

// TODO combine with SLT
impl<E: ExtensionField, I: RIVInstruction> Instruction<E> for ArithInstruction<E, I> {
    type InstructionConfig = ArithConfig<E>;

    fn name() -> String {
        format!("{:?}", I::INST_KIND)
    }

    fn construct_circuit(circuit_builder: &mut CircuitBuilder<E>) -> Self::InstructionConfig {
        // If rs1_read < rs2_read, rd_written = 1. Otherwise rd_written = 0
<<<<<<< HEAD
        let rs1_read = UInt::new_unchecked("rs1_read", circuit_builder)?;
        let rs2_read = UInt::new_unchecked("rs2_read", circuit_builder)?;
=======
        let rs1_read = UInt::new_unchecked(|| "rs1_read", circuit_builder);
        let rs2_read = UInt::new_unchecked(|| "rs2_read", circuit_builder);
>>>>>>> b0a1fa56

        let lt = IsLtConfig::construct_circuit(
            circuit_builder,
            "rs1 < rs2",
            rs1_read.value(),
            rs2_read.value(),
            UINT_LIMBS,
        );
        let rd_written = UInt::from_exprs_unchecked(vec![lt.expr()]);

        let r_insn = RInstructionConfig::<E>::construct_circuit(
            circuit_builder,
            I::INST_KIND,
            rs1_read.register_expr(),
            rs2_read.register_expr(),
            rd_written.register_expr(),
        );

        ArithConfig {
            r_insn,
            rs1_read,
            rs2_read,
            rd_written,
            is_lt: lt,
        }
    }

    fn assign_instance(
        config: &Self::InstructionConfig,
        instance: &mut [MaybeUninit<<E as ExtensionField>::BaseField>],
        lkm: &mut LkMultiplicity,
        step: &StepRecord,
    ) {
        config.r_insn.assign_instance(instance, lkm, step);

        let rs1 = step.rs1().unwrap().value;
        let rs2 = step.rs2().unwrap().value;

        let rs1_read = Value::new_unchecked(rs1);
        let rs2_read = Value::new_unchecked(rs2);
        config
            .rs1_read
            .assign_limbs(instance, rs1_read.as_u16_limbs());
        config
            .rs2_read
            .assign_limbs(instance, rs2_read.as_u16_limbs());
        config
            .is_lt
            .assign_instance(instance, lkm, rs1.into(), rs2.into());
    }
}

#[cfg(test)]
mod test {
    use ceno_emul::{Change, StepRecord, Word, encode_rv32};
    use goldilocks::GoldilocksExt2;
    use itertools::Itertools;
    use multilinear_extensions::mle::IntoMLEs;
    use rand::Rng;

    use super::*;
    use crate::{
        circuit_builder::{CircuitBuilder, ConstraintSystem},
        instructions::Instruction,
        scheme::mock_prover::{MOCK_PC_START, MockProver},
    };

    fn verify(name: &'static str, rs1: Word, rs2: Word, rd: Word) {
        let mut cs = ConstraintSystem::<GoldilocksExt2>::new("riscv");
        let mut cb = CircuitBuilder::new(&mut cs);
<<<<<<< HEAD
        let config = cb
            .namespace(format!("SLTU/{name}"), |cb| {
                let config = SltuInstruction::construct_circuit(cb);
                Ok(config)
            })
            .unwrap()
            .unwrap();
=======
        let config = cb.namespace(
            || format!("SLTU/{name}"),
            SltuInstruction::construct_circuit,
        );
>>>>>>> b0a1fa56

        let insn_code = encode_rv32(InsnKind::SLTU, 2, 3, 4, 0);
        let (raw_witin, lkm) =
            SltuInstruction::assign_instances(&config, cb.cs.num_witin as usize, vec![
                StepRecord::new_r_instruction(
                    3,
                    MOCK_PC_START,
                    insn_code,
                    rs1,
                    rs2,
                    Change::new(0, rd),
                    0,
                ),
            ]);

        let expected_rd_written =
            UInt::from_const_unchecked(Value::new_unchecked(rd).as_u16_limbs().to_vec());

        config
            .rd_written
<<<<<<< HEAD
            .require_equal("assert_rd_written", &mut cb, &expected_rd_written)
            .unwrap();
=======
            .require_equal(|| "assert_rd_written", &mut cb, &expected_rd_written);
>>>>>>> b0a1fa56

        MockProver::assert_satisfied(
            &cb,
            &raw_witin
                .de_interleaving()
                .into_mles()
                .into_iter()
                .map(|v| v.into())
                .collect_vec(),
            &[insn_code],
            None,
            Some(lkm),
        );
    }

    #[test]
    fn test_sltu_simple() {
        verify("lt = true, 0 < 1", 0, 1, 1);
        verify("lt = true, 1 < 2", 1, 2, 1);
        verify("lt = true, 0 < u32::MAX", 0, u32::MAX, 1);
        verify("lt = true, u32::MAX - 1", u32::MAX - 1, u32::MAX, 1);
        verify("lt = false, u32::MAX", u32::MAX, u32::MAX, 0);
        verify("lt = false, u32::MAX - 1", u32::MAX, u32::MAX - 1, 0);
        verify("lt = false, u32::MAX > 0", u32::MAX, 0, 0);
        verify("lt = false, 2 > 1", 2, 1, 0);
    }

    #[test]
    fn test_sltu_random() {
        // TODO(Matthias): use property pased testing.
        // Like eg https://docs.rs/proptest/latest/proptest/
        let mut rng = rand::thread_rng();
        let a: u32 = rng.gen();
        let b: u32 = rng.gen();
        verify("random 1", a, b, (a < b) as u32);
        verify("random 2", b, a, (a >= b) as u32);
    }
}<|MERGE_RESOLUTION|>--- conflicted
+++ resolved
@@ -45,13 +45,8 @@
 
     fn construct_circuit(circuit_builder: &mut CircuitBuilder<E>) -> Self::InstructionConfig {
         // If rs1_read < rs2_read, rd_written = 1. Otherwise rd_written = 0
-<<<<<<< HEAD
-        let rs1_read = UInt::new_unchecked("rs1_read", circuit_builder)?;
-        let rs2_read = UInt::new_unchecked("rs2_read", circuit_builder)?;
-=======
-        let rs1_read = UInt::new_unchecked(|| "rs1_read", circuit_builder);
-        let rs2_read = UInt::new_unchecked(|| "rs2_read", circuit_builder);
->>>>>>> b0a1fa56
+        let rs1_read = UInt::new_unchecked("rs1_read", circuit_builder);
+        let rs2_read = UInt::new_unchecked("rs2_read", circuit_builder);
 
         let lt = IsLtConfig::construct_circuit(
             circuit_builder,
@@ -122,20 +117,7 @@
     fn verify(name: &'static str, rs1: Word, rs2: Word, rd: Word) {
         let mut cs = ConstraintSystem::<GoldilocksExt2>::new("riscv");
         let mut cb = CircuitBuilder::new(&mut cs);
-<<<<<<< HEAD
-        let config = cb
-            .namespace(format!("SLTU/{name}"), |cb| {
-                let config = SltuInstruction::construct_circuit(cb);
-                Ok(config)
-            })
-            .unwrap()
-            .unwrap();
-=======
-        let config = cb.namespace(
-            || format!("SLTU/{name}"),
-            SltuInstruction::construct_circuit,
-        );
->>>>>>> b0a1fa56
+        let config = cb.namespace(format!("SLTU/{name}"), SltuInstruction::construct_circuit);
 
         let insn_code = encode_rv32(InsnKind::SLTU, 2, 3, 4, 0);
         let (raw_witin, lkm) =
@@ -156,12 +138,7 @@
 
         config
             .rd_written
-<<<<<<< HEAD
-            .require_equal("assert_rd_written", &mut cb, &expected_rd_written)
-            .unwrap();
-=======
-            .require_equal(|| "assert_rd_written", &mut cb, &expected_rd_written);
->>>>>>> b0a1fa56
+            .require_equal("assert_rd_written", &mut cb, &expected_rd_written);
 
         MockProver::assert_satisfied(
             &cb,
