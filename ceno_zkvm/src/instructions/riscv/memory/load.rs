use crate::{
    Value,
    circuit_builder::CircuitBuilder,
    instructions::{
        Instruction,
        riscv::{RIVInstruction, constants::UInt, im_insn::IMInstructionConfig},
    },
    witness::LkMultiplicity,
};
use ceno_emul::{InsnKind, StepRecord};
use ff_ext::ExtensionField;
use std::{marker::PhantomData, mem::MaybeUninit};

pub struct LoadConfig<E: ExtensionField> {
    im_insn: IMInstructionConfig<E>,

    rs1_read: UInt<E>,
    imm: UInt<E>,
    memory_read: UInt<E>,
    memory_addr: UInt<E>,
}

pub struct LoadInstruction<E, I>(PhantomData<(E, I)>);

pub struct LWOp;

impl RIVInstruction for LWOp {
    const INST_KIND: InsnKind = InsnKind::LW;
}
pub type LwInstruction<E> = LoadInstruction<E, LWOp>;

impl<E: ExtensionField, I: RIVInstruction> Instruction<E> for LoadInstruction<E, I> {
    type InstructionConfig = LoadConfig<E>;

    fn name() -> String {
        format!("{:?}", I::INST_KIND)
    }

<<<<<<< HEAD
    fn construct_circuit(
        circuit_builder: &mut CircuitBuilder<E>,
    ) -> Result<Self::InstructionConfig, ZKVMError> {
        let rs1_read = UInt::new_unchecked("rs1_read", circuit_builder)?;
        let imm = UInt::new("imm", circuit_builder)?;
        let memory_read = UInt::new("memory_read", circuit_builder)?;

        let (memory_addr, memory_value) = match I::INST_KIND {
            InsnKind::LW => (
                rs1_read.add("memory_addr", circuit_builder, &imm, true)?,
=======
    fn construct_circuit(circuit_builder: &mut CircuitBuilder<E>) -> Self::InstructionConfig {
        let rs1_read = UInt::new_unchecked(|| "rs1_read", circuit_builder);
        let imm = UInt::new(|| "imm", circuit_builder);
        let memory_read = UInt::new(|| "memory_read", circuit_builder);

        let (memory_addr, memory_value) = match I::INST_KIND {
            InsnKind::LW => (
                rs1_read.add(|| "memory_addr", circuit_builder, &imm, true),
>>>>>>> b0a1fa56
                memory_read.register_expr(),
            ),
            _ => unreachable!("Unsupported instruction kind {:?}", I::INST_KIND),
        };

        let im_insn = IMInstructionConfig::<E>::construct_circuit(
            circuit_builder,
            I::INST_KIND,
            &imm.value(),
            rs1_read.register_expr(),
            memory_read.memory_expr(),
            memory_addr.address_expr(),
            memory_value,
        );

        LoadConfig {
            im_insn,
            rs1_read,
            memory_read,
            imm,
            memory_addr,
        }
    }

    fn assign_instance(
        config: &Self::InstructionConfig,
        instance: &mut [MaybeUninit<E::BaseField>],
        lk_multiplicity: &mut LkMultiplicity,
        step: &StepRecord,
    ) {
        let rs1 = Value::new_unchecked(step.rs1().unwrap().value);
        let memory_read = Value::new(step.memory_op().unwrap().value.before, lk_multiplicity);
        let imm = Value::new(step.insn().imm_or_funct7(), lk_multiplicity);
        let memory_addr = rs1.add(&imm, lk_multiplicity, true);

        config
            .im_insn
            .assign_instance(instance, lk_multiplicity, step);
        config.rs1_read.assign_value(instance, rs1);
        config.memory_read.assign_value(instance, memory_read);
        config
            .memory_addr
            .assign_add_outcome(instance, &memory_addr);
        config.imm.assign_value(instance, imm);
    }
}<|MERGE_RESOLUTION|>--- conflicted
+++ resolved
@@ -36,27 +36,14 @@
         format!("{:?}", I::INST_KIND)
     }
 
-<<<<<<< HEAD
-    fn construct_circuit(
-        circuit_builder: &mut CircuitBuilder<E>,
-    ) -> Result<Self::InstructionConfig, ZKVMError> {
-        let rs1_read = UInt::new_unchecked("rs1_read", circuit_builder)?;
-        let imm = UInt::new("imm", circuit_builder)?;
-        let memory_read = UInt::new("memory_read", circuit_builder)?;
+    fn construct_circuit(circuit_builder: &mut CircuitBuilder<E>) -> Self::InstructionConfig {
+        let rs1_read = UInt::new_unchecked("rs1_read", circuit_builder);
+        let imm = UInt::new("imm", circuit_builder);
+        let memory_read = UInt::new("memory_read", circuit_builder);
 
         let (memory_addr, memory_value) = match I::INST_KIND {
             InsnKind::LW => (
-                rs1_read.add("memory_addr", circuit_builder, &imm, true)?,
-=======
-    fn construct_circuit(circuit_builder: &mut CircuitBuilder<E>) -> Self::InstructionConfig {
-        let rs1_read = UInt::new_unchecked(|| "rs1_read", circuit_builder);
-        let imm = UInt::new(|| "imm", circuit_builder);
-        let memory_read = UInt::new(|| "memory_read", circuit_builder);
-
-        let (memory_addr, memory_value) = match I::INST_KIND {
-            InsnKind::LW => (
-                rs1_read.add(|| "memory_addr", circuit_builder, &imm, true),
->>>>>>> b0a1fa56
+                rs1_read.add("memory_addr", circuit_builder, &imm, true),
                 memory_read.register_expr(),
             ),
             _ => unreachable!("Unsupported instruction kind {:?}", I::INST_KIND),
