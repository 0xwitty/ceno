--- conflicted
+++ resolved
@@ -1,10 +1,6 @@
 use ceno_emul::{InsnKind, StepRecord};
 use ff_ext::ExtensionField;
 
-<<<<<<< HEAD
-use super::constants::{PC_STEP_SIZE, UINT_LIMBS, UInt};
-=======
->>>>>>> f5deee51
 use crate::{
     chip_handler::RegisterExpr,
     circuit_builder::CircuitBuilder,
