--- conflicted
+++ resolved
@@ -26,15 +26,9 @@
         syscall_id: RegisterExpr<E>,
         syscall_ret_value: Option<RegisterExpr<E>>,
         next_pc: Option<Expression<E>>,
-<<<<<<< HEAD
-    ) -> Result<Self, ZKVMError> {
-        let pc = cb.create_witin("pc")?;
-        let ts = cb.create_witin("cur_ts")?;
-=======
     ) -> Self {
-        let pc = cb.create_witin(|| "pc");
-        let ts = cb.create_witin(|| "cur_ts");
->>>>>>> b0a1fa56
+        let pc = cb.create_witin("pc");
+        let ts = cb.create_witin("cur_ts");
 
         cb.state_in(pc.expr(), ts.expr());
         cb.state_out(
@@ -52,11 +46,7 @@
             0.into(), // imm = 0
         ));
 
-<<<<<<< HEAD
-        let prev_x5_ts = cb.create_witin("prev_x5_ts")?;
-=======
-        let prev_x5_ts = cb.create_witin(|| "prev_x5_ts");
->>>>>>> b0a1fa56
+        let prev_x5_ts = cb.create_witin("prev_x5_ts");
 
         // read syscall_id from x5 and write return value to x5
         let (_, lt_x5_cfg) = cb.register_write(
