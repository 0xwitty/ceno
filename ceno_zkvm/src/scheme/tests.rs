use std::{marker::PhantomData, mem::MaybeUninit};

use ceno_emul::{
    CENO_PLATFORM,
    InsnKind::{ADD, EANY},
    PC_WORD_SIZE, Program, StepRecord, VMState,
};
use ff::Field;
use ff_ext::ExtensionField;
use goldilocks::GoldilocksExt2;
use itertools::Itertools;
use mpcs::{Basefold, BasefoldDefault, BasefoldRSParams, PolynomialCommitmentScheme};
use rand_chacha::ChaCha8Rng;
use transcript::Transcript;

use crate::{
    circuit_builder::CircuitBuilder,
    declare_program,
    error::ZKVMError,
    expression::{Expression, ToExpr, WitIn},
    instructions::{
        Instruction,
        riscv::{arith::AddInstruction, ecall::HaltInstruction},
    },
    set_val,
    structs::{PointAndEval, ZKVMConstraintSystem, ZKVMFixedTraces, ZKVMWitnesses},
    tables::{ProgramTableCircuit, U16TableCircuit},
    witness::LkMultiplicity,
};

use super::{
    PublicValues,
    constants::{MAX_NUM_VARIABLES, NUM_FANIN},
    prover::ZKVMProver,
    verifier::ZKVMVerifier,
};

struct TestConfig {
    pub(crate) reg_id: WitIn,
}
struct TestCircuit<E: ExtensionField, const RW: usize, const L: usize> {
    phantom: PhantomData<E>,
}

impl<E: ExtensionField, const L: usize, const RW: usize> Instruction<E> for TestCircuit<E, RW, L> {
    type InstructionConfig = TestConfig;

    fn name() -> String {
        "TEST".into()
    }

    fn construct_circuit(cb: &mut CircuitBuilder<E>) -> Result<Self::InstructionConfig, ZKVMError> {
        let reg_id = cb.create_witin(|| "reg_id");
        (0..RW).try_for_each(|_| {
            let record = cb.rlc_chip_record(vec![
                Expression::<E>::Constant(E::BaseField::ONE),
                reg_id.expr(),
            ]);
            cb.read_record(|| "read", record.clone())?;
            cb.write_record(|| "write", record)?;
            Result::<(), ZKVMError>::Ok(())
        })?;
        (0..L).try_for_each(|_| {
            cb.assert_ux::<_, _, 16>(|| "regid_in_range", reg_id.expr())?;
            Result::<(), ZKVMError>::Ok(())
        })?;
        assert_eq!(cb.cs.lk_expressions.len(), L);
        assert_eq!(cb.cs.r_expressions.len(), RW);
        assert_eq!(cb.cs.w_expressions.len(), RW);

        Ok(TestConfig { reg_id })
    }

    fn assign_instance(
        config: &Self::InstructionConfig,
        instance: &mut [MaybeUninit<E::BaseField>],
        _lk_multiplicity: &mut LkMultiplicity,
        _step: &StepRecord,
    ) -> Result<(), ZKVMError> {
        set_val!(instance, config.reg_id, E::BaseField::ONE);

        Ok(())
    }
}

#[test]
fn test_rw_lk_expression_combination() {
    fn test_rw_lk_expression_combination_inner<const L: usize, const RW: usize>() {
        type E = GoldilocksExt2;
        type Pcs = BasefoldDefault<E>;

        // pcs setup
        let param = Pcs::setup(1 << 13).unwrap();
        let (pp, vp) = Pcs::trim(&param, 1 << 13).unwrap();

        // configure
        let name = TestCircuit::<E, RW, L>::name();
        let mut zkvm_cs = ZKVMConstraintSystem::default();
        let config = zkvm_cs.register_opcode_circuit::<TestCircuit<E, RW, L>>();

        // generate fixed traces
        let mut zkvm_fixed_traces = ZKVMFixedTraces::default();
        zkvm_fixed_traces.register_opcode_circuit::<TestCircuit<E, RW, L>>(&zkvm_cs);

        // keygen
        let pk = zkvm_cs
            .clone()
            .key_gen::<Pcs>(pp, vp, zkvm_fixed_traces)
            .unwrap();
        let vk = pk.get_vk();

        // generate mock witness
        let num_instances = 1 << 8;
        let mut zkvm_witness = ZKVMWitnesses::default();
        zkvm_witness
            .assign_opcode_circuit::<TestCircuit<E, RW, L>>(
                &zkvm_cs,
                &config,
                vec![StepRecord::default(); num_instances],
            )
            .unwrap();

        // get proof
        let prover = ZKVMProver::new(pk);
        let mut transcript = Transcript::new(b"test");
        let wits_in = zkvm_witness.witnesses.remove(&name).unwrap().into_mles();
        // commit to main traces
        let commit = Pcs::batch_commit_and_write(&prover.pk.pp, &wits_in, &mut transcript).unwrap();
        let wits_in = wits_in.into_iter().map(|v| v.into()).collect_vec();
        let prover_challenges = [
            transcript.read_challenge().elements,
            transcript.read_challenge().elements,
        ];

        let proof = prover
            .create_opcode_proof(
                name.as_str(),
                &prover.pk.pp,
                prover.pk.circuit_pks.get(&name).unwrap(),
                wits_in,
                commit,
                &[],
                num_instances,
                &mut transcript,
                &prover_challenges,
            )
            .expect("create_proof failed");

        // verify proof
        let verifier = ZKVMVerifier::new(vk.clone());
        let mut v_transcript = Transcript::new(b"test");
        // write commitment into transcript and derive challenges from it
        Pcs::write_commitment(&proof.wits_commit, &mut v_transcript).unwrap();
        let verifier_challenges = [
            v_transcript.read_challenge().elements,
            v_transcript.read_challenge().elements,
        ];

        assert_eq!(prover_challenges, verifier_challenges);
        let _rt_input = verifier
            .verify_opcode_proof(
                name.as_str(),
                &vk.vp,
                verifier.vk.circuit_vks.get(&name).unwrap(),
                &proof,
                &[],
                &mut v_transcript,
                NUM_FANIN,
                &PointAndEval::default(),
                &verifier_challenges,
            )
            .expect("verifier failed");
    }

    // <lookup count, rw count>
    test_rw_lk_expression_combination_inner::<19, 17>();
    test_rw_lk_expression_combination_inner::<61, 17>();
    test_rw_lk_expression_combination_inner::<17, 61>();
}

const PROGRAM_SIZE: usize = 4;
#[allow(clippy::unusual_byte_groupings)]
const ECALL_HALT: u32 = 0b_000000000000_00000_000_00000_1110011;
#[allow(clippy::unusual_byte_groupings)]
const PROGRAM_CODE: [u32; PROGRAM_SIZE] = {
    let mut program: [u32; PROGRAM_SIZE] = [ECALL_HALT; PROGRAM_SIZE];

    declare_program!(
        program,
        // func7   rs2   rs1   f3  rd    opcode
        0b_0000000_00100_00001_000_00100_0110011, // add x4, x4, x1 <=> addi x4, x4, 1
        ECALL_HALT,                               // ecall halt
        ECALL_HALT,                               // ecall halt
        ECALL_HALT,                               // ecall halt
    );
    program
};

#[ignore = "this case is already tested in riscv_example as ecall_halt has only one instance"]
#[test]
fn test_single_add_instance_e2e() {
    type E = GoldilocksExt2;
    type Pcs = Basefold<GoldilocksExt2, BasefoldRSParams, ChaCha8Rng>;

    // set up program
    let program = Program::new(
        CENO_PLATFORM.pc_base(),
        CENO_PLATFORM.pc_base(),
        PROGRAM_CODE.to_vec(),
        PROGRAM_CODE
            .iter()
            .enumerate()
            .map(|(insn_idx, &insn)| {
                (
                    (insn_idx * PC_WORD_SIZE) as u32 + CENO_PLATFORM.pc_base(),
                    insn,
                )
            })
            .collect(),
    );

    let pcs_param = Pcs::setup(1 << MAX_NUM_VARIABLES).expect("Basefold PCS setup");
    let (pp, vp) = Pcs::trim(&pcs_param, 1 << MAX_NUM_VARIABLES).expect("Basefold trim");
    let mut zkvm_cs = ZKVMConstraintSystem::default();
    // opcode circuits
    let add_config = zkvm_cs.register_opcode_circuit::<AddInstruction<E>>();
    let halt_config = zkvm_cs.register_opcode_circuit::<HaltInstruction<E>>();
    let u16_range_config = zkvm_cs.register_table_circuit::<U16TableCircuit<E>>();

    let prog_config = zkvm_cs.register_table_circuit::<ProgramTableCircuit<E, PROGRAM_SIZE>>();

    let mut zkvm_fixed_traces = ZKVMFixedTraces::default();
    zkvm_fixed_traces.register_opcode_circuit::<AddInstruction<E>>(&zkvm_cs);
    zkvm_fixed_traces.register_opcode_circuit::<HaltInstruction<E>>(&zkvm_cs);

    zkvm_fixed_traces.register_table_circuit::<U16TableCircuit<E>>(
        &zkvm_cs,
        &u16_range_config,
        &(),
    );

    zkvm_fixed_traces.register_table_circuit::<ProgramTableCircuit<E, PROGRAM_SIZE>>(
        &zkvm_cs,
<<<<<<< HEAD
        &prog_config,
        &PROGRAM_CODE,
=======
        prog_config.clone(),
        &program,
>>>>>>> cc419087
    );

    let pk = zkvm_cs
        .clone()
        .key_gen::<Pcs>(pp, vp, zkvm_fixed_traces)
        .expect("keygen failed");
    let vk = pk.get_vk();

    // single instance
    let mut vm = VMState::new(CENO_PLATFORM, program.clone());
    let all_records = vm
        .iter_until_halt()
        .collect::<Result<Vec<StepRecord>, _>>()
        .expect("vm exec failed")
        .into_iter()
        .collect::<Vec<_>>();
    let mut add_records = vec![];
    let mut halt_records = vec![];
    all_records.into_iter().for_each(|record| {
        let kind = record.insn().kind().1;
        match kind {
            ADD => add_records.push(record),
            EANY => {
                if record.rs1().unwrap().value == CENO_PLATFORM.ecall_halt() {
                    halt_records.push(record);
                }
            }
            _ => {}
        }
    });
    assert_eq!(add_records.len(), 1);
    assert_eq!(halt_records.len(), 1);

    // proving
    let prover = ZKVMProver::new(pk);
    let verifier = ZKVMVerifier::new(vk);
    let mut zkvm_witness = ZKVMWitnesses::default();
    // assign opcode circuits
    zkvm_witness
        .assign_opcode_circuit::<AddInstruction<E>>(&zkvm_cs, &add_config, add_records)
        .unwrap();
    zkvm_witness
        .assign_opcode_circuit::<HaltInstruction<E>>(&zkvm_cs, &halt_config, halt_records)
        .unwrap();
    zkvm_witness.finalize_lk_multiplicities();
    zkvm_witness
        .assign_table_circuit::<U16TableCircuit<E>>(&zkvm_cs, &u16_range_config, &())
        .unwrap();
    zkvm_witness
        .assign_table_circuit::<ProgramTableCircuit<E, PROGRAM_SIZE>>(
            &zkvm_cs,
            &prog_config,
            &program,
        )
        .unwrap();

    let pi = PublicValues::new(0, 0, 0, 0, 0);
    let transcript = Transcript::new(b"riscv");
    let zkvm_proof = prover
        .create_proof(zkvm_witness, pi, transcript)
        .expect("create_proof failed");

    let transcript = Transcript::new(b"riscv");
    assert!(
        verifier
            .verify_proof(zkvm_proof, transcript)
            .expect("verify proof return with error"),
    );
}<|MERGE_RESOLUTION|>--- conflicted
+++ resolved
@@ -241,13 +241,8 @@
 
     zkvm_fixed_traces.register_table_circuit::<ProgramTableCircuit<E, PROGRAM_SIZE>>(
         &zkvm_cs,
-<<<<<<< HEAD
         &prog_config,
-        &PROGRAM_CODE,
-=======
-        prog_config.clone(),
         &program,
->>>>>>> cc419087
     );
 
     let pk = zkvm_cs
