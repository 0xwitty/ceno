--- conflicted
+++ resolved
@@ -1036,10 +1036,7 @@
             .collect_vec();
         // TODO implement mechanism to skip commitment
 
-<<<<<<< HEAD
-=======
         let pcs_opening = entered_span!("pcs_opening");
->>>>>>> 82af85ab
         let (fixed_opening_proof, fixed_commit) = if !fixed.is_empty() {
             let span = entered_span!("pcs_fixed_opening");
             let fixed_opening_proof = PCS::simple_batch_open(
@@ -1081,14 +1078,10 @@
             transcript,
         )
         .map_err(ZKVMError::PCSError)?;
-<<<<<<< HEAD
-        exit_span!(span);
-        let span = entered_span!("pcs_witin_commitment");
-=======
         exit_span!(pcs_opening);
->>>>>>> 82af85ab
+        let pcs_witin_commitment = entered_span!("pcs_witin_commitment");
         let wits_commit = PCS::get_pure_commitment(&wits_commit);
-        exit_span!(span);
+        exit_span!(pcs_witin_commitment);
         tracing::debug!(
             "[table {}] build opening proof for {} polys at {:?}: values = {:?}, commit = {:?}",
             name,
