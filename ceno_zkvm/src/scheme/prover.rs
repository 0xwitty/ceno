--- conflicted
+++ resolved
@@ -1241,15 +1241,12 @@
                         virtual_polys.add_mle_list(vec![&eq, &q1, &q2], *alpha_denominator);
                     }
                 }
-
-<<<<<<< HEAD
                 tracing::debug!("generated tower proof at round {}/{}", round, max_round_index);
-=======
+
                 let wrap_batch_span = entered_span!("wrap_batch");
                 // NOTE: at the time of adding this span, visualizing it with the flamegraph layer
                 // shows it to be (inexplicably) much more time-consuming than the call to `prove_batch_polys`
                 // This is likely a bug in the tracing-flame crate.
->>>>>>> e7bebcdd
                 let (sumcheck_proofs, state) = IOPProverStateV2::prove_batch_polys(
                     num_threads,
                     virtual_polys.get_batched_polys(),
