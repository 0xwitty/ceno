use core::assert_eq;
use ff_ext::ExtensionField;
use std::{
    collections::{BTreeMap, BTreeSet, HashMap},
    sync::Arc,
};

use ff::Field;
use itertools::{Itertools, enumerate, izip};
use mpcs::PolynomialCommitmentScheme;
use multilinear_extensions::{
    mle::{ArcDenseMultilinearExtension, DenseMultilinearExtension, IntoMLE, MultilinearExtension},
    util::ceil_log2,
    virtual_poly::build_eq_x_r_vec,
    virtual_poly_v2::ArcMultilinearExtension,
};
use rayon::iter::{IntoParallelRefIterator, ParallelIterator};
use sumcheck::{
    macros::{entered_span, exit_span},
    structs::{IOPProverMessage, IOPProverStateV2},
};
use transcript::Transcript;

use crate::{
    circuit_builder::SetTableAddrType,
    error::ZKVMError,
    expression::Instance,
    scheme::{
        constants::{MAINCONSTRAIN_SUMCHECK_BATCH_SIZE, NUM_FANIN, NUM_FANIN_LOGUP},
        utils::{
            infer_tower_logup_witness, infer_tower_product_witness, interleaving_mles_to_mles,
            wit_infer_by_expr,
        },
    },
    structs::{
        Point, ProvingKey, TowerProofs, TowerProver, TowerProverSpec, ZKVMProvingKey, ZKVMWitnesses,
    },
    utils::{get_challenge_pows, next_pow2_instance_padding, optimal_sumcheck_threads},
    virtual_polys::VirtualPolynomials,
    witness::RowMajorMatrix,
};

use super::{PublicValues, ZKVMOpcodeProof, ZKVMProof, ZKVMTableProof};

type ResultCreateTableProof<E, PCS> = (ZKVMTableProof<E, PCS>, HashMap<usize, E>);

pub struct ZKVMProver<E: ExtensionField, PCS: PolynomialCommitmentScheme<E>> {
    pub pk: ZKVMProvingKey<E, PCS>,
}

impl<E: ExtensionField, PCS: PolynomialCommitmentScheme<E>> ZKVMProver<E, PCS> {
    pub fn new(pk: ZKVMProvingKey<E, PCS>) -> Self {
        ZKVMProver { pk }
    }

    /// create proof for zkvm execution
    #[tracing::instrument(
        skip_all,
        name = "ZKVM_create_proof",
        fields(profiling_1),
        level = "trace"
    )]
    pub fn create_proof(
        &self,
        witnesses: ZKVMWitnesses<E>,
        pi: PublicValues<u32>,
        mut transcript: Transcript<E>,
    ) -> Result<ZKVMProof<E, PCS>, ZKVMError> {
        let span = entered_span!("commit_to_fixed_commit", profiling_1 = true);
        let mut vm_proof = ZKVMProof::empty(pi);

        // including raw public input to transcript
        for v in vm_proof.raw_pi.iter().flatten() {
            transcript.append_field_element(v);
        }

        let pi: Vec<ArcMultilinearExtension<E>> = vm_proof
            .raw_pi
            .iter()
            .map(|p| {
                let pi_mle: ArcMultilinearExtension<E> = p.to_vec().into_mle().into();
                pi_mle
            })
            .collect();

        // commit to fixed commitment
        for pk in self.pk.circuit_pks.values() {
            if let Some(fixed_commit) = &pk.vk.fixed_commit {
                PCS::write_commitment(fixed_commit, &mut transcript)
                    .map_err(ZKVMError::PCSError)?;
            }
        }
        exit_span!(span);

        let chunk_size = 1 * 1048576;

        // commit to main traces
        let mut wits_and_commitments: BTreeMap<
            String,
            Vec<(
                RowMajorMatrix<_>,
                Vec<DenseMultilinearExtension<_>>,
                PCS::CommitmentWithData,
            )>,
        > = BTreeMap::new();

        let commit_to_traces_span = entered_span!("commit_to_traces", profiling_1 = true);
        // commit to opcode circuits first and then commit to table circuits, sorted by name
        for (circuit_name, witness) in witnesses.into_iter_sorted() {
            let num_instances = witness.num_instances();
            tracing::warn!(
                "committing {} witnesses of size {}..",
                circuit_name,
                num_instances
            );
            if num_instances == 0 {
                wits_and_commitments.insert(circuit_name.clone(), Vec::new());
                continue;
            }
            let span = entered_span!(
                "commit to iteration",
                circuit_name = circuit_name,
                profiling_2 = true
            );

            let witness_chunks = witness.chunk_by_num(chunk_size);
            if witness_chunks.len() > 1 {
                tracing::warn!(
                    "split {circuit_name} witness into {} chunks",
                    witness_chunks.len()
                );
            }
            let witness_and_commitment: Vec<_> = witness_chunks
                .into_iter()
                .map(|witness| -> Result<_, ZKVMError> {
                    // TODO: should we store the mle result?
                    tracing::debug!("into mle: {}", witness.num_instances());
                    let witness_clone = witness.clone();
                    tracing::debug!("cloned");
                    let witness_mles = witness_clone.into_mles();
                    tracing::debug!("batch_commit_and_write");
                    let commitment =
                        PCS::batch_commit_and_write(&self.pk.pp, &witness_mles, &mut transcript)
                            .map_err(ZKVMError::PCSError)?;
                    tracing::debug!("done");
                    let arc_mles = witness_mles.into_iter().map(|v| v.into()).collect_vec();
                    Ok((witness, arc_mles, commitment))
                })
                .collect::<Result<Vec<_>, _>>()?;
            wits_and_commitments.insert(circuit_name.clone(), witness_and_commitment);
            exit_span!(span);
        }
        exit_span!(commit_to_traces_span);

        // squeeze two challenges from transcript
        let challenges = [
            transcript.read_challenge().elements,
            transcript.read_challenge().elements,
        ];
        tracing::debug!("challenges in prover: {:?}", challenges);

        let main_proofs_span = entered_span!("main_proofs", profiling_1 = true);
        let mut transcripts = transcript.fork(self.pk.circuit_pks.len());
        for ((circuit_name, pk), (i, transcript)) in self
            .pk
            .circuit_pks
            .iter() // Sorted by key.
            .zip_eq(transcripts.iter_mut().enumerate())
        {
            let mut witness_and_wit: Vec<_> = wits_and_commitments
                .remove(circuit_name)
                .ok_or(ZKVMError::WitnessNotFound(circuit_name.clone()))?;

            if witness_and_wit.is_empty() {
                continue;
            }

            // TODO: add an enum for circuit type either in constraint_system or vk
            let cs = pk.get_cs();
            let is_opcode_circuit = cs.lk_table_expressions.is_empty()
                && cs.r_table_expressions.is_empty()
                && cs.w_table_expressions.is_empty();

            if is_opcode_circuit {
                tracing::debug!(
                    "opcode circuit {} has {} witnesses, {} reads, {} writes, {} lookups",
                    circuit_name,
                    cs.num_witin,
                    cs.r_expressions.len(),
                    cs.w_expressions.len(),
                    cs.lk_expressions.len(),
                );
<<<<<<< HEAD
                for lk_s in &cs.lk_expressions_namespace_map {
                    tracing::debug!("opcode circuit {}: {}", circuit_name, lk_s);
                }
                let opcode_proof: Vec<_> = witness_and_wit.into_iter().enumerate().map(|(idx, (witness, arc_mles, wits_commit))| -> Result<_, ZKVMError> {
                    let num_instances = witness.num_instances();
                    let proof = self.create_opcode_proof(
=======
                let opcode_proof = self.create_opcode_proof(
>>>>>>> c16387c6
                    circuit_name,
                    &self.pk.pp,
                    pk,
                    arc_mles.into_iter().map(|v| v.into()).collect_vec(),
                    wits_commit,
                    &pi,
                    num_instances,
                    transcript,
                    &challenges,
                )?;
                tracing::info!(
                    "generated proof for opcode {} with num_instances={}, chunk idx {idx}",
                    circuit_name, num_instances
                );
                Ok(proof)
            }).collect::<Result<Vec<_>, _>>()?;

                vm_proof
                    .opcode_proofs
                    .insert(circuit_name.clone(), (i, opcode_proof));
            } else {
                assert_eq!(witness_and_wit.len(), 1);
                let (witness, arc_mles, wits_commit) = witness_and_wit.remove(0);
                let num_instances = witness.num_instances();
                let (table_proof, pi_in_evals) = self.create_table_proof(
                    circuit_name,
                    &self.pk.pp,
                    pk,
                    arc_mles.into_iter().map(|v| v.into()).collect_vec(),
                    wits_commit,
                    &pi,
                    transcript,
                    &challenges,
                )?;
                tracing::info!(
                    "generated proof for table {} with num_instances={}",
                    circuit_name,
                    num_instances
                );
                vm_proof
                    .table_proofs
                    .insert(circuit_name.clone(), (i, table_proof));
                for (idx, eval) in pi_in_evals {
                    vm_proof.update_pi_eval(idx, eval);
                }
            }
        }
        exit_span!(main_proofs_span);

        Ok(vm_proof)
    }
    /// create proof giving witness and num_instances
    /// major flow break down into
    /// 1: witness layer inferring from input -> output
    /// 2: proof (sumcheck reduce) from output to input
    #[allow(clippy::too_many_arguments)]
    #[tracing::instrument(skip_all, name = "create_opcode_proof", fields(circuit_name=name,profiling_2), level="trace")]
    pub fn create_opcode_proof(
        &self,
        name: &str,
        pp: &PCS::ProverParam,
        circuit_pk: &ProvingKey<E, PCS>,
        witnesses: Vec<ArcMultilinearExtension<'_, E>>,
        wits_commit: PCS::CommitmentWithData,
        pi: &[ArcMultilinearExtension<'_, E>],
        num_instances: usize,
        transcript: &mut Transcript<E>,
        challenges: &[E; 2],
    ) -> Result<ZKVMOpcodeProof<E, PCS>, ZKVMError> {
        let cs = circuit_pk.get_cs();
        let next_pow2_instances = next_pow2_instance_padding(num_instances);
        let log2_num_instances = ceil_log2(next_pow2_instances);
        let (chip_record_alpha, _) = (challenges[0], challenges[1]);

        // sanity check
        assert_eq!(witnesses.len(), cs.num_witin as usize);
        assert!(
            witnesses
                .iter()
                .all(|v| { v.evaluations().len() == next_pow2_instances })
        );

        let wit_inference_span = entered_span!("wit_inference", profiling_3 = true);
        // main constraint: read/write record witness inference
        let record_span = entered_span!("record");
        let records_wit: Vec<ArcMultilinearExtension<'_, E>> = cs
            .r_expressions
            .par_iter()
            .chain(cs.w_expressions.par_iter())
            .chain(cs.lk_expressions.par_iter())
            .map(|expr| {
                assert_eq!(expr.degree(), 1);
                wit_infer_by_expr(&[], &witnesses, pi, challenges, expr)
            })
            .collect();
        let (r_records_wit, w_lk_records_wit) = records_wit.split_at(cs.r_expressions.len());
        let (w_records_wit, lk_records_wit) = w_lk_records_wit.split_at(cs.w_expressions.len());
        exit_span!(record_span);

        // product constraint: tower witness inference
        let (r_counts_per_instance, w_counts_per_instance, lk_counts_per_instance) = (
            cs.r_expressions.len(),
            cs.w_expressions.len(),
            cs.lk_expressions.len(),
        );
        let (log2_r_count, log2_w_count, log2_lk_count) = (
            ceil_log2(r_counts_per_instance),
            ceil_log2(w_counts_per_instance),
            ceil_log2(lk_counts_per_instance),
        );
        // process last layer by interleaving all the read/write record respectively
        // as last layer is the output of sel stage
        let span = entered_span!("tower_witness_r_last_layer");
        // TODO optimize last layer to avoid alloc new vector to save memory
        let r_records_last_layer =
            interleaving_mles_to_mles(r_records_wit, num_instances, NUM_FANIN, E::ONE);
        assert_eq!(r_records_last_layer.len(), NUM_FANIN);
        exit_span!(span);

        // infer all tower witness after last layer
        let span = entered_span!("tower_witness_r_layers");
        let r_wit_layers = infer_tower_product_witness(
            log2_num_instances + log2_r_count,
            r_records_last_layer,
            NUM_FANIN,
        );
        exit_span!(span);

        let span = entered_span!("tower_witness_w_last_layer");
        // TODO optimize last layer to avoid alloc new vector to save memory
        let w_records_last_layer =
            interleaving_mles_to_mles(w_records_wit, num_instances, NUM_FANIN, E::ONE);
        assert_eq!(w_records_last_layer.len(), NUM_FANIN);
        exit_span!(span);

        let span = entered_span!("tower_witness_w_layers");
        let w_wit_layers = infer_tower_product_witness(
            log2_num_instances + log2_w_count,
            w_records_last_layer,
            NUM_FANIN,
        );
        exit_span!(span);

        let span = entered_span!("tower_witness_lk_last_layer");
        // TODO optimize last layer to avoid alloc new vector to save memory
        let lk_records_last_layer =
            interleaving_mles_to_mles(lk_records_wit, num_instances, NUM_FANIN, chip_record_alpha);
        assert_eq!(lk_records_last_layer.len(), 2);
        exit_span!(span);

        let span = entered_span!("tower_witness_lk_layers");
        let lk_wit_layers = infer_tower_logup_witness(None, lk_records_last_layer);
        exit_span!(span);
        exit_span!(wit_inference_span);

        if cfg!(test) {
            // sanity check
            assert_eq!(lk_wit_layers.len(), log2_num_instances + log2_lk_count);
            assert_eq!(r_wit_layers.len(), log2_num_instances + log2_r_count);
            assert_eq!(w_wit_layers.len(), log2_num_instances + log2_w_count);
            assert!(lk_wit_layers.iter().enumerate().all(|(i, w)| {
                let expected_size = 1 << i;
                let (p1, p2, q1, q2) = (&w[0], &w[1], &w[2], &w[3]);
                p1.evaluations().len() == expected_size
                    && p2.evaluations().len() == expected_size
                    && q1.evaluations().len() == expected_size
                    && q2.evaluations().len() == expected_size
            }));
            assert!(r_wit_layers.iter().enumerate().all(|(i, r_wit_layer)| {
                let expected_size = 1 << (ceil_log2(NUM_FANIN) * i);
                r_wit_layer.len() == NUM_FANIN
                    && r_wit_layer
                        .iter()
                        .all(|f| f.evaluations().len() == expected_size)
            }));
            assert!(w_wit_layers.iter().enumerate().all(|(i, w_wit_layer)| {
                let expected_size = 1 << (ceil_log2(NUM_FANIN) * i);
                w_wit_layer.len() == NUM_FANIN
                    && w_wit_layer
                        .iter()
                        .all(|f| f.evaluations().len() == expected_size)
            }));
        }

        let sumcheck_span = entered_span!("SUMCHECK", profiling_3 = true);
        // product constraint tower sumcheck
        let tower_span = entered_span!("tower");
        // final evals for verifier
        let record_r_out_evals: Vec<E> = r_wit_layers[0]
            .iter()
            .map(|w| w.get_ext_field_vec()[0])
            .collect();
        let record_w_out_evals: Vec<E> = w_wit_layers[0]
            .iter()
            .map(|w| w.get_ext_field_vec()[0])
            .collect();
        let lk_p1_out_eval = lk_wit_layers[0][0].get_ext_field_vec()[0];
        let lk_p2_out_eval = lk_wit_layers[0][1].get_ext_field_vec()[0];
        let lk_q1_out_eval = lk_wit_layers[0][2].get_ext_field_vec()[0];
        let lk_q2_out_eval = lk_wit_layers[0][3].get_ext_field_vec()[0];
        assert!(record_r_out_evals.len() == NUM_FANIN && record_w_out_evals.len() == NUM_FANIN);
        let (rt_tower, tower_proof) = TowerProver::create_proof(
            vec![
                TowerProverSpec {
                    witness: r_wit_layers,
                },
                TowerProverSpec {
                    witness: w_wit_layers,
                },
            ],
            vec![TowerProverSpec {
                witness: lk_wit_layers,
            }],
            NUM_FANIN,
            transcript,
        );
        assert_eq!(
            rt_tower.len(),
            log2_num_instances
                + [log2_r_count, log2_w_count, log2_lk_count]
                    .iter()
                    .max()
                    .unwrap()
        );
        exit_span!(tower_span);

        tracing::debug!("tower sumcheck finished");
        // batch sumcheck: selector + main degree > 1 constraints
        let main_sel_span = entered_span!("main_sel");
        let (rt_r, rt_w, rt_lk, rt_non_lc_sumcheck): (Vec<E>, Vec<E>, Vec<E>, Vec<E>) = (
            tower_proof.prod_specs_points[0]
                .last()
                .expect("error getting rt_r")
                .to_vec(),
            tower_proof.prod_specs_points[1]
                .last()
                .expect("error getting rt_w")
                .to_vec(),
            tower_proof.logup_specs_points[0]
                .last()
                .expect("error getting rt_lk")
                .to_vec(),
            rt_tower[..log2_num_instances].to_vec(),
        );

        let num_threads = optimal_sumcheck_threads(log2_num_instances);
        let alpha_pow = get_challenge_pows(
            MAINCONSTRAIN_SUMCHECK_BATCH_SIZE + cs.assert_zero_sumcheck_expressions.len(),
            transcript,
        );
        let mut alpha_pow_iter = alpha_pow.iter();
        let (alpha_read, alpha_write, alpha_lk) = (
            alpha_pow_iter.next().unwrap(),
            alpha_pow_iter.next().unwrap(),
            alpha_pow_iter.next().unwrap(),
        );
        // create selector: all ONE, but padding ZERO to ceil_log2
        let (sel_r, sel_w, sel_lk): (
            ArcMultilinearExtension<E>,
            ArcMultilinearExtension<E>,
            ArcMultilinearExtension<E>,
        ) = {
            // TODO sel can be shared if expression count match
            let mut sel_r = build_eq_x_r_vec(&rt_r[log2_r_count..]);
            if num_instances < sel_r.len() {
                sel_r.splice(
                    num_instances..sel_r.len(),
                    std::iter::repeat(E::ZERO).take(sel_r.len() - num_instances),
                );
            }

            let mut sel_w = build_eq_x_r_vec(&rt_w[log2_w_count..]);
            if num_instances < sel_w.len() {
                sel_w.splice(
                    num_instances..sel_w.len(),
                    std::iter::repeat(E::ZERO).take(sel_w.len() - num_instances),
                );
            }

            let mut sel_lk = build_eq_x_r_vec(&rt_lk[log2_lk_count..]);
            if num_instances < sel_lk.len() {
                sel_lk.splice(
                    num_instances..sel_lk.len(),
                    std::iter::repeat(E::ZERO).take(sel_lk.len() - num_instances),
                );
            }

            (
                sel_r.into_mle().into(),
                sel_w.into_mle().into(),
                sel_lk.into_mle().into(),
            )
        };

        // only initialize when circuit got assert_zero_sumcheck_expressions
        let sel_non_lc_zero_sumcheck = {
            if !cs.assert_zero_sumcheck_expressions.is_empty() {
                let mut sel_non_lc_zero_sumcheck = build_eq_x_r_vec(&rt_non_lc_sumcheck);
                if num_instances < sel_non_lc_zero_sumcheck.len() {
                    sel_non_lc_zero_sumcheck.splice(
                        num_instances..sel_non_lc_zero_sumcheck.len(),
                        std::iter::repeat(E::ZERO)
                            .take(sel_non_lc_zero_sumcheck.len() - num_instances),
                    );
                }
                let sel_non_lc_zero_sumcheck: ArcMultilinearExtension<E> =
                    sel_non_lc_zero_sumcheck.into_mle().into();
                Some(sel_non_lc_zero_sumcheck)
            } else {
                None
            }
        };

        let mut virtual_polys = VirtualPolynomials::<E>::new(num_threads, log2_num_instances);

        let eq_r = build_eq_x_r_vec(&rt_r[..log2_r_count]);
        let eq_w = build_eq_x_r_vec(&rt_w[..log2_w_count]);
        let eq_lk = build_eq_x_r_vec(&rt_lk[..log2_lk_count]);

        // read
        // rt_r := rt || rs
        for i in 0..r_counts_per_instance {
            // \sum_t (sel(rt, t) * (\sum_i alpha_read * eq(rs, i) * record_r[t] ))
            virtual_polys.add_mle_list(vec![&sel_r, &r_records_wit[i]], eq_r[i] * alpha_read);
        }
        // \sum_t alpha_read * sel(rt, t) * (\sum_i (eq(rs, i)) - 1)
        virtual_polys.add_mle_list(
            vec![&sel_r],
            *alpha_read * eq_r[r_counts_per_instance..].iter().sum::<E>() - *alpha_read,
        );

        // write
        // rt := rt || rs
        for i in 0..w_counts_per_instance {
            // \sum_t (sel(rt, t) * (\sum_i alpha_write * eq(rs, i) * record_w[i] ))
            virtual_polys.add_mle_list(vec![&sel_w, &w_records_wit[i]], eq_w[i] * alpha_write);
        }
        // \sum_t alpha_write * sel(rt, t) * (\sum_i (eq(rs, i)) - 1)
        virtual_polys.add_mle_list(
            vec![&sel_w],
            *alpha_write * eq_w[w_counts_per_instance..].iter().sum::<E>() - *alpha_write,
        );

        // lk denominator
        // rt := rt || rs
        for i in 0..lk_counts_per_instance {
            // \sum_t (sel(rt, t) * (\sum_i alpha_lk* eq(rs, i) * record_w[i]))
            virtual_polys.add_mle_list(vec![&sel_lk, &lk_records_wit[i]], eq_lk[i] * alpha_lk);
        }
        // \sum_t alpha_lk * sel(rt, t) * chip_record_alpha * (\sum_i (eq(rs, i)) - 1)
        virtual_polys.add_mle_list(
            vec![&sel_lk],
            *alpha_lk
                * chip_record_alpha
                * (eq_lk[lk_counts_per_instance..].iter().sum::<E>() - E::ONE),
        );

        let mut distrinct_zerocheck_terms_set = BTreeSet::new();
        // degree > 1 zero expression sumcheck
        if !cs.assert_zero_sumcheck_expressions.is_empty() {
            assert!(sel_non_lc_zero_sumcheck.is_some());

            // \sum_t (sel(rt, t) * (\sum_j alpha_{j} * all_monomial_terms(t) ))
            for ((expr, name), alpha) in cs
                .assert_zero_sumcheck_expressions
                .iter()
                .zip_eq(cs.assert_zero_sumcheck_expressions_namespace_map.iter())
                .zip_eq(alpha_pow_iter)
            {
                // sanity check in debug build and output != instance index for zero check sumcheck poly
                if cfg!(debug_assertions) {
                    let expected_zero_poly =
                        wit_infer_by_expr(&[], &witnesses, pi, challenges, expr);
                    let top_100_errors = expected_zero_poly
                        .get_base_field_vec()
                        .iter()
                        .enumerate()
                        .filter(|(_, v)| **v != E::BaseField::ZERO)
                        .take(100)
                        .collect_vec();
                    if !top_100_errors.is_empty() {
                        return Err(ZKVMError::InvalidWitness(format!(
                            "degree > 1 zero check virtual poly: expr {name} != 0 on instance indexes: {}...",
                            top_100_errors.into_iter().map(|(i, _)| i).join(",")
                        )));
                    }
                }

                distrinct_zerocheck_terms_set.extend(virtual_polys.add_mle_list_by_expr(
                    sel_non_lc_zero_sumcheck.as_ref(),
                    witnesses.iter().collect_vec(),
                    expr,
                    challenges,
                    *alpha,
                ));
            }
        }

        tracing::debug!("main sel sumcheck start");
        let (main_sel_sumcheck_proofs, state) = IOPProverStateV2::prove_batch_polys(
            num_threads,
            virtual_polys.get_batched_polys(),
            transcript,
        );
        tracing::debug!("main sel sumcheck end");

        let main_sel_evals = state.get_mle_final_evaluations();
        assert_eq!(
            main_sel_evals.len(),
            r_counts_per_instance
                + w_counts_per_instance
                + lk_counts_per_instance
                + 3 // 3 from [sel_r, sel_w, sel_lk]
                + if cs.assert_zero_sumcheck_expressions.is_empty() {
                    0
                } else {
                    distrinct_zerocheck_terms_set.len() + 1 // +1 from sel_non_lc_zero_sumcheck
                }
        );
        let mut main_sel_evals_iter = main_sel_evals.into_iter();
        main_sel_evals_iter.next(); // skip sel_r
        let r_records_in_evals = (0..r_counts_per_instance)
            .map(|_| main_sel_evals_iter.next().unwrap())
            .collect_vec();
        main_sel_evals_iter.next(); // skip sel_w
        let w_records_in_evals = (0..w_counts_per_instance)
            .map(|_| main_sel_evals_iter.next().unwrap())
            .collect_vec();
        main_sel_evals_iter.next(); // skip sel_lk
        let lk_records_in_evals = (0..lk_counts_per_instance)
            .map(|_| main_sel_evals_iter.next().unwrap())
            .collect_vec();
        assert!(
            // we can skip all the rest of degree > 1 monomial terms because all the witness evaluation will be evaluated at last step
            // and pass to verifier
            main_sel_evals_iter.count()
                == if cs.assert_zero_sumcheck_expressions.is_empty() {
                    0
                } else {
                    distrinct_zerocheck_terms_set.len() + 1
                }
        );
        let input_open_point = main_sel_sumcheck_proofs.point.clone();
        assert!(input_open_point.len() == log2_num_instances);
        exit_span!(main_sel_span);
        exit_span!(sumcheck_span);

        let span = entered_span!("witin::evals", profiling_3 = true);
        let wits_in_evals: Vec<E> = witnesses
            .par_iter()
            .map(|poly| poly.evaluate(&input_open_point))
            .collect();
        exit_span!(span);

        let pcs_open_span = entered_span!("pcs_open", profiling_3 = true);
        let opening_dur = std::time::Instant::now();
        tracing::debug!(
            "[opcode {}]: build opening proof for {} polys",
            name,
            witnesses.len()
        );
        let wits_opening_proof = PCS::simple_batch_open(
            pp,
            &witnesses,
            &wits_commit,
            &input_open_point,
            wits_in_evals.as_slice(),
            transcript,
        )
        .map_err(ZKVMError::PCSError)?;
        tracing::info!(
            "[opcode {}] build opening proof took {:?}",
            name,
            opening_dur.elapsed(),
        );
        exit_span!(pcs_open_span);
        let wits_commit = PCS::get_pure_commitment(&wits_commit);

        Ok(ZKVMOpcodeProof {
            num_instances,
            record_r_out_evals,
            record_w_out_evals,
            lk_p1_out_eval,
            lk_p2_out_eval,
            lk_q1_out_eval,
            lk_q2_out_eval,
            tower_proof,
            main_sel_sumcheck_proofs: main_sel_sumcheck_proofs.proofs,
            r_records_in_evals,
            w_records_in_evals,
            lk_records_in_evals,
            wits_commit,
            wits_opening_proof,
            wits_in_evals,
        })
    }

    #[allow(clippy::too_many_arguments)]
    /// support batch prove for logup + product arguments each with different num_vars()
    /// side effect: concurrency will be determine based on min(thread, num_vars()),
    /// so suggest dont batch too small table (size < threads) with large table together
    #[tracing::instrument(skip_all, name = "create_table_proof", fields(table_name=name, profiling_2), level="trace")]
    pub fn create_table_proof(
        &self,
        name: &str,
        pp: &PCS::ProverParam,
        circuit_pk: &ProvingKey<E, PCS>,
        witnesses: Vec<ArcMultilinearExtension<'_, E>>,
        wits_commit: PCS::CommitmentWithData,
        pi: &[ArcMultilinearExtension<'_, E>],
        transcript: &mut Transcript<E>,
        challenges: &[E; 2],
    ) -> Result<ResultCreateTableProof<E, PCS>, ZKVMError> {
        let cs = circuit_pk.get_cs();
        let fixed = circuit_pk
            .fixed_traces
            .as_ref()
            .map(|fixed_traces| {
                fixed_traces
                    .iter()
                    .map(|f| -> ArcMultilinearExtension<E> { Arc::new(f.get_ranged_mle(1, 0)) })
                    .collect::<Vec<ArcMultilinearExtension<E>>>()
            })
            .unwrap_or_default();
        // sanity check
        assert_eq!(witnesses.len(), cs.num_witin as usize);
        assert_eq!(fixed.len(), cs.num_fixed);
        // check all witness size are power of 2
        assert!(
            witnesses
                .iter()
                .all(|v| { v.evaluations().len().is_power_of_two() })
        );
        assert!(
            !cs.r_table_expressions.is_empty()
                || !cs.w_table_expressions.is_empty()
                || !cs.lk_table_expressions.is_empty()
        );
        assert!(
            cs.r_table_expressions
                .iter()
                .zip_eq(cs.w_table_expressions.iter())
                .all(|(r, w)| r.table_spec.len == w.table_spec.len)
        );

        let wit_inference_span = entered_span!("wit_inference");
        // main constraint: lookup denominator and numerator record witness inference
        let record_span = entered_span!("record");
        let mut records_wit: Vec<ArcMultilinearExtension<'_, E>> = cs
            .r_table_expressions
            .par_iter()
            .map(|r| &r.expr)
            .chain(cs.w_table_expressions.par_iter().map(|w| &w.expr))
            .chain(
                cs.lk_table_expressions
                    .par_iter()
                    .map(|lk| &lk.multiplicity),
            )
            .chain(cs.lk_table_expressions.par_iter().map(|lk| &lk.values))
            .map(|expr| {
                assert_eq!(expr.degree(), 1);
                wit_infer_by_expr(&fixed, &witnesses, pi, challenges, expr)
            })
            .collect();
        let max_log2_num_instance = records_wit.iter().map(|mle| mle.num_vars()).max().unwrap();
        let min_log2_num_instance = records_wit.iter().map(|mle| mle.num_vars()).min().unwrap();
        let (r_set_wit, remains) = records_wit.split_at_mut(cs.r_table_expressions.len());
        let (w_set_wit, remains) = remains.split_at_mut(cs.w_table_expressions.len());
        let (lk_n_wit, remains) = remains.split_at_mut(cs.lk_table_expressions.len());
        let (lk_d_wit, _empty) = remains.split_at_mut(cs.lk_table_expressions.len());
        assert!(_empty.is_empty());

        exit_span!(record_span);

        // infer all tower witness after last layer
        let span = entered_span!("tower_witness_lk_last_layer");
        let mut r_set_last_layer = r_set_wit
            .iter()
            .chain(w_set_wit.iter())
            .map(|wit| {
                let (first, second) = wit
                    .get_ext_field_vec()
                    .split_at(wit.evaluations().len() / 2);
                let res = vec![
                    first.to_vec().into_mle().into(),
                    second.to_vec().into_mle().into(),
                ];
                assert_eq!(res.len(), NUM_FANIN_LOGUP);
                res
            })
            .collect::<Vec<_>>();
        let w_set_last_layer = r_set_last_layer.split_off(r_set_wit.len());

        let lk_numerator_last_layer = lk_n_wit
            .iter()
            .map(|wit| {
                let (first, second) = wit
                    .get_base_field_vec()
                    .split_at(wit.evaluations().len() / 2);
                let res = vec![
                    first.to_vec().into_mle().into(),
                    second.to_vec().into_mle().into(),
                ];
                assert_eq!(res.len(), NUM_FANIN_LOGUP);
                res
            })
            .collect::<Vec<_>>();
        let lk_denominator_last_layer = lk_d_wit
            .iter_mut()
            .map(|wit| {
                let (first, second) = wit
                    .get_ext_field_vec()
                    .split_at(wit.evaluations().len() / 2);
                let res = vec![
                    first.to_vec().into_mle().into(),
                    second.to_vec().into_mle().into(),
                ];
                assert_eq!(res.len(), NUM_FANIN_LOGUP);
                res
            })
            .collect::<Vec<_>>();
        exit_span!(span);

        let span = entered_span!("tower_witness_lk_layers");
        let r_wit_layers = r_set_last_layer
            .into_iter()
            .zip(r_set_wit.iter())
            .map(|(last_layer, origin_mle)| {
                infer_tower_product_witness(origin_mle.num_vars(), last_layer, NUM_FANIN)
            })
            .collect_vec();
        let w_wit_layers = w_set_last_layer
            .into_iter()
            .zip(w_set_wit.iter())
            .map(|(last_layer, origin_mle)| {
                infer_tower_product_witness(origin_mle.num_vars(), last_layer, NUM_FANIN)
            })
            .collect_vec();
        let lk_wit_layers = lk_numerator_last_layer
            .into_iter()
            .zip(lk_denominator_last_layer)
            .map(|(lk_n, lk_d)| infer_tower_logup_witness(Some(lk_n), lk_d))
            .collect_vec();
        exit_span!(span);
        exit_span!(wit_inference_span);

        if cfg!(test) {
            // sanity check
            assert_eq!(r_wit_layers.len(), cs.r_table_expressions.len());
            assert!(
                r_wit_layers
                    .iter()
                    .zip(r_set_wit.iter()) // depth equals to num_vars
                    .all(|(layers, origin_mle)| layers.len() == origin_mle.num_vars())
            );
            assert!(r_wit_layers.iter().all(|layers| {
                layers.iter().enumerate().all(|(i, w)| {
                    let expected_size = 1 << i;
                    w[0].evaluations().len() == expected_size
                        && w[1].evaluations().len() == expected_size
                })
            }));

            assert_eq!(w_wit_layers.len(), cs.w_table_expressions.len());
            assert!(
                w_wit_layers
                    .iter()
                    .zip(w_set_wit.iter()) // depth equals to num_vars
                    .all(|(layers, origin_mle)| layers.len() == origin_mle.num_vars())
            );
            assert!(w_wit_layers.iter().all(|layers| {
                layers.iter().enumerate().all(|(i, w)| {
                    let expected_size = 1 << i;
                    w[0].evaluations().len() == expected_size
                        && w[1].evaluations().len() == expected_size
                })
            }));

            assert_eq!(lk_wit_layers.len(), cs.lk_table_expressions.len());
            assert!(
                lk_wit_layers
                    .iter()
                    .zip(lk_n_wit.iter()) // depth equals to num_vars
                    .all(|(layers, origin_mle)| layers.len() == origin_mle.num_vars())
            );
            assert!(lk_wit_layers.iter().all(|layers| {
                layers.iter().enumerate().all(|(i, w)| {
                    let expected_size = 1 << i;
                    let (p1, p2, q1, q2) = (&w[0], &w[1], &w[2], &w[3]);
                    p1.evaluations().len() == expected_size
                        && p2.evaluations().len() == expected_size
                        && q1.evaluations().len() == expected_size
                        && q2.evaluations().len() == expected_size
                })
            }));
        }

        let sumcheck_span = entered_span!("sumcheck");
        // product constraint tower sumcheck
        let tower_span = entered_span!("tower");
        // final evals for verifier
        let r_out_evals = r_wit_layers
            .iter()
            .map(|r_wit_layers| {
                [
                    r_wit_layers[0][0].get_ext_field_vec()[0],
                    r_wit_layers[0][1].get_ext_field_vec()[0],
                ]
            })
            .collect_vec();
        let w_out_evals = w_wit_layers
            .iter()
            .map(|w_wit_layers| {
                [
                    w_wit_layers[0][0].get_ext_field_vec()[0],
                    w_wit_layers[0][1].get_ext_field_vec()[0],
                ]
            })
            .collect_vec();
        let lk_out_evals = lk_wit_layers
            .iter()
            .map(|lk_wit_layers| {
                [
                    // p1, p2, q1, q2
                    lk_wit_layers[0][0].get_ext_field_vec()[0],
                    lk_wit_layers[0][1].get_ext_field_vec()[0],
                    lk_wit_layers[0][2].get_ext_field_vec()[0],
                    lk_wit_layers[0][3].get_ext_field_vec()[0],
                ]
            })
            .collect_vec();

        let (rt_tower, tower_proof) = TowerProver::create_proof(
            // pattern [r1, w1, r2, w2, ...] same pair are chain together
            r_wit_layers
                .into_iter()
                .zip(w_wit_layers)
                .flat_map(|(r, w)| {
                    vec![TowerProverSpec { witness: r }, TowerProverSpec {
                        witness: w,
                    }]
                })
                .collect_vec(),
            lk_wit_layers
                .into_iter()
                .map(|lk_wit_layers| TowerProverSpec {
                    witness: lk_wit_layers,
                })
                .collect_vec(),
            NUM_FANIN_LOGUP,
            transcript,
        );
        assert_eq!(
            rt_tower.len(), // num var length should equal to max_num_instance
            max_log2_num_instance
        );
        exit_span!(tower_span);

        // same point sumcheck is optional when all witin + fixed are in same num_vars
        let is_skip_same_point_sumcheck = witnesses
            .iter()
            .chain(fixed.iter())
            .map(|v| v.num_vars())
            .all_equal();

        let (input_open_point, same_r_sumcheck_proofs, rw_in_evals, lk_in_evals) =
            if is_skip_same_point_sumcheck {
                (rt_tower, None, vec![], vec![])
            } else {
                // one sumcheck to make them opening on same point r (with different prefix)
                // If all table length are the same, we can skip this sumcheck
                let span = entered_span!("opening_same_point");
                // NOTE: max concurrency will be dominated by smallest table since it will blo
                let num_threads = optimal_sumcheck_threads(min_log2_num_instance);
                let alpha_pow = get_challenge_pows(
                    cs.r_table_expressions.len()
                        + cs.w_table_expressions.len()
                        + cs.lk_table_expressions.len() * 2,
                    transcript,
                );
                let mut alpha_pow_iter = alpha_pow.iter();

                // create eq
                // TODO same size rt lead to same identical poly eq which can be merged together
                let eq = tower_proof
                    .prod_specs_points
                    .iter()
                    .step_by(2) // r,w are in same length therefore share same point
                    .chain(tower_proof.logup_specs_points.iter())
                    .map(|layer_points| {
                        let rt = layer_points.last().unwrap();
                        build_eq_x_r_vec(rt).into_mle().into()
                    })
                    .collect::<Vec<ArcMultilinearExtension<E>>>();

                let (eq_rw, eq_lk) = eq.split_at(cs.r_table_expressions.len());

                let mut virtual_polys =
                    VirtualPolynomials::<E>::new(num_threads, max_log2_num_instance);

                // alpha_r{i} * eq(rt_{i}, s) * r(s) + alpha_w{i} * eq(rt_{i}, s) * w(s)
                for ((r_set_wit, w_set_wit), eq) in r_set_wit
                    .iter()
                    .zip_eq(w_set_wit.iter())
                    .zip_eq(eq_rw.iter())
                {
                    let alpha = alpha_pow_iter.next().unwrap();
                    virtual_polys.add_mle_list(vec![eq, r_set_wit], *alpha);
                    let alpha = alpha_pow_iter.next().unwrap();
                    virtual_polys.add_mle_list(vec![eq, w_set_wit], *alpha);
                }

                // alpha_lkn{i} * eq(rt_{i}, s) * lk_n(s) + alpha_lkd{i} * eq(rt_{i}, s) * lk_d(s)
                for ((lk_n_wit, lk_d_wit), eq) in
                    lk_n_wit.iter().zip_eq(lk_d_wit.iter()).zip_eq(eq_lk.iter())
                {
                    let alpha = alpha_pow_iter.next().unwrap();
                    virtual_polys.add_mle_list(vec![eq, lk_n_wit], *alpha);
                    let alpha = alpha_pow_iter.next().unwrap();
                    virtual_polys.add_mle_list(vec![eq, lk_d_wit], *alpha);
                }

                let (same_r_sumcheck_proofs, state) = IOPProverStateV2::prove_batch_polys(
                    num_threads,
                    virtual_polys.get_batched_polys(),
                    transcript,
                );
                let evals = state.get_mle_final_evaluations();
                let mut evals_iter = evals.into_iter();
                let rw_in_evals = cs
                    // r, w table len are identical
                    .r_table_expressions
                    .iter()
                    .flat_map(|_table| {
                        let _eq = evals_iter.next().unwrap(); // skip eq
                        [evals_iter.next().unwrap(), evals_iter.next().unwrap()] // r, w
                    })
                    .collect_vec();
                let lk_in_evals = cs
                    .lk_table_expressions
                    .iter()
                    .flat_map(|_table| {
                        let _eq = evals_iter.next().unwrap(); // skip eq
                        [evals_iter.next().unwrap(), evals_iter.next().unwrap()] // n, d
                    })
                    .collect_vec();
                assert_eq!(evals_iter.count(), 0);

                let input_open_point = same_r_sumcheck_proofs.point.clone();
                assert_eq!(input_open_point.len(), max_log2_num_instance);
                exit_span!(span);

                (
                    input_open_point,
                    Some(same_r_sumcheck_proofs.proofs),
                    rw_in_evals,
                    lk_in_evals,
                )
            };

        exit_span!(sumcheck_span);
        let span = entered_span!("fixed::evals + witin::evals");
        let mut evals = witnesses
            .par_iter()
            .chain(fixed.par_iter())
            .map(|poly| poly.evaluate(&input_open_point[..poly.num_vars()]))
            .collect::<Vec<_>>();
        let fixed_in_evals = evals.split_off(witnesses.len());
        let wits_in_evals = evals;

        // evaluate pi if there is instance query
        let mut pi_in_evals: HashMap<usize, E> = HashMap::new();
        if !cs.instance_name_map.is_empty() {
            let span = entered_span!("pi::evals");
            for &Instance(idx) in cs.instance_name_map.keys() {
                let poly = &pi[idx];
                pi_in_evals.insert(idx, poly.evaluate(&input_open_point[..poly.num_vars()]));
            }
            exit_span!(span);
        }
        exit_span!(span);

        // (non uniform) collect dynamic address hints as witness for verifier
        // for fix address, we just fill 0, as verifier will derive it from vk
        let rw_hints_num_vars = izip!(&cs.r_table_expressions, r_set_wit.iter())
            .map(|(t, mle)| match t.table_spec.addr_type {
                // for fixed address, prover
                SetTableAddrType::FixedAddr => 0,
                SetTableAddrType::DynamicAddr(_) => mle.num_vars(),
            })
            .collect_vec();
        // TODO implement mechanism to skip commitment

        let pcs_opening = entered_span!("pcs_opening");
        let (fixed_opening_proof, _fixed_commit) = if !fixed.is_empty() {
            (
                Some(
                    PCS::simple_batch_open(
                        pp,
                        &fixed,
                        circuit_pk.fixed_commit_wd.as_ref().unwrap(),
                        &input_open_point,
                        fixed_in_evals.as_slice(),
                        transcript,
                    )
                    .map_err(ZKVMError::PCSError)?,
                ),
                Some(PCS::get_pure_commitment(
                    circuit_pk.fixed_commit_wd.as_ref().unwrap(),
                )),
            )
        } else {
            (None, None)
        };

        tracing::debug!(
            "[table {}] build opening proof for {} fixed polys",
            name,
            fixed.len()
        );
        let wits_opening_proof = PCS::simple_batch_open(
            pp,
            &witnesses,
            &wits_commit,
            &input_open_point,
            wits_in_evals.as_slice(),
            transcript,
        )
        .map_err(ZKVMError::PCSError)?;
        exit_span!(pcs_opening);
        let wits_commit = PCS::get_pure_commitment(&wits_commit);
        tracing::debug!(
            "[table {}] build opening proof for {} polys",
            name,
            witnesses.len(),
        );

        Ok((
            ZKVMTableProof {
                r_out_evals,
                w_out_evals,
                lk_out_evals,
                same_r_sumcheck_proofs,
                rw_in_evals,
                lk_in_evals,
                tower_proof,
                fixed_in_evals,
                fixed_opening_proof,
                rw_hints_num_vars,
                wits_in_evals,
                wits_commit,
                wits_opening_proof,
            },
            pi_in_evals,
        ))
    }
}

/// TowerProofs
impl<E: ExtensionField> TowerProofs<E> {
    pub fn new(prod_spec_size: usize, logup_spec_size: usize) -> Self {
        TowerProofs {
            proofs: vec![],
            prod_specs_eval: vec![vec![]; prod_spec_size],
            logup_specs_eval: vec![vec![]; logup_spec_size],
            prod_specs_points: vec![vec![]; prod_spec_size],
            logup_specs_points: vec![vec![]; logup_spec_size],
        }
    }
    pub fn push_sumcheck_proofs(&mut self, proofs: Vec<IOPProverMessage<E>>) {
        self.proofs.push(proofs);
    }

    pub fn push_prod_evals_and_point(&mut self, spec_index: usize, evals: Vec<E>, point: Vec<E>) {
        self.prod_specs_eval[spec_index].push(evals);
        self.prod_specs_points[spec_index].push(point);
    }

    pub fn push_logup_evals_and_point(&mut self, spec_index: usize, evals: Vec<E>, point: Vec<E>) {
        self.logup_specs_eval[spec_index].push(evals);
        self.logup_specs_points[spec_index].push(point);
    }

    pub fn prod_spec_size(&self) -> usize {
        self.prod_specs_eval.len()
    }

    pub fn logup_spec_size(&self) -> usize {
        self.logup_specs_eval.len()
    }
}

/// Tower Prover
impl TowerProver {
    #[tracing::instrument(skip_all, name = "tower_prover_create_proof", level = "trace")]
    pub fn create_proof<'a, E: ExtensionField>(
        prod_specs: Vec<TowerProverSpec<'a, E>>,
        logup_specs: Vec<TowerProverSpec<'a, E>>,
        num_fanin: usize,
        transcript: &mut Transcript<E>,
    ) -> (Point<E>, TowerProofs<E>) {
        // XXX to sumcheck batched product argument with logup, we limit num_product_fanin to 2
        // TODO mayber give a better naming?
        assert_eq!(num_fanin, 2);

        let mut proofs = TowerProofs::new(prod_specs.len(), logup_specs.len());
        let log_num_fanin = ceil_log2(num_fanin);
        // -1 for sliding windows size 2: (cur_layer, next_layer) w.r.t total size
        let max_round_index = prod_specs
            .iter()
            .chain(logup_specs.iter())
            .map(|m| m.witness.len())
            .max()
            .unwrap()
            - 1; // index start from 0

        // generate alpha challenge
        let alpha_pows = get_challenge_pows(
            prod_specs.len() +
            // logup occupy 2 sumcheck: numerator and denominator
            logup_specs.len() * 2,
            transcript,
        );
        let initial_rt: Point<E> = (0..log_num_fanin)
            .map(|_| transcript.get_and_append_challenge(b"product_sum").elements)
            .collect_vec();

        let (next_rt, _) =
            (1..=max_round_index).fold((initial_rt, alpha_pows), |(out_rt, alpha_pows), round| {
                // in first few round we just run on single thread
                let num_threads = optimal_sumcheck_threads(out_rt.len());

                let eq: ArcMultilinearExtension<E> = build_eq_x_r_vec(&out_rt).into_mle().into();
                let mut virtual_polys = VirtualPolynomials::<E>::new(num_threads, out_rt.len());

                for (s, alpha) in izip!(&prod_specs, &alpha_pows) {
                    if round < s.witness.len() {
                        let layer_polys = &s.witness[round];

                        // sanity check
                        assert_eq!(layer_polys.len(), num_fanin);
                        assert!(
                            layer_polys
                                .iter()
                                .all(|f| {
                                    f.evaluations().len() == (1 << (log_num_fanin * round))
                                })
                        );

                        // \sum_s eq(rt, s) * alpha^{i} * ([in_i0[s] * in_i1[s] * .... in_i{num_product_fanin}[s]])
                        virtual_polys.add_mle_list(
                            [vec![&eq], layer_polys.iter().collect()].concat(),
                            *alpha,
                        )
                    }
                }

                for (s, alpha) in izip!(&logup_specs, alpha_pows[prod_specs.len()..].chunks(2))
                {
                    if round < s.witness.len() {
                        let layer_polys = &s.witness[round];
                        // sanity check
                        assert_eq!(layer_polys.len(), 4); // p1, q1, p2, q2
                        assert!(
                            layer_polys
                                .iter()
                                .all(|f| f.evaluations().len() == 1 << (log_num_fanin * round)),
                        );

                        let (alpha_numerator, alpha_denominator) = (&alpha[0], &alpha[1]);

                        let (q2, q1, p2, p1) = (
                            &layer_polys[3],
                            &layer_polys[2],
                            &layer_polys[1],
                            &layer_polys[0],
                        );

                        // \sum_s eq(rt, s) * alpha_numerator^{i} * (p1 * q2 + p2 * q1)
                        virtual_polys.add_mle_list(vec![&eq, &p1, &q2], *alpha_numerator);
                        virtual_polys.add_mle_list(vec![&eq, &p2, &q1], *alpha_numerator);

                        // \sum_s eq(rt, s) * alpha_denominator^{i} * (q1 * q2)
                        virtual_polys.add_mle_list(vec![&eq, &q1, &q2], *alpha_denominator);
                    }
                }

                let wrap_batch_span = entered_span!("wrap_batch");
                // NOTE: at the time of adding this span, visualizing it with the flamegraph layer
                // shows it to be (inexplicably) much more time-consuming than the call to `prove_batch_polys`
                // This is likely a bug in the tracing-flame crate.
                let (sumcheck_proofs, state) = IOPProverStateV2::prove_batch_polys(
                    num_threads,
                    virtual_polys.get_batched_polys(),
                    transcript,
                );
                exit_span!(wrap_batch_span);

                proofs.push_sumcheck_proofs(sumcheck_proofs.proofs);

                // rt' = r_merge || rt
                let r_merge = (0..log_num_fanin)
                    .map(|_| transcript.get_and_append_challenge(b"merge").elements)
                    .collect_vec();
                let rt_prime = [sumcheck_proofs.point, r_merge].concat();

                // generate next round challenge
                let next_alpha_pows = get_challenge_pows(
                    prod_specs.len() +logup_specs.len() * 2, // logup occupy 2 sumcheck: numerator and denominator
                    transcript,
                );
                let evals = state.get_mle_final_evaluations();
                let mut evals_iter = evals.iter();
                evals_iter.next(); // skip first eq
                for (i, s) in enumerate(&prod_specs) {
                    if round < s.witness.len() {
                        // collect evals belong to current spec
                        proofs.push_prod_evals_and_point(
                            i,
                            (0..num_fanin)
                                .map(|_| *evals_iter.next().expect("insufficient evals length"))
                                .collect::<Vec<E>>(),
                                rt_prime.clone(),
                        );
                    }
                }
                for (i, s) in enumerate(&logup_specs) {
                    if round < s.witness.len() {
                        // collect evals belong to current spec
                        // p1, q2, p2, q1
                        let p1 = *evals_iter.next().expect("insufficient evals length");
                        let q2 = *evals_iter.next().expect("insufficient evals length");
                        let p2 = *evals_iter.next().expect("insufficient evals length");
                        let q1 = *evals_iter.next().expect("insufficient evals length");
                        proofs.push_logup_evals_and_point(i, vec![p1, p2, q1, q2], rt_prime.clone());
                    }
                }
                assert_eq!(evals_iter.next(), None);
                (rt_prime, next_alpha_pows)
            });

        (next_rt, proofs)
    }
}<|MERGE_RESOLUTION|>--- conflicted
+++ resolved
@@ -190,16 +190,9 @@
                     cs.w_expressions.len(),
                     cs.lk_expressions.len(),
                 );
-<<<<<<< HEAD
-                for lk_s in &cs.lk_expressions_namespace_map {
-                    tracing::debug!("opcode circuit {}: {}", circuit_name, lk_s);
-                }
                 let opcode_proof: Vec<_> = witness_and_wit.into_iter().enumerate().map(|(idx, (witness, arc_mles, wits_commit))| -> Result<_, ZKVMError> {
                     let num_instances = witness.num_instances();
                     let proof = self.create_opcode_proof(
-=======
-                let opcode_proof = self.create_opcode_proof(
->>>>>>> c16387c6
                     circuit_name,
                     &self.pk.pp,
                     pk,
