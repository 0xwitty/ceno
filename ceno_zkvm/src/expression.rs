--- conflicted
+++ resolved
@@ -638,18 +638,6 @@
     }
 }
 
-<<<<<<< HEAD
-#[macro_export]
-/// this is to avoid non-monomial expression
-macro_rules! create_witin_from_expr {
-    // Handle the case for a single expression
-    ($name:expr, $builder:expr, $debug:expr, $e:expr) => {
-        WitIn::from_expr($name, $builder, $e, $debug)
-    };
-}
-
-=======
->>>>>>> d0ab3afd
 pub trait ToExpr<E: ExtensionField> {
     type Output;
     fn expr(&self) -> Self::Output;
