use crate::{circuit_builder::CircuitBuilder, error::ZKVMError, witness::RowMajorMatrix};
use ff_ext::ExtensionField;
use std::collections::HashMap;

mod range;
pub use range::RangeTableCircuit;

<<<<<<< HEAD
mod u8_pair;
=======
mod program;
pub use program::{InsnRecord, ProgramTableCircuit};
>>>>>>> a8174ae1

pub trait TableCircuit<E: ExtensionField> {
    type TableConfig: Send + Sync;
    type FixedInput: Send + Sync + ?Sized;
    type WitnessInput: Send + Sync + ?Sized;

    fn name() -> String;

    fn construct_circuit(
        circuit_builder: &mut CircuitBuilder<E>,
    ) -> Result<Self::TableConfig, ZKVMError>;

    fn generate_fixed_traces(
        config: &Self::TableConfig,
        num_fixed: usize,
        input: &Self::FixedInput,
    ) -> RowMajorMatrix<E::BaseField>;

    fn assign_instances(
        config: &Self::TableConfig,
        num_witin: usize,
        multiplicity: &[HashMap<u64, usize>],
        input: &Self::WitnessInput,
    ) -> Result<RowMajorMatrix<E::BaseField>, ZKVMError>;
}<|MERGE_RESOLUTION|>--- conflicted
+++ resolved
@@ -5,12 +5,10 @@
 mod range;
 pub use range::RangeTableCircuit;
 
-<<<<<<< HEAD
 mod u8_pair;
-=======
+
 mod program;
 pub use program::{InsnRecord, ProgramTableCircuit};
->>>>>>> a8174ae1
 
 pub trait TableCircuit<E: ExtensionField> {
     type TableConfig: Send + Sync;
