use crate::{
    circuit_builder::CircuitBuilder, error::ZKVMError, scheme::constants::MIN_PAR_SIZE,
    witness::RowMajorMatrix,
};
use ff_ext::ExtensionField;
use goldilocks::SmallField;
use rayon::iter::{IndexedParallelIterator, ParallelIterator};
use std::collections::HashMap;
mod range;
pub use range::*;

mod ops;
pub use ops::*;

mod program;
pub use program::{InsnRecord, ProgramTableCircuit};

mod ram;
pub use ram::*;

pub trait TableCircuit<E: ExtensionField> {
    type TableConfig: Send + Sync;
    type FixedInput: Send + Sync + ?Sized;
    type WitnessInput: Send + Sync + ?Sized;

    fn name() -> String;

    fn construct_circuit(
        circuit_builder: &mut CircuitBuilder<E>,
    ) -> Result<Self::TableConfig, ZKVMError>;

    fn generate_fixed_traces(
        config: &Self::TableConfig,
        num_fixed: usize,
        input: &Self::FixedInput,
    ) -> RowMajorMatrix<E::BaseField>;

    fn assign_instances(
        config: &Self::TableConfig,
        num_witin: usize,
        multiplicity: &[HashMap<u64, usize>],
        input: &Self::WitnessInput,
    ) -> Result<RowMajorMatrix<E::BaseField>, ZKVMError>;

<<<<<<< HEAD
    // fn padding_zero(
    //     table: &mut RowMajorMatrix<E::BaseField>,
    //     num_witin: usize,
    // ) -> Result<(), ZKVMError> {
    //     // Fill the padding with zeros, if any.
    //     let num_padding_instances = table.num_padding_instances();
    //     if num_padding_instances > 0 {
    //         let nthreads =
    //             std::env::var("RAYON_NUM_THREADS").map_or(8, |s| s.parse::<usize>().unwrap_or(8));
    //         let padding_instance = vec![E::BaseField::ZERO; num_witin];
    //         let num_padding_instance_per_batch = if num_padding_instances > 256 {
    //             num_padding_instances.div_ceil(nthreads)
    //         } else {
    //             num_padding_instances
    //         };
    //         table
    //             .par_batch_iter_padding_mut(num_padding_instance_per_batch)
    //             .with_min_len(MIN_PAR_SIZE)
    //             .for_each(|row| {
    //                 row.chunks_mut(num_witin)
    //                     .for_each(|instance| instance.copy_from_slice(padding_instance.as_slice()));
    //             });
    //     }
    //     Ok(())
    // }
=======
    fn padding_zero(
        table: &mut RowMajorMatrix<E::BaseField>,
        num_witin: usize,
    ) -> Result<(), ZKVMError> {
        padding_zero(table, num_witin, None);
        Ok(())
    }
}

/// Fill the padding with zeros. Start after the given `num_instances`, or detect it from the table.
pub fn padding_zero<F: SmallField>(
    table: &mut RowMajorMatrix<F>,
    num_cols: usize,
    num_instances: Option<usize>,
) {
    // Fill the padding with zeros, if any.
    let num_padding_instances = table.num_padding_instances();
    if num_padding_instances > 0 {
        let nthreads =
            std::env::var("RAYON_NUM_THREADS").map_or(8, |s| s.parse::<usize>().unwrap_or(8));
        let padding_instance = vec![MaybeUninit::new(F::ZERO); num_cols];
        let num_padding_instance_per_batch = if num_padding_instances > 256 {
            num_padding_instances.div_ceil(nthreads)
        } else {
            num_padding_instances
        };
        table
            .par_batch_iter_padding_mut(num_instances, num_padding_instance_per_batch)
            .with_min_len(MIN_PAR_SIZE)
            .for_each(|row| {
                row.chunks_mut(num_cols)
                    .for_each(|instance| instance.copy_from_slice(padding_instance.as_slice()));
            });
    }
>>>>>>> 17a9d254
}<|MERGE_RESOLUTION|>--- conflicted
+++ resolved
@@ -42,7 +42,6 @@
         input: &Self::WitnessInput,
     ) -> Result<RowMajorMatrix<E::BaseField>, ZKVMError>;
 
-<<<<<<< HEAD
     // fn padding_zero(
     //     table: &mut RowMajorMatrix<E::BaseField>,
     //     num_witin: usize,
@@ -68,14 +67,6 @@
     //     }
     //     Ok(())
     // }
-=======
-    fn padding_zero(
-        table: &mut RowMajorMatrix<E::BaseField>,
-        num_witin: usize,
-    ) -> Result<(), ZKVMError> {
-        padding_zero(table, num_witin, None);
-        Ok(())
-    }
 }
 
 /// Fill the padding with zeros. Start after the given `num_instances`, or detect it from the table.
@@ -89,7 +80,7 @@
     if num_padding_instances > 0 {
         let nthreads =
             std::env::var("RAYON_NUM_THREADS").map_or(8, |s| s.parse::<usize>().unwrap_or(8));
-        let padding_instance = vec![MaybeUninit::new(F::ZERO); num_cols];
+        let padding_instance = vec![F::ZERO; num_cols];
         let num_padding_instance_per_batch = if num_padding_instances > 256 {
             num_padding_instances.div_ceil(nthreads)
         } else {
@@ -103,5 +94,4 @@
                     .for_each(|instance| instance.copy_from_slice(padding_instance.as_slice()));
             });
     }
->>>>>>> 17a9d254
 }