use ff_ext::ExtensionField;

use crate::{
    circuit_builder::{CircuitBuilder, ConstraintSystem},
    error::ZKVMError,
    expression::{Expression, Fixed, Instance, ToExpr, WitIn},
    instructions::riscv::constants::{
        END_CYCLE_IDX, END_PC_IDX, EXIT_CODE_IDX, INIT_CYCLE_IDX, INIT_PC_IDX,
    },
    structs::ROMType,
    tables::InsnRecord,
};

impl<'a, E: ExtensionField> CircuitBuilder<'a, E> {
    pub fn new(cs: &'a mut ConstraintSystem<E>) -> Self {
        Self { cs }
    }

    pub fn create_witin<Name>(&mut self, name: Name) -> Result<WitIn, ZKVMError>
    where
        Name: Into<String>,
    {
        self.cs.create_witin(name)
    }

    pub fn create_fixed<Name>(&mut self, name: Name) -> Result<Fixed, ZKVMError>
    where
        Name: Into<String>,
    {
        self.cs.create_fixed(name)
    }

    pub fn query_exit_code(&mut self) -> Result<[Instance; 2], ZKVMError> {
        Ok([
            self.cs.query_instance("exit_code_low", EXIT_CODE_IDX)?,
            self.cs
                .query_instance("exit_code_high", EXIT_CODE_IDX + 1)?,
        ])
    }

    pub fn query_init_pc(&mut self) -> Result<Instance, ZKVMError> {
        self.cs.query_instance("init_pc", INIT_PC_IDX)
    }

    pub fn query_init_cycle(&mut self) -> Result<Instance, ZKVMError> {
        self.cs.query_instance("init_cycle", INIT_CYCLE_IDX)
    }

    pub fn query_end_pc(&mut self) -> Result<Instance, ZKVMError> {
        self.cs.query_instance("end_pc", END_PC_IDX)
    }

    pub fn query_end_cycle(&mut self) -> Result<Instance, ZKVMError> {
        self.cs.query_instance("end_cycle", END_CYCLE_IDX)
    }

    pub fn lk_record<Name>(
        &mut self,
        name: Name,
        rom_type: ROMType,
        items: Vec<Expression<E>>,
    ) -> Result<(), ZKVMError>
    where
        Name: Into<String>,
    {
        self.cs.lk_record(name, rom_type, items)
    }

    pub fn lk_table_record<Name>(
        &mut self,
        name: Name,
        table_len: usize,
        rlc_record: Expression<E>,
        multiplicity: Expression<E>,
    ) -> Result<(), ZKVMError>
    where
        Name: Into<String>,
    {
        self.cs
            .lk_table_record(name, table_len, rlc_record, multiplicity)
    }

    pub fn r_table_record<Name>(
        &mut self,
        name: Name,
        table_len: usize,
        rlc_record: Expression<E>,
    ) -> Result<(), ZKVMError>
    where
        Name: Into<String>,
    {
        self.cs.r_table_record(name, table_len, rlc_record)
    }

    pub fn w_table_record<Name>(
        &mut self,
        name: Name,
        table_len: usize,
        rlc_record: Expression<E>,
    ) -> Result<(), ZKVMError>
    where
        Name: Into<String>,
    {
        self.cs.w_table_record(name, table_len, rlc_record)
    }

    /// Fetch an instruction at a given PC from the Program table.
    pub fn lk_fetch(&mut self, record: &InsnRecord<Expression<E>>) -> Result<(), ZKVMError> {
        self.lk_record("fetch", ROMType::Instruction, record.as_slice().to_vec())
    }

    pub fn read_record<Name>(
        &mut self,
        name: Name,
        rlc_record: Expression<E>,
    ) -> Result<(), ZKVMError>
    where
        Name: Into<String>,
    {
        self.cs.read_record(name, rlc_record)
    }

    pub fn write_record<Name>(
        &mut self,
        name: Name,
        rlc_record: Expression<E>,
    ) -> Result<(), ZKVMError>
    where
        Name: Into<String>,
    {
        self.cs.write_record(name, rlc_record)
    }

    pub fn rlc_chip_record(&self, records: Vec<Expression<E>>) -> Expression<E> {
        self.cs.rlc_chip_record(records)
    }

    pub fn require_zero<Name>(
        &mut self,
        name: Name,
        assert_zero_expr: Expression<E>,
    ) -> Result<(), ZKVMError>
    where
        Name: Into<String>,
    {
        self.namespace("require_zero", |cb| {
            cb.cs.require_zero(name, assert_zero_expr)
        })
    }

    pub fn require_equal<Name>(
        &mut self,
        name: Name,
        a: Expression<E>,
        b: Expression<E>,
    ) -> Result<(), ZKVMError>
    where
        Name: Into<String>,
    {
        self.namespace("require_equal", |cb| cb.cs.require_zero(name, a - b))
    }

    pub fn require_one<Name>(&mut self, name: Name, expr: Expression<E>) -> Result<(), ZKVMError>
    where
        Name: Into<String>,
    {
        self.namespace("require_one", |cb| {
            cb.cs.require_zero(name, Expression::from(1) - expr)
        })
    }

    pub fn condition_require_equal<Name>(
        &mut self,
        name: Name,
        cond: Expression<E>,
        target: Expression<E>,
        true_expr: Expression<E>,
        false_expr: Expression<E>,
    ) -> Result<(), ZKVMError>
    where
        Name: Into<String>,
    {
        // cond * (true_expr) + (1 - cond) * false_expr
        // => false_expr + cond * true_expr - cond * false_expr
        self.namespace("cond_require_equal", |cb| {
            let cond_target = false_expr.clone() + cond.clone() * true_expr - cond * false_expr;
            cb.cs.require_zero(name, target - cond_target)
        })
    }

<<<<<<< HEAD
    pub(crate) fn assert_ux<Name, const C: usize>(
=======
    pub fn select(
        &mut self,
        cond: &Expression<E>,
        when_true: &Expression<E>,
        when_false: &Expression<E>,
    ) -> Expression<E> {
        cond.clone() * when_true.clone() + (1 - cond.clone()) * when_false.clone()
    }

    pub(crate) fn assert_ux<NR, N, const C: usize>(
>>>>>>> 0539ea0b
        &mut self,
        name: Name,
        expr: Expression<E>,
    ) -> Result<(), ZKVMError>
    where
        Name: Into<String>,
    {
        match C {
            16 => self.assert_u16(name, expr),
            14 => self.assert_u14(name, expr),
            8 => self.assert_byte(name, expr),
            5 => self.assert_u5(name, expr),
            c => panic!("Unsupported bit range {c}"),
        }
    }

    fn assert_u5<Name>(&mut self, name: Name, expr: Expression<E>) -> Result<(), ZKVMError>
    where
        Name: Into<String>,
    {
        self.namespace("assert_u5", |cb| {
            cb.lk_record(name, ROMType::U5, vec![expr])
        })
    }

    fn assert_u14<Name>(&mut self, name: Name, expr: Expression<E>) -> Result<(), ZKVMError>
    where
        Name: Into<String>,
    {
        self.lk_record(name, ROMType::U14, vec![expr])?;
        Ok(())
    }

    fn assert_u16<Name>(&mut self, name: Name, expr: Expression<E>) -> Result<(), ZKVMError>
    where
        Name: Into<String>,
    {
        self.lk_record(name, ROMType::U16, vec![expr])?;
        Ok(())
    }

    /// create namespace to prefix all constraints define under the scope
    pub fn namespace<Name: Into<String>, T>(
        &mut self,
        name: Name,
        cb: impl FnOnce(&mut CircuitBuilder<E>) -> Result<T, ZKVMError>,
    ) -> Result<T, ZKVMError> {
        self.cs.namespace(name, |cs| {
            let mut inner_circuit_builder = CircuitBuilder::new(cs);
            cb(&mut inner_circuit_builder)
        })
    }

    pub(crate) fn assert_byte<Name>(
        &mut self,
        name: Name,
        expr: Expression<E>,
    ) -> Result<(), ZKVMError>
    where
        Name: Into<String>,
    {
        self.lk_record(name, ROMType::U8, vec![expr])?;
        Ok(())
    }

    pub(crate) fn assert_bit<Name>(
        &mut self,
        name: Name,
        expr: Expression<E>,
    ) -> Result<(), ZKVMError>
    where
        Name: Into<String>,
    {
        self.namespace("assert_bit", |cb| {
            cb.cs
                .require_zero(name, expr.clone() * (Expression::ONE - expr))
        })
    }

    /// Assert `rom_type(a, b) = c` and that `a, b, c` are all bytes.
    pub fn logic_u8(
        &mut self,
        rom_type: ROMType,
        a: Expression<E>,
        b: Expression<E>,
        c: Expression<E>,
    ) -> Result<(), ZKVMError> {
        self.lk_record(format!("lookup_{:?}", rom_type), rom_type, vec![a, b, c])
    }

    /// Assert `a & b = c` and that `a, b, c` are all bytes.
    pub fn lookup_and_byte(
        &mut self,
        a: Expression<E>,
        b: Expression<E>,
        c: Expression<E>,
    ) -> Result<(), ZKVMError> {
        self.logic_u8(ROMType::And, a, b, c)
    }

    /// Assert `a | b = c` and that `a, b, c` are all bytes.
    pub fn lookup_or_byte(
        &mut self,
        a: Expression<E>,
        b: Expression<E>,
        c: Expression<E>,
    ) -> Result<(), ZKVMError> {
        self.logic_u8(ROMType::Or, a, b, c)
    }

    /// Assert `a ^ b = c` and that `a, b, c` are all bytes.
    pub fn lookup_xor_byte(
        &mut self,
        a: Expression<E>,
        b: Expression<E>,
        c: Expression<E>,
    ) -> Result<(), ZKVMError> {
        self.logic_u8(ROMType::Xor, a, b, c)
    }

    /// Assert that `(a < b) == c as bool`, that `a, b` are unsigned bytes, and that `c` is 0 or 1.
    pub fn lookup_ltu_byte(
        &mut self,
        a: Expression<E>,
        b: Expression<E>,
        c: Expression<E>,
    ) -> Result<(), ZKVMError> {
        self.logic_u8(ROMType::Ltu, a, b, c)
    }

    // Assert that `2^b = c` and that `b` is a 5-bit unsigned integer.
    pub fn lookup_pow2(&mut self, b: Expression<E>, c: Expression<E>) -> Result<(), ZKVMError> {
        self.logic_u8(ROMType::Pow, 2.into(), b, c)
    }

    pub(crate) fn is_equal(
        &mut self,
        lhs: Expression<E>,
        rhs: Expression<E>,
    ) -> Result<(WitIn, WitIn), ZKVMError> {
        let is_eq = self.create_witin("is_eq")?;
        let diff_inverse = self.create_witin("diff_inverse")?;

        self.require_zero(
            "is equal",
            is_eq.expr().clone() * lhs.clone() - is_eq.expr() * rhs.clone(),
        )?;
        self.require_zero(
            "is equal",
            Expression::from(1) - is_eq.expr().clone() - diff_inverse.expr() * lhs
                + diff_inverse.expr() * rhs,
        )?;

        Ok((is_eq, diff_inverse))
    }
}<|MERGE_RESOLUTION|>--- conflicted
+++ resolved
@@ -188,9 +188,6 @@
         })
     }
 
-<<<<<<< HEAD
-    pub(crate) fn assert_ux<Name, const C: usize>(
-=======
     pub fn select(
         &mut self,
         cond: &Expression<E>,
@@ -200,8 +197,7 @@
         cond.clone() * when_true.clone() + (1 - cond.clone()) * when_false.clone()
     }
 
-    pub(crate) fn assert_ux<NR, N, const C: usize>(
->>>>>>> 0539ea0b
+    pub(crate) fn assert_ux<Name, const C: usize>(
         &mut self,
         name: Name,
         expr: Expression<E>,
