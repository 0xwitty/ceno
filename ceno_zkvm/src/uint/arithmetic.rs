use ff_ext::ExtensionField;
use goldilocks::SmallField;
use itertools::{Itertools, izip};

use super::{UIntLimbs, UintLimb};
use crate::{
    circuit_builder::CircuitBuilder,
<<<<<<< HEAD
    create_witin_from_expr,
=======
    error::ZKVMError,
>>>>>>> d0ab3afd
    expression::{Expression, ToExpr, WitIn},
    gadgets::AssertLTConfig,
    instructions::riscv::config::{IsEqualConfig, MsbConfig, UIntLtConfig, UIntLtuConfig},
};

impl<const M: usize, const C: usize, E: ExtensionField> UIntLimbs<M, C, E> {
    const POW_OF_C: usize = 2_usize.pow(C as u32);
    const LIMB_BIT_MASK: u64 = (1 << C) - 1;

    fn internal_add(
        &self,
        circuit_builder: &mut CircuitBuilder<E>,
        addend: &Vec<Expression<E>>,
        with_overflow: bool,
    ) -> UIntLimbs<M, C, E> {
        let mut c = UIntLimbs::<M, C, E>::new_as_empty();

        // allocate witness cells and do range checks for carries
        c.alloc_carry_unchecked(
            || "add_carry",
            circuit_builder,
            with_overflow,
            Self::NUM_LIMBS,
        );
        let Some(carries) = &c.carries else {
            panic!("carries should be allocated");
        };
        carries.iter().enumerate().for_each(|(i, carry)| {
            circuit_builder.assert_bit(|| format!("carry_{i}_in_as_bit"), carry.expr())
        });

        // perform add operation
        // c[i] = a[i] + b[i] + carry[i-1] - carry[i] * 2 ^ C
        c.limbs = UintLimb::Expression(
            (self.expr())
                .iter()
                .zip((*addend).iter())
                .enumerate()
                .map(|(i, (a, b))| {
                    let carries = c.carries.as_ref().unwrap();
                    let carry = if i > 0 { carries.get(i - 1) } else { None };
                    let next_carry = carries.get(i);

                    let mut limb_expr = a.clone() + b.clone();
                    if carry.is_some() {
                        limb_expr = limb_expr.clone() + carry.unwrap().expr();
                    }
                    if next_carry.is_some() {
                        limb_expr = limb_expr.clone() - next_carry.unwrap().expr() * Self::POW_OF_C;
                    }

                    circuit_builder
                        .assert_ux::<_, _, C>(|| format!("limb_{i}_in_{C}"), limb_expr.clone());
                    limb_expr
                })
                .collect::<Vec<_>>(),
        );

        c
    }

    pub fn add_const<NR: Into<String>, N: FnOnce() -> NR>(
        &self,
        name_fn: N,
        circuit_builder: &mut CircuitBuilder<E>,
        constant: Expression<E>,
        with_overflow: bool,
    ) -> Self {
        circuit_builder.namespace(name_fn, |cb| {
            let Expression::Constant(c) = constant else {
                panic!("addend is not a constant type");
            };
            let b = c.to_canonical_u64();

            // convert Expression::Constant to limbs
            let b_limbs = (0..Self::NUM_LIMBS)
                .map(|i| {
                    Expression::Constant(E::BaseField::from((b >> (C * i)) & Self::LIMB_BIT_MASK))
                })
                .collect_vec();

            self.internal_add(cb, &b_limbs, with_overflow)
        })
    }

    /// Little-endian addition.
    pub fn add<NR: Into<String>, N: FnOnce() -> NR>(
        &self,
        name_fn: N,
        circuit_builder: &mut CircuitBuilder<E>,
        addend: &UIntLimbs<M, C, E>,
        with_overflow: bool,
    ) -> UIntLimbs<M, C, E> {
        circuit_builder.namespace(name_fn, |cb| {
            self.internal_add(cb, &addend.expr(), with_overflow)
        })
    }

    fn internal_mul<const M2: usize>(
        &mut self,
        circuit_builder: &mut CircuitBuilder<E>,
        multiplier: &mut UIntLimbs<M, C, E>,
        with_overflow: bool,
    ) -> UIntLimbs<M2, C, E> {
        debug_assert!(M2 == M || M2 == 2 * M, "illegal M2 {M2} and M {M}");
        let is_hi_limb = M2 == 2 * M;
        let num_limbs = if is_hi_limb {
            2 * Self::NUM_LIMBS
        } else {
            Self::NUM_LIMBS
        };
        // with high limb, overall cell will be double
        let c_limbs: Vec<WitIn> = (0..num_limbs).fold(vec![], |mut c_limbs, i| {
            let limb = circuit_builder.create_witin(|| format!("limb_{i}"));
            circuit_builder.assert_ux::<_, _, C>(|| format!("limb_{i}_in_{C}"), limb.expr());
            c_limbs.push(limb);
            c_limbs
        });
        let c_carries: Vec<WitIn> = (0..num_limbs).fold(vec![], |mut c_carries, i| {
            // skip last carry if with_overflow == false
            if i != num_limbs - 1 || with_overflow {
                let carry = circuit_builder.create_witin(|| format!("carry_{i}"));
                c_carries.push(carry);
            }
            c_carries
        });
        // assert carry range less than max carry value constant
        let carries_auxiliary_lt_config = c_carries
            .iter()
            .enumerate()
            .map(|(i, carry)| {
                AssertLTConfig::construct_circuit(
                    circuit_builder,
                    || format!("carry_{i}_in_less_than"),
                    carry.expr(),
                    (Self::MAX_DEGREE_2_MUL_CARRY_VALUE as usize).into(),
                    Self::MAX_DEGREE_2_MUL_CARRY_U16_LIMB,
                )
            })
            .collect::<Vec<AssertLTConfig>>();

        // creating a witness constrained as expression to reduce overall degree
        let mut swap_witin = |name: &str, u: &mut UIntLimbs<M, C, E>| -> Vec<Expression<E>> {
            if u.is_expr() {
                circuit_builder.namespace(
                    || name.to_owned(),
                    |cb| {
                        let existing_expr = u.expr();
                        // this will overwrite existing expressions
                        u.replace_limbs_with_witin(|| "replace_limbs_with_witin".to_string(), cb);
                        // check if the new witness equals the existing expression
                        izip!(u.expr(), existing_expr).for_each(|(lhs, rhs)| {
                            cb.require_equal(|| "new_witin_equal_expr".to_string(), lhs, rhs)
                        });
                    },
                );
            }
            u.expr()
        };

        let a_expr = swap_witin("lhs", self);
        let b_expr = swap_witin("rhs", multiplier);

        // compute the result
        let mut result_c: Vec<Expression<E>> = Vec::<Expression<E>>::with_capacity(c_limbs.len());
        a_expr.iter().enumerate().for_each(|(i, a)| {
            b_expr.iter().enumerate().for_each(|(j, b)| {
                let idx = i + j;
                if idx < c_limbs.len() {
                    if result_c.get(idx).is_none() {
                        result_c.push(a.clone() * b.clone());
                    } else {
                        result_c[idx] = result_c[idx].clone() + a.clone() * b.clone();
                    }
                }
            });
        });
        result_c.resize(c_limbs.len(), Expression::ZERO);

        // constrain each limb with carry
        c_limbs.iter().enumerate().for_each(|(i, c_limb)| {
            let carry = if i > 0 { c_carries.get(i - 1) } else { None };
            let next_carry = c_carries.get(i);
            result_c[i] = result_c[i].clone() - c_limb.expr();
            if carry.is_some() {
                result_c[i] = result_c[i].clone() + carry.unwrap().expr();
            }
            if next_carry.is_some() {
                result_c[i] = result_c[i].clone() - next_carry.unwrap().expr() * Self::POW_OF_C;
            }
            circuit_builder.require_zero(|| format!("mul_zero_{i}"), result_c[i].clone());
        });

        UIntLimbs::from_witins_unchecked(
            c_limbs,
            Some(c_carries),
            Some(carries_auxiliary_lt_config),
        )
    }

    pub fn mul<const M2: usize, NR: Into<String>, N: FnOnce() -> NR>(
        &mut self,
        name_fn: N,
        circuit_builder: &mut CircuitBuilder<E>,
        multiplier: &mut UIntLimbs<M, C, E>,
        with_overflow: bool,
    ) -> UIntLimbs<M2, C, E> {
        circuit_builder.namespace(name_fn, |cb| {
            self.internal_mul(cb, multiplier, with_overflow)
        })
    }

    pub fn mul_add<const M2: usize, NR: Into<String>, N: FnOnce() -> NR>(
        &mut self,
        name_fn: N,
        circuit_builder: &mut CircuitBuilder<E>,
        multiplier: &mut UIntLimbs<M, C, E>,
        addend: &UIntLimbs<M, C, E>,
        with_overflow: bool,
    ) -> (UIntLimbs<M, C, E>, UIntLimbs<M2, C, E>) {
        circuit_builder.namespace(name_fn, |cb| {
            let mul = cb.namespace(
                || "mul",
                |cb| self.internal_mul::<M2>(cb, multiplier, with_overflow),
            );
            let mul_lo_or_hi = if M2 == 2 * M {
                // hi limb
                let (_, mul_hi) = mul.as_lo_hi();
                mul_hi
            } else {
                // lo limb
                UIntLimbs::from_exprs_unchecked(mul.expr())
            };
            let add = cb.namespace(
                || "add",
                |cb| mul_lo_or_hi.internal_add(cb, &addend.expr(), with_overflow),
            );
            (add, mul)
        })
    }

    /// Check two UIntLimbs are equal
    pub fn require_equal<NR: Into<String>, N: FnOnce() -> NR>(
        &self,
        name_fn: N,
        circuit_builder: &mut CircuitBuilder<E>,
        rhs: &UIntLimbs<M, C, E>,
    ) {
        circuit_builder.require_equal(name_fn, self.value(), rhs.value())
    }

    pub fn is_equal(
        &self,
        circuit_builder: &mut CircuitBuilder<E>,
        rhs: &UIntLimbs<M, C, E>,
    ) -> IsEqualConfig {
        let n_limbs = Self::NUM_LIMBS;
        let (is_equal_per_limb, diff_inv_per_limb): (Vec<WitIn>, Vec<WitIn>) = self
            .limbs
            .iter()
            .zip_eq(rhs.limbs.iter())
            .map(|(a, b)| circuit_builder.is_equal(a.expr(), b.expr()))
            .collect::<Vec<_>>()
            .into_iter()
            .unzip();

        let sum_expr = is_equal_per_limb
            .iter()
            .fold(Expression::ZERO, |acc, flag| acc.clone() + flag.expr());

<<<<<<< HEAD
        let sum_flag = create_witin_from_expr!(|| "sum_flag", circuit_builder, false, sum_expr);
=======
        let sum_flag = WitIn::from_expr(|| "sum_flag", circuit_builder, sum_expr, false)?;
>>>>>>> d0ab3afd
        let (is_equal, diff_inv) =
            circuit_builder.is_equal(sum_flag.expr(), Expression::from(n_limbs));
        IsEqualConfig {
            is_equal_per_limb,
            diff_inv_per_limb,
            is_equal,
            diff_inv,
        }
    }
}

impl<const M: usize, E: ExtensionField> UIntLimbs<M, 8, E> {
    /// decompose x = (x_s, x_{<s})
    /// where x_s is highest bit, x_{<s} is the rest
    pub fn msb_decompose<F: SmallField>(&self, circuit_builder: &mut CircuitBuilder<E>) -> MsbConfig
    where
        E: ExtensionField<BaseField = F>,
    {
        let high_limb_no_msb = circuit_builder.create_witin(|| "high_limb_mask");
        let high_limb = self.limbs[Self::NUM_LIMBS - 1].expr();

        circuit_builder.lookup_and_byte(
            high_limb.clone(),
            Expression::from(0b0111_1111),
            high_limb_no_msb.expr(),
        );

        let inv_128 = F::from(128).invert().unwrap();
        let msb = (high_limb - high_limb_no_msb.expr()) * Expression::Constant(inv_128);
<<<<<<< HEAD
        let msb = create_witin_from_expr!(|| "msb", circuit_builder, false, msb);
        MsbConfig {
=======
        let msb = WitIn::from_expr(|| "msb", circuit_builder, msb, false)?;
        Ok(MsbConfig {
>>>>>>> d0ab3afd
            msb,
            high_limb_no_msb,
        }
    }

    /// compare unsigned intergers a < b
    pub fn ltu_limb8(
        &self,
        circuit_builder: &mut CircuitBuilder<E>,
        rhs: &UIntLimbs<M, 8, E>,
    ) -> UIntLtuConfig {
        let n_bytes = Self::NUM_LIMBS;
        let indexes: Vec<WitIn> = (0..n_bytes)
            .map(|_| circuit_builder.create_witin(|| "index"))
            .collect();

        // indicate the first non-zero byte index i_0 of a[i] - b[i]
        // from high to low
        //        indexes
        //            .iter()
        //            .try_for_each(|idx| circuit_builder.assert_bit(|| "bit assert", idx.expr()))?;
        //        let index_sum = indexes
        //            .iter()
        //            .fold(Expression::from(0), |acc, idx| acc + idx.expr());
        // circuit_builder.assert_bit(|| "bit assert", index_sum)?;

        // equal zero if a==b, otherwise equal (a[i_0]-b[i_0])^{-1}
        let byte_diff_inv = circuit_builder.create_witin(|| "byte_diff_inverse");

        // define accumulated index sum from high to low
        let si_expr: Vec<Expression<E>> = indexes
            .iter()
            .rev()
            .scan(Expression::from(0), |state, idx| {
                *state = state.clone() + idx.expr();
                Some(state.clone())
            })
            .collect();
        let si = si_expr
            .into_iter()
            .rev()
            .enumerate()
            .map(|(i, expr)| {
                WitIn::from_expr(|| format!("si_expr_{i}"), circuit_builder, expr, false)
            })
            .collect::<Vec<_>>();

        // check byte diff that before the first non-zero i_0 equals zero
        si.iter()
            .zip(self.limbs.iter())
            .zip(rhs.limbs.iter())
            .enumerate()
            .for_each(|(i, ((flag, a), b))| {
                circuit_builder.require_zero(
                    || format!("byte diff {i} zero check"),
                    a.expr() - b.expr() - flag.expr() * a.expr() + flag.expr() * b.expr(),
                )
            });

        // define accumulated byte sum
        // when a!= b, sa should equal the first non-zero byte a[i_0]
        let sa = self
            .limbs
            .iter()
            .zip_eq(indexes.iter())
            .fold(Expression::from(0), |acc, (ai, idx)| {
                acc.clone() + ai.expr() * idx.expr()
            });
        let sb = rhs
            .limbs
            .iter()
            .zip_eq(indexes.iter())
            .fold(Expression::from(0), |acc, (bi, idx)| {
                acc.clone() + bi.expr() * idx.expr()
            });

        // check the first byte difference has a inverse
        // unwrap is safe because vector len > 0
<<<<<<< HEAD
        let lhs_ne_byte =
            create_witin_from_expr!(|| "lhs_ne_byte", circuit_builder, false, sa.clone());
        let rhs_ne_byte =
            create_witin_from_expr!(|| "rhs_ne_byte", circuit_builder, false, sb.clone());
=======
        let lhs_ne_byte = WitIn::from_expr(|| "lhs_ne_byte", circuit_builder, sa.clone(), false)?;
        let rhs_ne_byte = WitIn::from_expr(|| "rhs_ne_byte", circuit_builder, sb.clone(), false)?;
>>>>>>> d0ab3afd
        let index_ne = si.first().unwrap();
        circuit_builder.require_zero(
            || "byte inverse check",
            lhs_ne_byte.expr() * byte_diff_inv.expr()
                - rhs_ne_byte.expr() * byte_diff_inv.expr()
                - index_ne.expr(),
        );

        let is_ltu = circuit_builder.create_witin(|| "is_ltu");
        // now we know the first non-equal byte pairs is  (lhs_ne_byte, rhs_ne_byte)
        circuit_builder.lookup_ltu_byte(lhs_ne_byte.expr(), rhs_ne_byte.expr(), is_ltu.expr());
        UIntLtuConfig {
            byte_diff_inv,
            indexes,
            acc_indexes: si,
            lhs_ne_byte,
            rhs_ne_byte,
            is_ltu,
        }
    }

    pub fn lt_limb8(
        &self,
        circuit_builder: &mut CircuitBuilder<E>,
        rhs: &UIntLimbs<M, 8, E>,
    ) -> UIntLtConfig {
        let is_lt = circuit_builder.create_witin(|| "is_lt");
        // circuit_builder.assert_bit(|| "assert_bit", is_lt.expr())?;

        let lhs_msb = self.msb_decompose(circuit_builder);
        let rhs_msb = rhs.msb_decompose(circuit_builder);

        let mut lhs_limbs = self.limbs.iter().copied().collect_vec();
        lhs_limbs[Self::NUM_LIMBS - 1] = lhs_msb.high_limb_no_msb;
        let lhs_no_msb = Self::from_witins_unchecked(lhs_limbs, None, None);
        let mut rhs_limbs = rhs.limbs.iter().copied().collect_vec();
        rhs_limbs[Self::NUM_LIMBS - 1] = rhs_msb.high_limb_no_msb;
        let rhs_no_msb = Self::from_witins_unchecked(rhs_limbs, None, None);

        // (1) compute ltu(a_{<s},b_{<s})
        let is_ltu = lhs_no_msb.ltu_limb8(circuit_builder, &rhs_no_msb);
        // (2) compute $lt(a,b)=a_s\cdot (1-b_s)+eq(a_s,b_s)\cdot ltu(a_{<s},b_{<s})$
        // Refer Jolt 5.3: Set Less Than (https://people.cs.georgetown.edu/jthaler/Jolt-paper.pdf)
        let (msb_is_equal, msb_diff_inv) =
            circuit_builder.is_equal(lhs_msb.msb.expr(), rhs_msb.msb.expr());
        circuit_builder.require_zero(
            || "is lt zero check",
            lhs_msb.msb.expr() - lhs_msb.msb.expr() * rhs_msb.msb.expr()
                + msb_is_equal.expr() * is_ltu.is_ltu.expr()
                - is_lt.expr(),
        );
        UIntLtConfig {
            lhs_msb,
            rhs_msb,
            msb_is_equal,
            msb_diff_inv,
            is_ltu,
            is_lt,
        }
    }
}

#[cfg(test)]
mod tests {

    mod add {
        use crate::{
            circuit_builder::{CircuitBuilder, ConstraintSystem},
            expression::{Expression, ToExpr},
            scheme::utils::eval_by_expr,
            uint::UIntLimbs,
        };
        use ff_ext::ExtensionField;
        use goldilocks::GoldilocksExt2;
        use itertools::Itertools;

        type E = GoldilocksExt2;
        #[test]
        fn test_add64_16_no_carries() {
            // a = 1 + 1 * 2^16
            // b = 2 + 1 * 2^16
            // c = 3 + 2 * 2^16 with 0 carries
            let a = vec![1, 1, 0, 0];
            let b = vec![2, 1, 0, 0];
            let carries = vec![0; 3]; // no overflow
            let witness_values = [a, b, carries].concat();
            verify::<64, 16, E>(witness_values, None, false);
        }

        #[test]
        fn test_add64_16_w_carry() {
            // a = 65535 + 1 * 2^16
            // b =   2   + 1 * 2^16
            // c =   1   + 3 * 2^16 with carries [1, 0, 0, 0]
            let a = vec![0xFFFF, 1, 0, 0];
            let b = vec![2, 1, 0, 0];
            let carries = vec![1, 0, 0]; // no overflow
            let witness_values = [a, b, carries].concat();
            verify::<64, 16, E>(witness_values, None, false);
        }

        #[test]
        fn test_add64_16_w_carries() {
            // a = 65535 + 65534 * 2^16
            // b =   2   +   1   * 2^16
            // c =   1   +   0   * 2^16 + 1 * 2^32 with carries [1, 1, 0, 0]
            let a = vec![0xFFFF, 0xFFFE, 0, 0];
            let b = vec![2, 1, 0, 0];
            let carries = vec![1, 1, 0]; // no overflow
            let witness_values = [a, b, carries].concat();
            verify::<64, 16, E>(witness_values, None, false);
        }

        #[test]
        fn test_add64_16_w_overflow() {
            // a = 1 + 1 * 2^16 + 0 + 65535 * 2^48
            // b = 2 + 1 * 2^16 + 0 +     2 * 2^48
            // c = 3 + 2 * 2^16 + 0 +     1 * 2^48 with carries [0, 0, 0, 1]
            let a = vec![1, 1, 0, 0xFFFF];
            let b = vec![2, 1, 0, 2];
            let carries = vec![0, 0, 0, 1];
            let witness_values = [a, b, carries].concat();
            verify::<64, 16, E>(witness_values, None, false);
        }

        #[test]
        fn test_add32_16_w_carry() {
            // a = 65535 + 1 * 2^16
            // b =   2   + 1 * 2^16
            // c =   1   + 3 * 2^16 with carries [1]
            let a = vec![0xFFFF, 1];
            let b = vec![2, 1];
            let carries = vec![1]; // no overflow
            let witness_values = [a, b, carries].concat();
            verify::<32, 16, E>(witness_values, None, false);
        }

        #[test]
        fn test_add32_5_w_carry() {
            // a = 31
            // b = 2 + 1 * 2^5
            // c = 1 + 1 * 2^5 with carries [1, 0, 0, 0]
            let a = vec![31, 1, 0, 0, 0, 0, 0];
            let b = vec![2, 1, 0, 0, 0, 0, 0];
            let carries = vec![1, 0, 0, 0, 0, 0]; // no overflow
            let witness_values = [a, b, carries].concat();
            verify::<32, 5, E>(witness_values, None, false);
        }

        #[test]
        fn test_add_const64_16_no_carries() {
            // a = 1 + 1 * 2^16
            // const b = 2
            // c = 3 + 1 * 2^16 with 0 carries
            let a = vec![1, 1, 0, 0];
            let carries = vec![0; 3]; // no overflow
            let witness_values = [a, carries].concat();
            verify::<64, 16, E>(witness_values, Some(2), false);
        }

        #[test]
        fn test_add_const64_16_w_carries() {
            // a = 65535 + 65534 * 2^16
            // const b =   2   +   1   * 2^16 = 65,538
            // c =   1   +   0   * 2^16 + 1 * 2^32 with carries [1, 1, 0, 0]
            let a = vec![0xFFFF, 0xFFFE, 0, 0];
            let carries = vec![1, 1, 0]; // no overflow
            let witness_values = [a, carries].concat();
            verify::<64, 16, E>(witness_values, Some(65538), false);
        }

        #[test]
        fn test_add_const32_16_w_carry() {
            // a = 65535 + 1 * 2^16
            // const b =   2   + 1 * 2^16 = 65,538
            // c =   1   + 3 * 2^16 with carries [1]
            let a = vec![0xFFFF, 1];
            let carries = vec![1]; // no overflow
            let witness_values = [a, carries].concat();
            verify::<32, 16, E>(witness_values, Some(65538), false);
        }

        #[test]
        fn test_add_const32_5_w_carry() {
            // a = 31
            // const b = 2 + 1 * 2^5 = 34
            // c = 1 + 1 * 2^5 with carries [1, 0, 0, 0]
            let a = vec![31, 1, 0, 0, 0, 0, 0];
            let carries = vec![1, 0, 0, 0, 0, 0]; // no overflow
            let witness_values = [a, carries].concat();
            verify::<32, 5, E>(witness_values, Some(34), false);
        }

        fn verify<const M: usize, const C: usize, E: ExtensionField>(
            witness_values: Vec<u64>,
            const_b: Option<u64>,
            overflow: bool,
        ) {
            let mut cs = ConstraintSystem::new(|| "test_add");
            let mut cb = CircuitBuilder::<E>::new(&mut cs);
            let challenges = (0..witness_values.len()).map(|_| 1.into()).collect_vec();

            let uint_a = UIntLimbs::<M, C, E>::new(|| "uint_a", &mut cb);
            let uint_c = if const_b.is_none() {
                let uint_b = UIntLimbs::<M, C, E>::new(|| "uint_b", &mut cb);
                uint_a.add(|| "uint_c", &mut cb, &uint_b, overflow)
            } else {
                let const_b = Expression::Constant(const_b.unwrap().into());
                uint_a.add_const(|| "uint_c", &mut cb, const_b, overflow)
            };

            let pow_of_c: u64 = 2_usize.pow(UIntLimbs::<M, C, E>::MAX_LIMB_BIT_WIDTH as u32) as u64;
            let single_wit_size = UIntLimbs::<M, C, E>::NUM_LIMBS;

            let a = &witness_values[0..single_wit_size];
            let mut const_b_pre_allocated = vec![0u64; single_wit_size];
            let b = if const_b.is_none() {
                &witness_values[single_wit_size..2 * single_wit_size]
            } else {
                let b = const_b.unwrap();
                let limb_bit_mask: u64 = (1 << C) - 1;
                const_b_pre_allocated
                    .iter_mut()
                    .enumerate()
                    .for_each(|(i, limb)| *limb = (b >> (C * i)) & limb_bit_mask);
                &const_b_pre_allocated
            };

            // the num of witness is 3, a, b and c_carries if it's a `add`
            // only the num is 2 if it's a `add_const` bcs there is no `b`
            let num_witness = if const_b.is_none() { 3 } else { 2 };
            let wit_end_idx = if overflow {
                num_witness * single_wit_size
            } else {
                num_witness * single_wit_size - 1
            };
            let carries = &witness_values[(num_witness - 1) * single_wit_size..wit_end_idx];

            // limbs cal.
            let mut result = vec![0u64; single_wit_size];
            a.iter()
                .zip(b)
                .enumerate()
                .for_each(|(i, (&limb_a, &limb_b))| {
                    let carry = carries.get(i);
                    result[i] = limb_a + limb_b;
                    if i != 0 {
                        result[i] += carries[i - 1];
                    }
                    if !overflow && carry.is_some() {
                        result[i] -= carry.unwrap() * pow_of_c;
                    }
                });

            // verify
            let wit: Vec<E> = witness_values.iter().map(|&w| w.into()).collect_vec();
            uint_c.expr().iter().zip(result).for_each(|(c, ret)| {
                assert_eq!(eval_by_expr(&wit, &challenges, c), E::from(ret));
            });

            // overflow
            if overflow {
                let carries = uint_c.carries.unwrap().last().unwrap().expr();
                assert_eq!(eval_by_expr(&wit, &challenges, &carries), E::ONE);
            } else {
                // non-overflow case, the len of carries should be (NUM_CELLS - 1)
                assert_eq!(uint_c.carries.unwrap().len(), single_wit_size - 1)
            }
        }
    }

    mod mul {
        use crate::{
            circuit_builder::{CircuitBuilder, ConstraintSystem},
            expression::ToExpr,
            scheme::utils::eval_by_expr,
            uint::UIntLimbs,
        };
        use ff_ext::ExtensionField;
        use goldilocks::GoldilocksExt2;
        use itertools::Itertools;

        type E = GoldilocksExt2; // 18446744069414584321
        #[test]
        fn test_mul64_16_no_carries() {
            // a = 1 + 1 * 2^16
            // b = 2 + 1 * 2^16
            // c = 2 + 3 * 2^16 + 1 * 2^32 = 4,295,163,906
            let wit_a = vec![1, 1, 0, 0];
            let wit_b = vec![2, 1, 0, 0];
            let wit_c = vec![2, 3, 1, 0];
            let wit_carries = vec![0, 0, 0];
            let witness_values = [wit_a, wit_b, wit_c, wit_carries].concat();
            verify::<64, 16, E>(witness_values, false);
        }

        #[test]
        fn test_mul64_16_w_carry() {
            // a = 256 + 1 * 2^16
            // b = 257 + 1 * 2^16
            // c = 256 + 514 * 2^16 + 1 * 2^32 = 4,328,653,056
            let wit_a = vec![256, 1, 0, 0];
            let wit_b = vec![257, 1, 0, 0];
            let wit_c = vec![256, 514, 1, 0];
            let wit_carries = vec![1, 0, 0];
            let witness_values = [wit_a, wit_b, wit_c, wit_carries].concat();
            verify::<64, 16, E>(witness_values, false);
        }

        #[test]
        fn test_mul64_16_w_carries() {
            // a = 256 + 256 * 2^16 = 16,777,472
            // b = 257 + 256 * 2^16 = 16,777,473
            // c = 256 + 257 * 2^16 + 2 * 2^32 + 1 * 2^48 = 281,483,583,488,256
            let wit_a = vec![256, 256, 0, 0];
            let wit_b = vec![257, 256, 0, 0];
            // result = [256 * 257, 256*256 + 256*257, 256*256, 0]
            // ==> [256 + 1 * (2^16), 256 + 2 * (2^16), 0 + 1 * (2^16), 0]
            // so we get wit_c = [256, 256, 0, 0] and carries = [1, 2, 1, 0]
            let wit_c = vec![256, 257, 2, 1];
            let wit_carries = vec![1, 2, 1];
            let witness_values = [wit_a, wit_b, wit_c, wit_carries].concat();
            verify::<64, 16, E>(witness_values, false);
        }

        #[test]
        fn test_mul64_16_w_overflow() {
            // 18,446,744,073,709,551,616
            // a = 1 * 2^16 + 1 * 2^32 = 4,295,032,832
            // b =            1 * 2^32 = 4,294,967,296
            // c = 1 * 2^48 + 1 * 2^64 = 18,447,025,548,686,262,272
            let wit_a = vec![0, 1, 1, 0];
            let wit_b = vec![0, 0, 1, 0];
            let wit_c = vec![0, 0, 0, 1];
            let wit_carries = vec![0, 0, 0, 1];
            let witness_values = [wit_a, wit_b, wit_c, wit_carries].concat();
            verify::<64, 16, E>(witness_values, true);
        }

        #[test]
        fn test_mul64_8_w_carries() {
            // a = 256
            // b = 257
            // c = 254 + 1 * 2^16 = 510
            let wit_a = vec![255, 0, 0, 0, 0, 0, 0, 0];
            let wit_b = vec![2, 0, 0, 0, 0, 0, 0, 0];
            let wit_c = vec![254, 1, 0, 0, 0, 0, 0, 0];
            let wit_carries = vec![1, 0, 0, 0, 0, 0, 0];
            let witness_values = [wit_a, wit_b, wit_c, wit_carries].concat();
            verify::<64, 8, E>(witness_values, false);
        }

        #[test]
        fn test_mul32_16_w_carries() {
            let wit_a = vec![48683, 2621];
            let wit_b = vec![7, 0];
            let wit_c = vec![13101, 18352];
            let wit_carries = vec![5, 0];
            let witness_values = [wit_a, wit_b, wit_c, wit_carries].concat();
            verify::<32, 16, E>(witness_values, false);
        }

        #[test]
        fn test_mul32_5_w_carries() {
            // a = 31
            // b = 2
            // c = 30 + 1 * 2^8 = 62
            let wit_a = vec![31, 0, 0, 0, 0, 0, 0];
            let wit_b = vec![2, 0, 0, 0, 0, 0, 0];
            let wit_c = vec![30, 1, 0, 0, 0, 0, 0];
            let wit_carries = vec![1, 0, 0, 0, 0, 0];
            let witness_values = [wit_a, wit_b, wit_c, wit_carries].concat();
            verify::<32, 5, E>(witness_values, false);
        }

        fn verify<const M: usize, const C: usize, E: ExtensionField>(
            witness_values: Vec<u64>,
            overflow: bool,
        ) {
            let pow_of_c: u64 = 2_usize.pow(UIntLimbs::<M, C, E>::MAX_LIMB_BIT_WIDTH as u32) as u64;
            let single_wit_size = UIntLimbs::<M, C, E>::NUM_LIMBS;
            if overflow {
                assert_eq!(
                    witness_values.len() % single_wit_size,
                    0,
                    "witness len is incorrect"
                )
            }

            let mut cs = ConstraintSystem::new(|| "test_mul");
            let mut cb = CircuitBuilder::<E>::new(&mut cs);
            let challenges = (0..witness_values.len()).map(|_| 1.into()).collect_vec();

            let mut uint_a = UIntLimbs::<M, C, E>::new(|| "uint_a", &mut cb);
            let mut uint_b = UIntLimbs::<M, C, E>::new(|| "uint_b", &mut cb);
            let uint_c: UIntLimbs<M, C, E> =
                uint_a.mul(|| "uint_c", &mut cb, &mut uint_b, overflow);

            let wit_end_idx = if overflow {
                4 * single_wit_size
            } else {
                4 * single_wit_size - 1
            };
            let a = &witness_values[0..single_wit_size];
            let b = &witness_values[single_wit_size..2 * single_wit_size];
            let carries = &witness_values[3 * single_wit_size..wit_end_idx];

            // limbs cal.
            let mut result = vec![0u64; single_wit_size];
            a.iter().enumerate().for_each(|(i, a_limb)| {
                b.iter().enumerate().for_each(|(j, b_limb)| {
                    let idx = i + j;
                    if idx < single_wit_size {
                        result[idx] += a_limb * b_limb;
                    }
                });
            });

            // take care carries
            result.iter_mut().enumerate().for_each(|(i, ret)| {
                if i != 0 {
                    *ret += carries[i - 1];
                }
                if !overflow && carries.get(i).is_some() {
                    *ret -= carries[i] * pow_of_c;
                }
            });

            // verify
            let wit: Vec<E> = witness_values.iter().map(|&w| w.into()).collect_vec();
            uint_c.expr().iter().zip(result).for_each(|(c, ret)| {
                assert_eq!(eval_by_expr(&wit, &challenges, c), E::from(ret));
            });

            // overflow
            if overflow {
                let overflow = uint_c.carries.unwrap().last().unwrap().expr();
                assert_eq!(eval_by_expr(&wit, &challenges, &overflow), E::ONE);
            } else {
                // non-overflow case, the len of carries should be (NUM_CELLS - 1)
                assert_eq!(uint_c.carries.unwrap().len(), single_wit_size - 1)
            }
        }
    }

    mod mul_add {
        use crate::{
            Value,
            circuit_builder::{CircuitBuilder, ConstraintSystem},
            gadgets::cal_lt_diff,
            scheme::mock_prover::MockProver,
            uint::UIntLimbs,
            witness::LkMultiplicity,
        };
        use ff_ext::ExtensionField;
        use goldilocks::GoldilocksExt2;
        use itertools::Itertools;
        use multilinear_extensions::{
            mle::DenseMultilinearExtension, virtual_poly_v2::ArcMultilinearExtension,
        };

        type E = GoldilocksExt2; // 18446744069414584321

        trait ValueToArcMle<E: ExtensionField> {
            #[allow(clippy::wrong_self_convention)]
            fn into_arc_mle<'a>(&self) -> Vec<ArcMultilinearExtension<'a, E>>;
        }

        impl<E: ExtensionField> ValueToArcMle<E> for Vec<u64> {
            fn into_arc_mle<'a>(&self) -> Vec<ArcMultilinearExtension<'a, E>> {
                self.iter()
                    .map(|a| {
                        let mle: ArcMultilinearExtension<E> =
                            DenseMultilinearExtension::from_evaluation_vec_smart(0, vec![
                                E::BaseField::from(*a),
                            ])
                            .into();
                        mle
                    })
                    .collect_vec()
            }
        }

        fn calculate_carry_diff<const M: usize, const C: usize>(carries: Vec<u64>) -> Vec<u64> {
            carries
                .into_iter()
                .flat_map(|carry| {
                    let max_carry_value = UIntLimbs::<M, C, E>::MAX_DEGREE_2_MUL_CARRY_VALUE;
                    let max_carry_u16_limb = UIntLimbs::<M, C, E>::MAX_DEGREE_2_MUL_CARRY_U16_LIMB;
                    let diff = cal_lt_diff(true, max_carry_u16_limb, carry, max_carry_value);
                    let mut diff_u16_limb = Value::new_unchecked(diff).as_u16_limbs().to_vec();
                    diff_u16_limb.resize(max_carry_u16_limb, 0);
                    diff_u16_limb.iter().map(|v| *v as u64).collect_vec()
                })
                .collect_vec()
        }
        #[test]
        fn test_add_mul() {
            let witness_values: Vec<ArcMultilinearExtension<E>> = [
                vec![1, 1, 0, 0],
                // alloc b = 2 + 1 * 2^16
                vec![2, 1, 0, 0],
                // c = a + b = 3 + 2 * 2^16 with 0 carries, no overflow bit,
                vec![0; 3],
                // alloc d
                vec![1, 1, 0, 0],
                // e = c * d
                // alloc e
                vec![3, 5, 2, 0],
                // alloc e carry
                vec![0; 3],
                // each carry alloc with diff
                calculate_carry_diff::<64, 16>(vec![0; 3]),
                // alloc c limb
                vec![3, 2, 0, 0],
            ]
            .concat()
            .into_arc_mle();

            let mut cs = ConstraintSystem::new(|| "test_add_mul");
            let mut cb = CircuitBuilder::<E>::new(&mut cs);

            let uint_a = UIntLimbs::<64, 16, E>::new(|| "uint_a", &mut cb);
            let uint_b = UIntLimbs::<64, 16, E>::new(|| "uint_b", &mut cb);
            let mut uint_c = uint_a.add(|| "uint_c", &mut cb, &uint_b, false);
            let mut uint_d = UIntLimbs::<64, 16, E>::new(|| "uint_d", &mut cb);
            let uint_e: UIntLimbs<64, 16, E> = uint_c.mul(|| "uint_e", &mut cb, &mut uint_d, false);
            let expected_e = UIntLimbs::<64, 16, E>::from_const_unchecked(vec![3u64, 5, 2, 0]);
            expected_e.require_equal(|| "assert_g", &mut cb, &uint_e);

            MockProver::assert_satisfied(&cb, &witness_values, &[], None, None);
        }

        #[test]
        fn test_add_mul2() {
            let witness_values: Vec<ArcMultilinearExtension<E>> = vec![
                // alloc a = 1 + 1 * 2^16
                vec![1, 1, 0, 0],
                // alloc b = 2 + 1 * 2^16
                vec![2, 1, 0, 0],
                // c = a + b = 3 + 2 * 2^16 with 0 carries, no overflow bit
                vec![0; 3],
                // alloc d
                vec![1, 1, 0, 0],
                // alloc e
                vec![2, 1, 0, 0],
                // f = d + e = 3 + 2 * 2^16 with 0 carries, no overflow bit
                vec![0; 3],
                // g = c * f
                // alloc g
                vec![9, 12, 4, 0],
                // alloc g carry
                vec![0; 3],
                // each carry alloc with diff
                calculate_carry_diff::<64, 16>(vec![0; 3]),
                // alloc c limb
                vec![3, 2, 0, 0],
                // alloc f limb
                vec![3, 2, 0, 0],
            ]
            .concat()
            .into_arc_mle();

            let mut cs = ConstraintSystem::new(|| "test_add_mul2");
            let mut cb = CircuitBuilder::<E>::new(&mut cs);

            let uint_a = UIntLimbs::<64, 16, E>::new(|| "uint_a", &mut cb);
            let uint_b = UIntLimbs::<64, 16, E>::new(|| "uint_b", &mut cb);
            let mut uint_c = uint_a.add(|| "uint_c", &mut cb, &uint_b, false);
            let uint_d = UIntLimbs::<64, 16, E>::new(|| "uint_d", &mut cb);
            let uint_e = UIntLimbs::<64, 16, E>::new(|| "uint_e", &mut cb);
            let mut uint_f = uint_d.add(|| "uint_f", &mut cb, &uint_e, false);
            let uint_g: UIntLimbs<64, 16, E> = uint_c.mul(|| "unit_g", &mut cb, &mut uint_f, false);
            let expected_g = UIntLimbs::<64, 16, E>::from_const_unchecked(vec![9u64, 12, 4, 0]);
            expected_g.require_equal(|| "assert_g", &mut cb, &uint_g);

            MockProver::assert_satisfied(&cb, &witness_values, &[], None, None);
        }

        #[test]
        fn test_mul_add() {
            let witness_values: Vec<ArcMultilinearExtension<E>> = [
                vec![1, 1, 0, 0],
                // alloc b = 2 + 1 * 2^16
                vec![2, 1, 0, 0],
                // alloc mul_c = a * b = [2, 3, 1]
                vec![2, 3, 1, 0],
                // alloc mul_c carry
                vec![0; 3],
                // each carry alloc with diff
                calculate_carry_diff::<64, 16>(vec![0; 3]),
                // alloc d
                vec![1, 1, 0, 0],
                // e = c + d, carry only
                vec![0; 3],
            ]
            .concat()
            .into_arc_mle();

            let mut cs = ConstraintSystem::new(|| "test_mul_add");
            let mut cb = CircuitBuilder::<E>::new(&mut cs);

            let mut uint_a = UIntLimbs::<64, 16, E>::new(|| "uint_a", &mut cb);
            let mut uint_b = UIntLimbs::<64, 16, E>::new(|| "uint_b", &mut cb);
            let uint_c = uint_a.mul(|| "uint_c", &mut cb, &mut uint_b, false);
            let uint_d = UIntLimbs::<64, 16, E>::new(|| "uint_d", &mut cb);
            let uint_e = uint_c.add(|| "uint_e", &mut cb, &uint_d, false);

            let expected_e = UIntLimbs::<64, 16, E>::from_const_unchecked(vec![3u64, 4, 1, 0]);
            expected_e.require_equal(|| "assert_e", &mut cb, &uint_e);

            MockProver::assert_satisfied(&cb, &witness_values, &[], None, None);
        }

        #[test]
        fn test_mul_add2() {
            let witness_values: Vec<ArcMultilinearExtension<E>> = [
                vec![1, 1, 0, 0],
                // alloc b = 2 + 1 * 2^16
                vec![2, 1, 0, 0],
                // alloc d
                vec![1, 1, 0, 0],
                // e = a * b + d,
                // tmp = a * b = [2, 3, 1, 0]
                vec![2, 3, 1, 0],
                // tmp carry
                vec![0; 3],
                // each carry alloc with diff
                calculate_carry_diff::<64, 16>(vec![0; 3]),
                // e carry
                vec![0; 3],
            ]
            .concat()
            .into_arc_mle();

            let mut cs = ConstraintSystem::new(|| "test_mul_add");
            let mut cb = CircuitBuilder::<E>::new(&mut cs);

            let mut uint_a = UIntLimbs::<64, 16, E>::new(|| "uint_a", &mut cb);
            let mut uint_b = UIntLimbs::<64, 16, E>::new(|| "uint_b", &mut cb);
            let uint_d = UIntLimbs::<64, 16, E>::new(|| "uint_d", &mut cb);
            let (uint_e, _): (_, UIntLimbs<64, 16, E>) =
                uint_a.mul_add(|| "uint_e", &mut cb, &mut uint_b, &uint_d, false);

            let expected_e = UIntLimbs::<64, 16, E>::from_const_unchecked(vec![3u64, 4, 1, 0]);
            expected_e.require_equal(|| "assert_e", &mut cb, &uint_e);

            MockProver::assert_satisfied(&cb, &witness_values, &[], None, None);
        }

        #[test]
        fn test_mul_overflow() {
            let a = Value::<'_, u32>::new_unchecked(u32::MAX);
            let b = Value::<'_, u32>::new_unchecked(u32::MAX);
            let ret = a.mul(&b, &mut LkMultiplicity::default(), true);
            let witness_values: Vec<ArcMultilinearExtension<E>> = [
                vec![u16::MAX as u64, u16::MAX as u64],
                // alloc b = 2^16 + (2^16 - 1) * 2^16
                vec![u16::MAX as u64, u16::MAX as u64],
                // mul_c = a * b,
                // alloc c [1, 0xfffe, 0xffff, 0] with lo part only
                ret.limbs.iter().map(|v| *v as u64).collect_vec(),
                // c carry
                ret.carries.iter().copied().collect_vec(),
                // each carry alloc with diff
                calculate_carry_diff::<32, 16>(ret.carries.to_vec()),
            ]
            .concat()
            .into_arc_mle();

            let mut cs = ConstraintSystem::new(|| "test_mul_add");
            let mut cb = CircuitBuilder::<E>::new(&mut cs);

            let mut uint_a = UIntLimbs::<32, 16, E>::new(|| "uint_a", &mut cb);
            let mut uint_b = UIntLimbs::<32, 16, E>::new(|| "uint_b", &mut cb);
            let uint_c: UIntLimbs<32, 16, E> = uint_a.mul(|| "mul_add", &mut cb, &mut uint_b, true);

            let expected_c = UIntLimbs::<32, 16, E>::from_const_unchecked(ret.limbs.to_vec());
            expected_c.require_equal(|| "assert_g", &mut cb, &uint_c);

            MockProver::assert_satisfied(&cb, &witness_values, &[], None, None);
        }
    }
}<|MERGE_RESOLUTION|>--- conflicted
+++ resolved
@@ -5,11 +5,6 @@
 use super::{UIntLimbs, UintLimb};
 use crate::{
     circuit_builder::CircuitBuilder,
-<<<<<<< HEAD
-    create_witin_from_expr,
-=======
-    error::ZKVMError,
->>>>>>> d0ab3afd
     expression::{Expression, ToExpr, WitIn},
     gadgets::AssertLTConfig,
     instructions::riscv::config::{IsEqualConfig, MsbConfig, UIntLtConfig, UIntLtuConfig},
@@ -280,11 +275,7 @@
             .iter()
             .fold(Expression::ZERO, |acc, flag| acc.clone() + flag.expr());
 
-<<<<<<< HEAD
-        let sum_flag = create_witin_from_expr!(|| "sum_flag", circuit_builder, false, sum_expr);
-=======
-        let sum_flag = WitIn::from_expr(|| "sum_flag", circuit_builder, sum_expr, false)?;
->>>>>>> d0ab3afd
+        let sum_flag = WitIn::from_expr(|| "sum_flag", circuit_builder, sum_expr, false);
         let (is_equal, diff_inv) =
             circuit_builder.is_equal(sum_flag.expr(), Expression::from(n_limbs));
         IsEqualConfig {
@@ -314,13 +305,8 @@
 
         let inv_128 = F::from(128).invert().unwrap();
         let msb = (high_limb - high_limb_no_msb.expr()) * Expression::Constant(inv_128);
-<<<<<<< HEAD
-        let msb = create_witin_from_expr!(|| "msb", circuit_builder, false, msb);
+        let msb = WitIn::from_expr(|| "msb", circuit_builder, msb, false);
         MsbConfig {
-=======
-        let msb = WitIn::from_expr(|| "msb", circuit_builder, msb, false)?;
-        Ok(MsbConfig {
->>>>>>> d0ab3afd
             msb,
             high_limb_no_msb,
         }
@@ -399,15 +385,8 @@
 
         // check the first byte difference has a inverse
         // unwrap is safe because vector len > 0
-<<<<<<< HEAD
-        let lhs_ne_byte =
-            create_witin_from_expr!(|| "lhs_ne_byte", circuit_builder, false, sa.clone());
-        let rhs_ne_byte =
-            create_witin_from_expr!(|| "rhs_ne_byte", circuit_builder, false, sb.clone());
-=======
-        let lhs_ne_byte = WitIn::from_expr(|| "lhs_ne_byte", circuit_builder, sa.clone(), false)?;
-        let rhs_ne_byte = WitIn::from_expr(|| "rhs_ne_byte", circuit_builder, sb.clone(), false)?;
->>>>>>> d0ab3afd
+        let lhs_ne_byte = WitIn::from_expr(|| "lhs_ne_byte", circuit_builder, sa.clone(), false);
+        let rhs_ne_byte = WitIn::from_expr(|| "rhs_ne_byte", circuit_builder, sb.clone(), false);
         let index_ne = si.first().unwrap();
         circuit_builder.require_zero(
             || "byte inverse check",
