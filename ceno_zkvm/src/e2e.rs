--- conflicted
+++ resolved
@@ -68,15 +68,6 @@
         .collect::<Result<Vec<StepRecord>, _>>()
         .expect("vm exec failed");
 
-<<<<<<< HEAD
-    let cycle_num = all_records.len();
-    tracing::info!("Proving {} execution steps", cycle_num);
-    for (i, step) in enumerate(&all_records).rev().take(5).rev() {
-        tracing::trace!("Step {i}: {:?} - {:?}\n", step.insn().kind, step);
-    }
-
-=======
->>>>>>> c4a6f090
     // Find the exit code from the HALT step, if halting at all.
     let exit_code = all_records
         .iter()
