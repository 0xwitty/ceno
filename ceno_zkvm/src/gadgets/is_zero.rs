--- conflicted
+++ resolved
@@ -23,29 +23,16 @@
         cb: &mut CircuitBuilder<E>,
         name: Name,
         x: Expression<E>,
-<<<<<<< HEAD
-    ) -> Result<Self, ZKVMError> {
+    ) -> Self {
         cb.namespace(name, |cb| {
-            let is_zero = cb.create_witin("is_zero")?;
-            let inverse = cb.create_witin("inv")?;
+            let is_zero = cb.create_witin("is_zero");
+            let inverse = cb.create_witin("inv");
 
             // x==0 => is_zero=1
-            cb.require_one("is_zero_1", is_zero.expr() + x.clone() * inverse.expr())?;
+            cb.require_one("is_zero_1", is_zero.expr() + x.clone() * inverse.expr());
 
             // x!=0 => is_zero=0
-            cb.require_zero("is_zero_0", is_zero.expr() * x.clone())?;
-=======
-    ) -> Self {
-        cb.namespace(name_fn, |cb| {
-            let is_zero = cb.create_witin(|| "is_zero");
-            let inverse = cb.create_witin(|| "inv");
-
-            // x==0 => is_zero=1
-            cb.require_one(|| "is_zero_1", is_zero.expr() + x.clone() * inverse.expr());
-
-            // x!=0 => is_zero=0
-            cb.require_zero(|| "is_zero_0", is_zero.expr() * x.clone());
->>>>>>> b0a1fa56
+            cb.require_zero("is_zero_0", is_zero.expr() * x.clone());
 
             IsZeroConfig { is_zero, inverse }
         })
@@ -75,17 +62,8 @@
         name: Name,
         a: Expression<E>,
         b: Expression<E>,
-<<<<<<< HEAD
-    ) -> Result<Self, ZKVMError> {
-        Ok(IsEqualConfig(IsZeroConfig::construct_circuit(
-            cb,
-            name,
-            a - b,
-        )?))
-=======
     ) -> Self {
-        IsEqualConfig(IsZeroConfig::construct_circuit(cb, name_fn, a - b))
->>>>>>> b0a1fa56
+        IsEqualConfig(IsZeroConfig::construct_circuit(cb, name, a - b))
     }
 
     pub fn assign_instance<F: SmallField>(&self, instance: &mut [MaybeUninit<F>], a: F, b: F) {
