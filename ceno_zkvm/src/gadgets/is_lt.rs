use std::{fmt::Display, mem::MaybeUninit};

use ceno_emul::{SWord, Word};
use ff_ext::ExtensionField;
use goldilocks::SmallField;
use itertools::izip;

use crate::{
    Value,
    chip_handler::utils::power_sequence,
    circuit_builder::CircuitBuilder,
    expression::{Expression, ToExpr, WitIn},
    instructions::riscv::constants::{UINT_LIMBS, UInt},
    set_val,
    witness::LkMultiplicity,
};

#[derive(Debug, Clone)]
pub struct AssertLTConfig(InnerLtConfig);

impl AssertLTConfig {
    pub fn construct_circuit<E: ExtensionField, Name: Into<String> + Display + Clone>(
        cb: &mut CircuitBuilder<E>,
        name: Name,
        lhs: Expression<E>,
        rhs: Expression<E>,
        max_num_u16_limbs: usize,
<<<<<<< HEAD
    ) -> Result<Self, ZKVMError> {
        cb.namespace("assert_lt", |cb| {
            let config = InnerLtConfig::construct_circuit(
                cb,
                name,
                lhs,
                rhs,
                Expression::ONE,
                max_num_u16_limbs,
            )?;
            Ok(Self(config))
        })
=======
    ) -> Self {
        cb.namespace(
            || "assert_lt",
            |cb| {
                let name = name_fn();
                let config = InnerLtConfig::construct_circuit(
                    cb,
                    name,
                    lhs,
                    rhs,
                    Expression::ONE,
                    max_num_u16_limbs,
                );
                Self(config)
            },
        )
>>>>>>> b0a1fa56
    }

    pub fn assign_instance<F: SmallField>(
        &self,
        instance: &mut [MaybeUninit<F>],
        lkm: &mut LkMultiplicity,
        lhs: u64,
        rhs: u64,
    ) {
        self.0.assign_instance(instance, lkm, lhs, rhs);
    }
}

#[derive(Debug, Clone)]
pub struct IsLtConfig {
    pub is_lt: WitIn,
    config: InnerLtConfig,
}

impl IsLtConfig {
    pub fn expr<E: ExtensionField>(&self) -> Expression<E> {
        self.is_lt.expr()
    }

    pub fn construct_circuit<E: ExtensionField, Name: Into<String> + Display + Clone>(
        cb: &mut CircuitBuilder<E>,
        name: Name,
        lhs: Expression<E>,
        rhs: Expression<E>,
        max_num_u16_limbs: usize,
<<<<<<< HEAD
    ) -> Result<Self, ZKVMError> {
        cb.namespace("is_lt", |cb| {
            let is_lt = cb.create_witin(format!("{name} is_lt witin"))?;
            cb.assert_bit("is_lt_bit", is_lt.expr())?;

            let config = InnerLtConfig::construct_circuit(
                cb,
                name,
                lhs,
                rhs,
                is_lt.expr(),
                max_num_u16_limbs,
            )?;
            Ok(Self { is_lt, config })
        })
=======
    ) -> Self {
        cb.namespace(
            || "is_lt",
            |cb| {
                let name = name_fn();
                let is_lt = cb.create_witin(|| format!("{name} is_lt witin"));
                cb.assert_bit(|| "is_lt_bit", is_lt.expr());

                let config = InnerLtConfig::construct_circuit(
                    cb,
                    name,
                    lhs,
                    rhs,
                    is_lt.expr(),
                    max_num_u16_limbs,
                );
                Self { is_lt, config }
            },
        )
>>>>>>> b0a1fa56
    }

    pub fn assign_instance<F: SmallField>(
        &self,
        instance: &mut [MaybeUninit<F>],
        lkm: &mut LkMultiplicity,
        lhs: u64,
        rhs: u64,
    ) {
        set_val!(instance, self.is_lt, (lhs < rhs) as u64);
        self.config.assign_instance(instance, lkm, lhs, rhs);
    }

    pub fn assign_instance_signed<F: SmallField>(
        &self,
        instance: &mut [MaybeUninit<F>],
        lkm: &mut LkMultiplicity,
        lhs: SWord,
        rhs: SWord,
    ) {
        set_val!(instance, self.is_lt, (lhs < rhs) as u64);
        self.config.assign_instance_signed(instance, lkm, lhs, rhs);
    }
}

#[derive(Debug, Clone)]
pub struct InnerLtConfig {
    pub diff: Vec<WitIn>,
    pub max_num_u16_limbs: usize,
}

impl InnerLtConfig {
    fn range(max_num_u16_limbs: usize) -> u64 {
        1u64 << (u16::BITS as usize * max_num_u16_limbs)
    }

    pub fn construct_circuit<E: ExtensionField, Name: Into<String> + Display + Clone>(
        cb: &mut CircuitBuilder<E>,
        name: Name,
        lhs: Expression<E>,
        rhs: Expression<E>,
        is_lt_expr: Expression<E>,
        max_num_u16_limbs: usize,
    ) -> Self {
        assert!(max_num_u16_limbs >= 1);

<<<<<<< HEAD
        let mut witin_u16 = |var_name: String| -> Result<WitIn, ZKVMError> {
            cb.namespace(format!("var {var_name}"), |cb| {
                let witin = cb.create_witin(var_name)?;
                cb.assert_ux::<_, 16>(name.clone(), witin.expr())?;
                Ok(witin)
            })
=======
        let mut witin_u16 = |var_name: String| -> WitIn {
            cb.namespace(
                || format!("var {var_name}"),
                |cb| {
                    let witin = cb.create_witin(|| var_name.to_string());
                    cb.assert_ux::<_, _, 16>(|| name.clone(), witin.expr());
                    witin
                },
            )
>>>>>>> b0a1fa56
        };

        let diff = (0..max_num_u16_limbs)
            .map(|i| witin_u16(format!("diff_{i}")))
            .collect::<Vec<WitIn>>();

        let pows = power_sequence((1 << u16::BITS).into());

        let diff_expr = izip!(&diff, pows)
            .map(|(record, beta)| beta * record.expr())
            .sum::<Expression<E>>();

        let range = Self::range(max_num_u16_limbs);

<<<<<<< HEAD
        cb.require_equal(name, lhs - rhs, diff_expr - is_lt_expr * range)?;
=======
        cb.require_equal(|| name.clone(), lhs - rhs, diff_expr - is_lt_expr * range);
>>>>>>> b0a1fa56

        Self {
            diff,
            max_num_u16_limbs,
        }
    }

    pub fn assign_instance<F: SmallField>(
        &self,
        instance: &mut [MaybeUninit<F>],
        lkm: &mut LkMultiplicity,
        lhs: u64,
        rhs: u64,
    ) {
        let diff = cal_lt_diff(lhs < rhs, self.max_num_u16_limbs, lhs, rhs);
        self.diff.iter().enumerate().for_each(|(i, wit)| {
            // extract the 16 bit limb from diff and assign to instance
            let val = (diff >> (i * u16::BITS as usize)) & 0xffff;
            lkm.assert_ux::<16>(val);
            set_val!(instance, wit, val);
        });
    }

    // TODO: refactor with the above function
    pub fn assign_instance_signed<F: SmallField>(
        &self,
        instance: &mut [MaybeUninit<F>],
        lkm: &mut LkMultiplicity,
        lhs: SWord,
        rhs: SWord,
    ) {
        let diff = if lhs < rhs {
            Self::range(self.diff.len()) - lhs.abs_diff(rhs) as u64
        } else {
            lhs.abs_diff(rhs) as u64
        };
        self.diff.iter().enumerate().for_each(|(i, wit)| {
            // extract the 16 bit limb from diff and assign to instance
            let val = (diff >> (i * u16::BITS as usize)) & 0xffff;
            lkm.assert_ux::<16>(val);
            set_val!(instance, wit, val);
        });
    }
}

pub fn cal_lt_diff(is_lt: bool, max_num_u16_limbs: usize, lhs: u64, rhs: u64) -> u64 {
    (if is_lt {
        1u64 << (u16::BITS as usize * max_num_u16_limbs)
    } else {
        0
    } + lhs
        - rhs)
}

#[derive(Debug)]
pub struct AssertSignedLtConfig {
    config: InnerSignedLtConfig,
}

impl AssertSignedLtConfig {
    pub fn construct_circuit<E: ExtensionField, Name: Into<String> + Display + Clone>(
        cb: &mut CircuitBuilder<E>,
        name: Name,
        lhs: &UInt<E>,
        rhs: &UInt<E>,
<<<<<<< HEAD
    ) -> Result<Self, ZKVMError> {
        cb.namespace("assert_signed_lt", |cb| {
            let config =
                InnerSignedLtConfig::construct_circuit(cb, name, lhs, rhs, Expression::ONE)?;
            Ok(Self { config })
        })
=======
    ) -> Self {
        cb.namespace(
            || "assert_signed_lt",
            |cb| {
                let name = name_fn();
                let config =
                    InnerSignedLtConfig::construct_circuit(cb, name, lhs, rhs, Expression::ONE);
                Self { config }
            },
        )
>>>>>>> b0a1fa56
    }

    pub fn assign_instance<E: ExtensionField>(
        &self,
        instance: &mut [MaybeUninit<E::BaseField>],
        lkm: &mut LkMultiplicity,
        lhs: SWord,
        rhs: SWord,
    ) {
        self.config.assign_instance::<E>(instance, lkm, lhs, rhs);
    }
}

#[derive(Debug)]
pub struct SignedLtConfig {
    is_lt: WitIn,
    config: InnerSignedLtConfig,
}

impl SignedLtConfig {
    pub fn expr<E: ExtensionField>(&self) -> Expression<E> {
        self.is_lt.expr()
    }

    pub fn construct_circuit<E: ExtensionField, Name: Into<String> + Display + Clone>(
        cb: &mut CircuitBuilder<E>,
        name: Name,
        lhs: &UInt<E>,
        rhs: &UInt<E>,
<<<<<<< HEAD
    ) -> Result<Self, ZKVMError> {
        cb.namespace("is_signed_lt", |cb| {
            let is_lt = cb.create_witin(format!("{name} is_signed_lt witin"))?;
            cb.assert_bit("is_lt_bit", is_lt.expr())?;
            let config = InnerSignedLtConfig::construct_circuit(cb, name, lhs, rhs, is_lt.expr())?;

            Ok(SignedLtConfig { is_lt, config })
        })
=======
    ) -> Self {
        cb.namespace(
            || "is_signed_lt",
            |cb| {
                let name = name_fn();
                let is_lt = cb.create_witin(|| format!("{name} is_signed_lt witin"));
                cb.assert_bit(|| "is_lt_bit", is_lt.expr());
                let config =
                    InnerSignedLtConfig::construct_circuit(cb, name, lhs, rhs, is_lt.expr());

                SignedLtConfig { is_lt, config }
            },
        )
>>>>>>> b0a1fa56
    }

    pub fn assign_instance<E: ExtensionField>(
        &self,
        instance: &mut [MaybeUninit<E::BaseField>],
        lkm: &mut LkMultiplicity,
        lhs: SWord,
        rhs: SWord,
    ) {
        set_val!(instance, self.is_lt, (lhs < rhs) as u64);
        self.config
            .assign_instance::<E>(instance, lkm, lhs as SWord, rhs as SWord);
    }
}

#[derive(Debug)]
struct InnerSignedLtConfig {
    is_lhs_neg: IsLtConfig,
    is_rhs_neg: IsLtConfig,
    config: InnerLtConfig,
}

impl InnerSignedLtConfig {
    pub fn construct_circuit<E: ExtensionField, Name: Into<String> + Display + Clone>(
        cb: &mut CircuitBuilder<E>,
        name: Name,
        lhs: &UInt<E>,
        rhs: &UInt<E>,
        is_lt_expr: Expression<E>,
    ) -> Self {
        let max_signed_limb_expr: Expression<_> = ((1 << (UInt::<E>::LIMB_BITS - 1)) - 1).into();
        // Extract the sign bit.
        let is_lhs_neg = IsLtConfig::construct_circuit(
            cb,
            "lhs_msb",
            max_signed_limb_expr.clone(),
            lhs.limbs.iter().last().unwrap().expr(), // msb limb
            1,
        );
        let is_rhs_neg = IsLtConfig::construct_circuit(
            cb,
            "rhs_msb",
            max_signed_limb_expr,
            rhs.limbs.iter().last().unwrap().expr(), // msb limb
            1,
        );

        // Convert to field arithmetic.
        let lhs_value = lhs.to_field_expr(is_lhs_neg.expr());
        let rhs_value = rhs.to_field_expr(is_rhs_neg.expr());
        let config = InnerLtConfig::construct_circuit(
            cb,
            format!("{name} (lhs < rhs)"),
            lhs_value,
            rhs_value,
            is_lt_expr,
            UINT_LIMBS,
        );

        Self {
            is_lhs_neg,
            is_rhs_neg,
            config,
        }
    }

    pub fn assign_instance<E: ExtensionField>(
        &self,
        instance: &mut [MaybeUninit<E::BaseField>],
        lkm: &mut LkMultiplicity,
        lhs: SWord,
        rhs: SWord,
    ) {
        let max_signed_limb = (1u64 << (UInt::<E>::LIMB_BITS - 1)) - 1;
        let lhs_value = Value::new_unchecked(lhs as Word);
        let rhs_value = Value::new_unchecked(rhs as Word);
        self.is_lhs_neg.assign_instance(
            instance,
            lkm,
            max_signed_limb,
            *lhs_value.limbs.last().unwrap() as u64,
        );
        self.is_rhs_neg.assign_instance(
            instance,
            lkm,
            max_signed_limb,
            *rhs_value.limbs.last().unwrap() as u64,
        );

        self.config.assign_instance_signed(instance, lkm, lhs, rhs);
    }
}<|MERGE_RESOLUTION|>--- conflicted
+++ resolved
@@ -25,8 +25,7 @@
         lhs: Expression<E>,
         rhs: Expression<E>,
         max_num_u16_limbs: usize,
-<<<<<<< HEAD
-    ) -> Result<Self, ZKVMError> {
+    ) -> Self {
         cb.namespace("assert_lt", |cb| {
             let config = InnerLtConfig::construct_circuit(
                 cb,
@@ -35,27 +34,9 @@
                 rhs,
                 Expression::ONE,
                 max_num_u16_limbs,
-            )?;
-            Ok(Self(config))
+            );
+            Self(config)
         })
-=======
-    ) -> Self {
-        cb.namespace(
-            || "assert_lt",
-            |cb| {
-                let name = name_fn();
-                let config = InnerLtConfig::construct_circuit(
-                    cb,
-                    name,
-                    lhs,
-                    rhs,
-                    Expression::ONE,
-                    max_num_u16_limbs,
-                );
-                Self(config)
-            },
-        )
->>>>>>> b0a1fa56
     }
 
     pub fn assign_instance<F: SmallField>(
@@ -86,11 +67,10 @@
         lhs: Expression<E>,
         rhs: Expression<E>,
         max_num_u16_limbs: usize,
-<<<<<<< HEAD
-    ) -> Result<Self, ZKVMError> {
+    ) -> Self {
         cb.namespace("is_lt", |cb| {
-            let is_lt = cb.create_witin(format!("{name} is_lt witin"))?;
-            cb.assert_bit("is_lt_bit", is_lt.expr())?;
+            let is_lt = cb.create_witin(format!("{name} is_lt witin"));
+            cb.assert_bit("is_lt_bit", is_lt.expr());
 
             let config = InnerLtConfig::construct_circuit(
                 cb,
@@ -99,30 +79,9 @@
                 rhs,
                 is_lt.expr(),
                 max_num_u16_limbs,
-            )?;
-            Ok(Self { is_lt, config })
+            );
+            Self { is_lt, config }
         })
-=======
-    ) -> Self {
-        cb.namespace(
-            || "is_lt",
-            |cb| {
-                let name = name_fn();
-                let is_lt = cb.create_witin(|| format!("{name} is_lt witin"));
-                cb.assert_bit(|| "is_lt_bit", is_lt.expr());
-
-                let config = InnerLtConfig::construct_circuit(
-                    cb,
-                    name,
-                    lhs,
-                    rhs,
-                    is_lt.expr(),
-                    max_num_u16_limbs,
-                );
-                Self { is_lt, config }
-            },
-        )
->>>>>>> b0a1fa56
     }
 
     pub fn assign_instance<F: SmallField>(
@@ -169,24 +128,12 @@
     ) -> Self {
         assert!(max_num_u16_limbs >= 1);
 
-<<<<<<< HEAD
-        let mut witin_u16 = |var_name: String| -> Result<WitIn, ZKVMError> {
+        let mut witin_u16 = |var_name: String| -> WitIn {
             cb.namespace(format!("var {var_name}"), |cb| {
-                let witin = cb.create_witin(var_name)?;
-                cb.assert_ux::<_, 16>(name.clone(), witin.expr())?;
-                Ok(witin)
+                let witin = cb.create_witin(var_name.to_string());
+                cb.assert_ux::<_, 16>(name.clone(), witin.expr());
+                witin
             })
-=======
-        let mut witin_u16 = |var_name: String| -> WitIn {
-            cb.namespace(
-                || format!("var {var_name}"),
-                |cb| {
-                    let witin = cb.create_witin(|| var_name.to_string());
-                    cb.assert_ux::<_, _, 16>(|| name.clone(), witin.expr());
-                    witin
-                },
-            )
->>>>>>> b0a1fa56
         };
 
         let diff = (0..max_num_u16_limbs)
@@ -201,11 +148,7 @@
 
         let range = Self::range(max_num_u16_limbs);
 
-<<<<<<< HEAD
-        cb.require_equal(name, lhs - rhs, diff_expr - is_lt_expr * range)?;
-=======
-        cb.require_equal(|| name.clone(), lhs - rhs, diff_expr - is_lt_expr * range);
->>>>>>> b0a1fa56
+        cb.require_equal(name, lhs - rhs, diff_expr - is_lt_expr * range);
 
         Self {
             diff,
@@ -271,25 +214,12 @@
         name: Name,
         lhs: &UInt<E>,
         rhs: &UInt<E>,
-<<<<<<< HEAD
-    ) -> Result<Self, ZKVMError> {
+    ) -> Self {
         cb.namespace("assert_signed_lt", |cb| {
             let config =
-                InnerSignedLtConfig::construct_circuit(cb, name, lhs, rhs, Expression::ONE)?;
-            Ok(Self { config })
+                InnerSignedLtConfig::construct_circuit(cb, name, lhs, rhs, Expression::ONE);
+            Self { config }
         })
-=======
-    ) -> Self {
-        cb.namespace(
-            || "assert_signed_lt",
-            |cb| {
-                let name = name_fn();
-                let config =
-                    InnerSignedLtConfig::construct_circuit(cb, name, lhs, rhs, Expression::ONE);
-                Self { config }
-            },
-        )
->>>>>>> b0a1fa56
     }
 
     pub fn assign_instance<E: ExtensionField>(
@@ -319,30 +249,14 @@
         name: Name,
         lhs: &UInt<E>,
         rhs: &UInt<E>,
-<<<<<<< HEAD
-    ) -> Result<Self, ZKVMError> {
+    ) -> Self {
         cb.namespace("is_signed_lt", |cb| {
-            let is_lt = cb.create_witin(format!("{name} is_signed_lt witin"))?;
-            cb.assert_bit("is_lt_bit", is_lt.expr())?;
-            let config = InnerSignedLtConfig::construct_circuit(cb, name, lhs, rhs, is_lt.expr())?;
-
-            Ok(SignedLtConfig { is_lt, config })
+            let is_lt = cb.create_witin(format!("{name} is_signed_lt witin"));
+            cb.assert_bit("is_lt_bit", is_lt.expr());
+            let config = InnerSignedLtConfig::construct_circuit(cb, name, lhs, rhs, is_lt.expr());
+
+            SignedLtConfig { is_lt, config }
         })
-=======
-    ) -> Self {
-        cb.namespace(
-            || "is_signed_lt",
-            |cb| {
-                let name = name_fn();
-                let is_lt = cb.create_witin(|| format!("{name} is_signed_lt witin"));
-                cb.assert_bit(|| "is_lt_bit", is_lt.expr());
-                let config =
-                    InnerSignedLtConfig::construct_circuit(cb, name, lhs, rhs, is_lt.expr());
-
-                SignedLtConfig { is_lt, config }
-            },
-        )
->>>>>>> b0a1fa56
     }
 
     pub fn assign_instance<E: ExtensionField>(
