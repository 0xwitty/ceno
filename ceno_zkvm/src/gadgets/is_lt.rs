use std::{fmt::Display, mem::MaybeUninit};

use ceno_emul::{SWord, Word};
use ff_ext::ExtensionField;
use goldilocks::SmallField;
use itertools::izip;

use crate::{
    Value,
    chip_handler::utils::power_sequence,
    circuit_builder::CircuitBuilder,
    expression::{Expression, ToExpr, WitIn},
    instructions::riscv::constants::{UINT_LIMBS, UInt},
    set_val,
    witness::LkMultiplicity,
};

#[derive(Debug, Clone)]
pub struct AssertLTConfig(InnerLtConfig);

impl AssertLTConfig {
    pub fn construct_circuit<
        E: ExtensionField,
        NR: Into<String> + Display + Clone,
        N: FnOnce() -> NR,
    >(
        cb: &mut CircuitBuilder<E>,
        name_fn: N,
        lhs: Expression<E>,
        rhs: Expression<E>,
        max_num_u16_limbs: usize,
    ) -> Self {
        cb.namespace(
            || "assert_lt",
            |cb| {
                let name = name_fn();
                let config = InnerLtConfig::construct_circuit(
                    cb,
                    name,
                    lhs,
                    rhs,
                    Expression::ONE,
                    max_num_u16_limbs,
                );
                Self(config)
            },
        )
    }

    pub fn assign_instance<F: SmallField>(
        &self,
        instance: &mut [MaybeUninit<F>],
        lkm: &mut LkMultiplicity,
        lhs: u64,
        rhs: u64,
    ) {
        self.0.assign_instance(instance, lkm, lhs, rhs);
    }
}

#[derive(Debug, Clone)]
pub struct IsLtConfig {
    pub is_lt: WitIn,
    config: InnerLtConfig,
}

impl IsLtConfig {
    pub fn expr<E: ExtensionField>(&self) -> Expression<E> {
        self.is_lt.expr()
    }

    pub fn construct_circuit<
        E: ExtensionField,
        NR: Into<String> + Display + Clone,
        N: FnOnce() -> NR,
    >(
        cb: &mut CircuitBuilder<E>,
        name_fn: N,
        lhs: Expression<E>,
        rhs: Expression<E>,
        max_num_u16_limbs: usize,
    ) -> Self {
        cb.namespace(
            || "is_lt",
            |cb| {
                let name = name_fn();
                let is_lt = cb.create_witin(|| format!("{name} is_lt witin"));
                cb.assert_bit(|| "is_lt_bit", is_lt.expr());

                let config = InnerLtConfig::construct_circuit(
                    cb,
                    name,
                    lhs,
                    rhs,
                    is_lt.expr(),
                    max_num_u16_limbs,
                );
                Self { is_lt, config }
            },
        )
    }

    pub fn assign_instance<F: SmallField>(
        &self,
        instance: &mut [MaybeUninit<F>],
        lkm: &mut LkMultiplicity,
        lhs: u64,
        rhs: u64,
<<<<<<< HEAD
    ) {
        let is_lt = lhs < rhs;
        set_val!(instance, self.is_lt, is_lt as u64);
        self.config.assign_instance(instance, lkm, lhs, rhs);
=======
    ) -> Result<(), ZKVMError> {
        set_val!(instance, self.is_lt, (lhs < rhs) as u64);
        self.config.assign_instance(instance, lkm, lhs, rhs)?;
        Ok(())
>>>>>>> d0ab3afd
    }

    pub fn assign_instance_signed<F: SmallField>(
        &self,
        instance: &mut [MaybeUninit<F>],
        lkm: &mut LkMultiplicity,
        lhs: SWord,
        rhs: SWord,
    ) -> Result<(), ZKVMError> {
        set_val!(instance, self.is_lt, (lhs < rhs) as u64);
        self.config
            .assign_instance_signed(instance, lkm, lhs, rhs)?;
        Ok(())
    }
}

#[derive(Debug, Clone)]
pub struct InnerLtConfig {
    pub diff: Vec<WitIn>,
    pub max_num_u16_limbs: usize,
}

impl InnerLtConfig {
    fn range(max_num_u16_limbs: usize) -> u64 {
        1u64 << (u16::BITS as usize * max_num_u16_limbs)
    }

    pub fn construct_circuit<E: ExtensionField, NR: Into<String> + Display + Clone>(
        cb: &mut CircuitBuilder<E>,
        name: NR,
        lhs: Expression<E>,
        rhs: Expression<E>,
        is_lt_expr: Expression<E>,
        max_num_u16_limbs: usize,
    ) -> Self {
        assert!(max_num_u16_limbs >= 1);

        let mut witin_u16 = |var_name: String| -> WitIn {
            cb.namespace(
                || format!("var {var_name}"),
                |cb| {
                    let witin = cb.create_witin(|| var_name.to_string());
                    cb.assert_ux::<_, _, 16>(|| name.clone(), witin.expr());
                    witin
                },
            )
        };

        let diff = (0..max_num_u16_limbs)
            .map(|i| witin_u16(format!("diff_{i}")))
            .collect::<Vec<WitIn>>();

        let pows = power_sequence((1 << u16::BITS).into());

        let diff_expr = izip!(&diff, pows)
            .map(|(record, beta)| beta * record.expr())
            .sum::<Expression<E>>();

        let range = Self::range(max_num_u16_limbs);

        cb.require_equal(|| name.clone(), lhs - rhs, diff_expr - is_lt_expr * range);

        Self {
            diff,
            max_num_u16_limbs,
        }
    }

    pub fn assign_instance<F: SmallField>(
        &self,
        instance: &mut [MaybeUninit<F>],
        lkm: &mut LkMultiplicity,
        lhs: u64,
        rhs: u64,
    ) {
        let diff = cal_lt_diff(lhs < rhs, self.max_num_u16_limbs, lhs, rhs);
        self.diff.iter().enumerate().for_each(|(i, wit)| {
            // extract the 16 bit limb from diff and assign to instance
            let val = (diff >> (i * u16::BITS as usize)) & 0xffff;
            lkm.assert_ux::<16>(val);
            set_val!(instance, wit, val);
        });
    }

    // TODO: refactor with the above function
    pub fn assign_instance_signed<F: SmallField>(
        &self,
        instance: &mut [MaybeUninit<F>],
        lkm: &mut LkMultiplicity,
        lhs: SWord,
        rhs: SWord,
    ) {
        let diff = if lhs < rhs {
            Self::range(self.diff.len()) - lhs.abs_diff(rhs) as u64
        } else {
            lhs.abs_diff(rhs) as u64
        };
        self.diff.iter().enumerate().for_each(|(i, wit)| {
            // extract the 16 bit limb from diff and assign to instance
            let val = (diff >> (i * u16::BITS as usize)) & 0xffff;
            lkm.assert_ux::<16>(val);
            set_val!(instance, wit, val);
        });
    }
}

pub fn cal_lt_diff(is_lt: bool, max_num_u16_limbs: usize, lhs: u64, rhs: u64) -> u64 {
    (if is_lt {
        1u64 << (u16::BITS as usize * max_num_u16_limbs)
    } else {
        0
    } + lhs
        - rhs)
}

#[derive(Debug)]
pub struct AssertSignedLtConfig {
    config: InnerSignedLtConfig,
}

impl AssertSignedLtConfig {
    pub fn construct_circuit<
        E: ExtensionField,
        NR: Into<String> + Display + Clone,
        N: FnOnce() -> NR,
    >(
        cb: &mut CircuitBuilder<E>,
        name_fn: N,
        lhs: &UInt<E>,
        rhs: &UInt<E>,
    ) -> Self {
        cb.namespace(
            || "assert_signed_lt",
            |cb| {
                let name = name_fn();
                let config =
                    InnerSignedLtConfig::construct_circuit(cb, name, lhs, rhs, Expression::ONE);
                Self { config }
            },
        )
    }

    pub fn assign_instance<E: ExtensionField>(
        &self,
        instance: &mut [MaybeUninit<E::BaseField>],
        lkm: &mut LkMultiplicity,
        lhs: SWord,
        rhs: SWord,
    ) {
        self.config.assign_instance::<E>(instance, lkm, lhs, rhs);
    }
}

#[derive(Debug)]
pub struct SignedLtConfig {
    is_lt: WitIn,
    config: InnerSignedLtConfig,
}

impl SignedLtConfig {
    pub fn expr<E: ExtensionField>(&self) -> Expression<E> {
        self.is_lt.expr()
    }

    pub fn construct_circuit<
        E: ExtensionField,
        NR: Into<String> + Display + Clone,
        N: FnOnce() -> NR,
    >(
        cb: &mut CircuitBuilder<E>,
        name_fn: N,
        lhs: &UInt<E>,
        rhs: &UInt<E>,
    ) -> Self {
        cb.namespace(
            || "is_signed_lt",
            |cb| {
                let name = name_fn();
                let is_lt = cb.create_witin(|| format!("{name} is_signed_lt witin"));
                cb.assert_bit(|| "is_lt_bit", is_lt.expr());
                let config =
                    InnerSignedLtConfig::construct_circuit(cb, name, lhs, rhs, is_lt.expr());

                SignedLtConfig { is_lt, config }
            },
        )
    }

    pub fn assign_instance<E: ExtensionField>(
        &self,
        instance: &mut [MaybeUninit<E::BaseField>],
        lkm: &mut LkMultiplicity,
        lhs: SWord,
        rhs: SWord,
    ) {
        set_val!(instance, self.is_lt, (lhs < rhs) as u64);
        self.config
            .assign_instance::<E>(instance, lkm, lhs as SWord, rhs as SWord);
    }
}

#[derive(Debug)]
struct InnerSignedLtConfig {
    is_lhs_neg: IsLtConfig,
    is_rhs_neg: IsLtConfig,
    config: InnerLtConfig,
}

impl InnerSignedLtConfig {
    pub fn construct_circuit<E: ExtensionField, NR: Into<String> + Display + Clone>(
        cb: &mut CircuitBuilder<E>,
        name: NR,
        lhs: &UInt<E>,
        rhs: &UInt<E>,
        is_lt_expr: Expression<E>,
    ) -> Self {
        let max_signed_limb_expr: Expression<_> = ((1 << (UInt::<E>::LIMB_BITS - 1)) - 1).into();
        // Extract the sign bit.
        let is_lhs_neg = IsLtConfig::construct_circuit(
            cb,
            || "lhs_msb",
            max_signed_limb_expr.clone(),
            lhs.limbs.iter().last().unwrap().expr(), // msb limb
            1,
        );
        let is_rhs_neg = IsLtConfig::construct_circuit(
            cb,
            || "rhs_msb",
            max_signed_limb_expr,
            rhs.limbs.iter().last().unwrap().expr(), // msb limb
            1,
        );

        // Convert to field arithmetic.
        let lhs_value = lhs.to_field_expr(is_lhs_neg.expr());
        let rhs_value = rhs.to_field_expr(is_rhs_neg.expr());
        let config = InnerLtConfig::construct_circuit(
            cb,
            format!("{name} (lhs < rhs)"),
            lhs_value,
            rhs_value,
            is_lt_expr,
            UINT_LIMBS,
        );

        Self {
            is_lhs_neg,
            is_rhs_neg,
            config,
        }
    }

    pub fn assign_instance<E: ExtensionField>(
        &self,
        instance: &mut [MaybeUninit<E::BaseField>],
        lkm: &mut LkMultiplicity,
        lhs: SWord,
        rhs: SWord,
    ) {
        let max_signed_limb = (1u64 << (UInt::<E>::LIMB_BITS - 1)) - 1;
        let lhs_value = Value::new_unchecked(lhs as Word);
        let rhs_value = Value::new_unchecked(rhs as Word);
        self.is_lhs_neg.assign_instance(
            instance,
            lkm,
            max_signed_limb,
            *lhs_value.limbs.last().unwrap() as u64,
        );
        self.is_rhs_neg.assign_instance(
            instance,
            lkm,
            max_signed_limb,
            *rhs_value.limbs.last().unwrap() as u64,
        );

        self.config.assign_instance_signed(instance, lkm, lhs, rhs);
    }
}<|MERGE_RESOLUTION|>--- conflicted
+++ resolved
@@ -106,30 +106,20 @@
         lkm: &mut LkMultiplicity,
         lhs: u64,
         rhs: u64,
-<<<<<<< HEAD
-    ) {
-        let is_lt = lhs < rhs;
-        set_val!(instance, self.is_lt, is_lt as u64);
+    ) {
+        set_val!(instance, self.is_lt, (lhs < rhs) as u64);
         self.config.assign_instance(instance, lkm, lhs, rhs);
-=======
-    ) -> Result<(), ZKVMError> {
+    }
+
+    pub fn assign_instance_signed<F: SmallField>(
+        &self,
+        instance: &mut [MaybeUninit<F>],
+        lkm: &mut LkMultiplicity,
+        lhs: SWord,
+        rhs: SWord,
+    ) {
         set_val!(instance, self.is_lt, (lhs < rhs) as u64);
-        self.config.assign_instance(instance, lkm, lhs, rhs)?;
-        Ok(())
->>>>>>> d0ab3afd
-    }
-
-    pub fn assign_instance_signed<F: SmallField>(
-        &self,
-        instance: &mut [MaybeUninit<F>],
-        lkm: &mut LkMultiplicity,
-        lhs: SWord,
-        rhs: SWord,
-    ) -> Result<(), ZKVMError> {
-        set_val!(instance, self.is_lt, (lhs < rhs) as u64);
-        self.config
-            .assign_instance_signed(instance, lkm, lhs, rhs)?;
-        Ok(())
+        self.config.assign_instance_signed(instance, lkm, lhs, rhs);
     }
 }
 
