--- conflicted
+++ resolved
@@ -21,15 +21,10 @@
     type InstType = Self;
 }
 
-<<<<<<< HEAD
-impl<F: SmallField> Instruction<F> for JumpInstruction {
+impl<E: ExtensionField> Instruction<E> for JumpInstruction {
     const OPCODE: OpcodeType = OpcodeType::JUMP;
     const NAME: &'static str = "JUMP";
-    fn construct_circuit(_: ChipChallenges) -> Result<InstCircuit<F>, ZKVMError> {
-=======
-impl<E: ExtensionField> Instruction<E> for JumpInstruction {
     fn construct_circuit(_: ChipChallenges) -> Result<InstCircuit<E>, ZKVMError> {
->>>>>>> 15f03fcd
         let mut circuit_builder = CircuitBuilder::new();
         // From predesessor instruction
         let (memory_ts_id, memory_ts) = circuit_builder.create_witness_in(TSUInt::N_OPRAND_CELLS);
