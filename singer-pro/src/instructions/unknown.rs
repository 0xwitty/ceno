<<<<<<< HEAD
use goldilocks::SmallField;
use singer_utils::{constants::OpcodeType, structs::ChipChallenges};
=======
use ff_ext::ExtensionField;
use singer_utils::structs::ChipChallenges;
>>>>>>> 15f03fcd

use crate::{component::InstCircuit, error::ZKVMError};

use super::{Instruction, InstructionGraph};

pub struct UnknownInstruction;
<<<<<<< HEAD
impl<F: SmallField> Instruction<F> for UnknownInstruction {
    const OPCODE: OpcodeType = OpcodeType::UNKNOWN;
    const NAME: &'static str = "UNKNOWN";
    fn construct_circuit(_: ChipChallenges) -> Result<InstCircuit<F>, ZKVMError> {
=======
impl<E: ExtensionField> Instruction<E> for UnknownInstruction {
    fn construct_circuit(_: ChipChallenges) -> Result<InstCircuit<E>, ZKVMError> {
>>>>>>> 15f03fcd
        Err(ZKVMError::CircuitError)
    }
}
impl<E: ExtensionField> InstructionGraph<E> for UnknownInstruction {
    type InstType = Self;
}<|MERGE_RESOLUTION|>--- conflicted
+++ resolved
@@ -1,25 +1,16 @@
-<<<<<<< HEAD
-use goldilocks::SmallField;
-use singer_utils::{constants::OpcodeType, structs::ChipChallenges};
-=======
 use ff_ext::ExtensionField;
+use singer_utils::constants::OpcodeType;
 use singer_utils::structs::ChipChallenges;
->>>>>>> 15f03fcd
 
 use crate::{component::InstCircuit, error::ZKVMError};
 
 use super::{Instruction, InstructionGraph};
 
 pub struct UnknownInstruction;
-<<<<<<< HEAD
-impl<F: SmallField> Instruction<F> for UnknownInstruction {
+impl<E: ExtensionField> Instruction<E> for UnknownInstruction {
     const OPCODE: OpcodeType = OpcodeType::UNKNOWN;
     const NAME: &'static str = "UNKNOWN";
-    fn construct_circuit(_: ChipChallenges) -> Result<InstCircuit<F>, ZKVMError> {
-=======
-impl<E: ExtensionField> Instruction<E> for UnknownInstruction {
     fn construct_circuit(_: ChipChallenges) -> Result<InstCircuit<E>, ZKVMError> {
->>>>>>> 15f03fcd
         Err(ZKVMError::CircuitError)
     }
 }
