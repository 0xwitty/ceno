--- conflicted
+++ resolved
@@ -32,15 +32,10 @@
     }
 );
 
-<<<<<<< HEAD
-impl<F: SmallField> Instruction<F> for GtInstruction {
+impl<E: ExtensionField> Instruction<E> for GtInstruction {
     const OPCODE: OpcodeType = OpcodeType::GT;
     const NAME: &'static str = "GT";
-    fn construct_circuit(challenges: ChipChallenges) -> Result<InstCircuit<F>, ZKVMError> {
-=======
-impl<E: ExtensionField> Instruction<E> for GtInstruction {
     fn construct_circuit(challenges: ChipChallenges) -> Result<InstCircuit<E>, ZKVMError> {
->>>>>>> 15f03fcd
         let mut circuit_builder = CircuitBuilder::new();
 
         // From witness
