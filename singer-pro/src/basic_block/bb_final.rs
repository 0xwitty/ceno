--- conflicted
+++ resolved
@@ -11,12 +11,7 @@
     },
     chips::IntoEnumIterator,
     register_witness,
-<<<<<<< HEAD
-    structs::{ChipChallenges, InstOutChipType, PCUInt, RAMHandler, ROMHandler, TSUInt},
-=======
     structs::{ChipChallenges, InstOutChipType, PCUInt, RAMHandler, ROMHandler, StackUInt, TSUInt},
-    uint::UIntAddSub,
->>>>>>> e5e160a1
 };
 use std::sync::Arc;
 
@@ -96,7 +91,7 @@
             .iter()
             .map(|offset| {
                 let (stack_from_insts_id, stack_from_insts) =
-                    circuit_builder.create_witness_in(StackUInt::N_OPRAND_CELLS);
+                    circuit_builder.create_witness_in(StackUInt::N_OPERAND_CELLS);
                 ram_handler.stack_push(
                     &mut circuit_builder,
                     stack_top_expr.add(i64_to_base_field::<E>(*offset)),
