--- conflicted
+++ resolved
@@ -16,13 +16,9 @@
     register_witness,
     structs::{ChipChallenges, InstOutChipType, PCUInt, StackUInt, TSUInt},
 };
-<<<<<<< HEAD
 use std::cell::RefCell;
 use std::rc::Rc;
-use std::sync::Arc;
-=======
 use std::{collections::BTreeMap, sync::Arc};
->>>>>>> 28087246
 
 use crate::{
     component::{BBFinalCircuit, BBFinalLayout, FromBBStart, FromPredInst, FromWitness},
