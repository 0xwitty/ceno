use super::{
    encoding::EncodingScheme,
    structure::{BasefoldCommitPhaseProof, BasefoldSpec},
    sumcheck::{sum_check_challenge_round, sum_check_last_round},
};
<<<<<<< HEAD
use crate::{
    basefold::sumcheck::sum_check_first_round,
    util::{
        arithmetic::{interpolate2_weights, interpolate_over_boolean_hypercube},
        field_type_as_ext,
        hash::write_digest_to_transcript,
        log2_strict,
        merkle_tree::MerkleTree,
    },
};
use ark_std::{end_timer, start_timer};
use ff_ext::ExtensionField;
use serde::{de::DeserializeOwned, Serialize};
=======
use crate::util::{
    arithmetic::{interpolate_over_boolean_hypercube, interpolate2_weights},
    field_type_index_ext, field_type_iter_ext,
    hash::write_digest_to_transcript,
    log2_strict,
    merkle_tree::MerkleTree,
};
use ark_std::{end_timer, start_timer};
use ff_ext::ExtensionField;
use itertools::Itertools;
use serde::{Serialize, de::DeserializeOwned};
>>>>>>> a7673cdc
use transcript::Transcript;

use multilinear_extensions::{mle::FieldType, virtual_poly::build_eq_x_r_vec};

use crate::util::plonky2_util::reverse_index_bits_in_place;
use rayon::{
    iter::IntoParallelRefMutIterator,
    prelude::{IndexedParallelIterator, ParallelIterator, ParallelSlice},
};

use super::structure::BasefoldCommitmentWithData;

pub trait CommitPhaseStrategy<E: ExtensionField>
where
    E::BaseField: Serialize + DeserializeOwned,
{
    fn initial_running_oracle(
        comms: &[BasefoldCommitmentWithData<E>],
        coeffs_outer: &[E],
        coeffs_inner: &[E],
    ) -> Vec<E>;

    fn initial_running_evals(
        comms: &[BasefoldCommitmentWithData<E>],
        coeffs_outer: &[E],
        coeffs_inner: &[E],
    ) -> Vec<E>;

    fn update_running_oracle(
        comms: &[BasefoldCommitmentWithData<E>],
        running_oracle_len: usize,
        index: usize,
        coeffs_outer: &[E],
        coeffs_inner: &[E],
    ) -> E;
}

// outputs (trees, sumcheck_oracles, oracles, bh_evals, eq, eval)
pub fn commit_phase<E: ExtensionField, Spec: BasefoldSpec<E>, CPS: CommitPhaseStrategy<E>>(
    pp: &<Spec::EncodingScheme as EncodingScheme<E>>::ProverParameters,
    point: &[E],
    coeffs_outer: &[E],
    coeffs_inner: &[E],
    comms: &[BasefoldCommitmentWithData<E>],
    transcript: &mut Transcript<E>,
) -> (Vec<MerkleTree<E>>, BasefoldCommitPhaseProof<E>)
where
    E::BaseField: Serialize + DeserializeOwned,
{
    let num_vars = comms.iter().map(|c| c.num_vars).max().unwrap();
    let num_rounds = num_vars - Spec::get_basecode_msg_size_log();
    let timer = start_timer!(|| "Commit phase");
    #[cfg(feature = "sanity-check")]
    assert_eq!(point.len(), num_vars);
    let mut trees = Vec::with_capacity(num_vars);
    let mut running_oracle = &CPS::initial_running_oracle(comms, coeffs_outer, coeffs_inner);
    let mut running_evals = CPS::initial_running_evals(comms, coeffs_outer, coeffs_inner);

    #[cfg(feature = "sanity-check")]
    assert_eq!(
        running_oracle.len(),
        running_evals.len() << Spec::get_rate_log()
    );
    #[cfg(feature = "sanity-check")]
    assert_eq!(running_evals.len(), 1 << num_vars);

    // eq is the evaluation representation of the eq(X,r) polynomial over the hypercube
    let build_eq_timer = start_timer!(|| "Basefold::open");
    let mut eq = build_eq_x_r_vec(point);
    end_timer!(build_eq_timer);
    reverse_index_bits_in_place(&mut eq);

    let sumcheck_timer = start_timer!(|| "Basefold sumcheck first round");
    let mut last_sumcheck_message = sum_check_first_round(&mut eq, &mut running_evals);
    end_timer!(sumcheck_timer);

    #[cfg(feature = "sanity-check")]
    assert_eq!(last_sumcheck_message.len(), 3);

    let mut sumcheck_messages = Vec::with_capacity(num_rounds);
    let mut roots = Vec::with_capacity(num_rounds - 1);
    let mut final_message = Vec::new();
    for i in 0..num_rounds {
        let round_timer = start_timer!(|| format!("Basefold round {}", i));
        // 1. Prover sends the sum-check message.
        //
        // For the first round, no need to send the running root, because this root is
        // committing to a vector that can be recovered from linearly combining other
        // already-committed vectors.
        transcript.append_field_element_exts(&last_sumcheck_message);
        sumcheck_messages.push(last_sumcheck_message);

<<<<<<< HEAD
        // 2. Receives the current round challenge.
=======
        let challenge = transcript.get_and_append_challenge(b"commit round");

        // Fold the current oracle for FRI
        let new_running_oracle = basefold_one_round_by_interpolation_weights::<E, Spec>(
            pp,
            log2_strict(running_oracle.len()) - 1,
            &running_oracle,
            challenge.elements,
        );

        if i > 0 {
            let running_tree = MerkleTree::<E>::from_inner_leaves(
                running_tree_inner,
                FieldType::Ext(running_oracle),
            );
            trees.push(running_tree);
        }

        if i < num_rounds - 1 {
            last_sumcheck_message =
                sum_check_challenge_round(&mut eq, &mut running_evals, challenge.elements);

            // To avoid cloning the running oracle, explicitly separate the
            // computation of Merkle tree inner nodes and the building of
            // entire Merkle tree. First compute the inner nodes without
            // consuming the leaves, so that we can get the challenge.
            // Then the oracle will be used to fold to the next oracle in the next
            // round. After that, this oracle is free to be moved to build the
            // complete Merkle tree.
            running_tree_inner = MerkleTree::<E>::compute_inner_ext(&new_running_oracle);
            let running_root = MerkleTree::<E>::root_from_inner(&running_tree_inner);
            write_digest_to_transcript(&running_root, transcript);
            roots.push(running_root.clone());

            running_oracle = new_running_oracle;
        } else {
            // Clear this so the compiler knows the old value is safe to move.
            last_sumcheck_message = Vec::new();
            running_oracle = Vec::new();
            running_tree_inner = Vec::new();
            // The difference of the last round is that we don't need to compute the message,
            // and we don't interpolate the small polynomials. So after the last round,
            // running_evals is exactly the evaluation representation of the
            // folded polynomial so far.
            sum_check_last_round(&mut eq, &mut running_evals, challenge.elements);
            // For the FRI part, we send the current polynomial as the message.
            // Transform it back into little endiean before sending it
            reverse_index_bits_in_place(&mut running_evals);
            transcript.append_field_element_exts(&running_evals);
            final_message = running_evals;
            // To prevent the compiler from complaining that the value is moved
            running_evals = Vec::new();

            if cfg!(feature = "sanity-check") {
                // If the prover is honest, in the last round, the running oracle
                // on the prover side should be exactly the encoding of the folded polynomial.

                let mut coeffs = final_message.clone();
                interpolate_over_boolean_hypercube(&mut coeffs);
                if <Spec::EncodingScheme as EncodingScheme<E>>::message_is_even_and_odd_folding() {
                    reverse_index_bits_in_place(&mut coeffs);
                }
                let basecode = <Spec::EncodingScheme as EncodingScheme<E>>::encode(
                    pp,
                    &FieldType::Ext(coeffs),
                );
                let basecode = match basecode {
                    FieldType::Ext(b) => b,
                    _ => panic!("Should be ext field"),
                };

                let mut new_running_oracle = new_running_oracle;
                reverse_index_bits_in_place(&mut new_running_oracle);
                assert_eq!(basecode, new_running_oracle);
            }
        }
        end_timer!(sumcheck_timer);
    }
    end_timer!(timer);

    (trees, BasefoldCommitPhaseProof {
        sumcheck_messages,
        roots,
        final_message,
    })
}

// outputs (trees, sumcheck_oracles, oracles, bh_evals, eq, eval)
#[allow(clippy::too_many_arguments)]
pub fn batch_commit_phase<E: ExtensionField, Spec: BasefoldSpec<E>>(
    pp: &<Spec::EncodingScheme as EncodingScheme<E>>::ProverParameters,
    point: &[E],
    comms: &[BasefoldCommitmentWithData<E>],
    transcript: &mut Transcript<E>,
    num_vars: usize,
    num_rounds: usize,
    coeffs: &[E],
) -> (Vec<MerkleTree<E>>, BasefoldCommitPhaseProof<E>)
where
    E::BaseField: Serialize + DeserializeOwned,
{
    let timer = start_timer!(|| "Batch Commit phase");
    assert_eq!(point.len(), num_vars);
    let mut trees = Vec::with_capacity(num_vars);
    let mut running_oracle = vec![E::ZERO; 1 << (num_vars + Spec::get_rate_log())];

    let build_oracle_timer = start_timer!(|| "Basefold build initial oracle");
    // Before the interaction, collect all the polynomials whose num variables match the
    // max num variables
    let running_oracle_len = running_oracle.len();
    comms
        .iter()
        .enumerate()
        .filter(|(_, comm)| comm.codeword_size() == running_oracle_len)
        .for_each(|(index, comm)| {
            running_oracle
                .iter_mut()
                .zip_eq(field_type_iter_ext(&comm.get_codewords()[0]))
                .for_each(|(r, a)| *r += a * coeffs[index]);
        });
    end_timer!(build_oracle_timer);

    let build_oracle_timer = start_timer!(|| "Basefold build initial sumcheck evals");
    // Unlike the FRI part, the sum-check part still follows the original procedure,
    // and linearly combine all the polynomials once for all
    let mut sum_of_all_evals_for_sumcheck = vec![E::ZERO; 1 << num_vars];
    comms.iter().enumerate().for_each(|(index, comm)| {
        sum_of_all_evals_for_sumcheck
            .par_iter_mut()
            .enumerate()
            .for_each(|(pos, r)| {
                // Evaluating the multilinear polynomial outside of its interpolation hypercube
                // is equivalent to repeating each element in place.
                // Here is the tricky part: the bh_evals are stored in big endian, but we want
                // to align the polynomials to the variable with index 0 before adding them
                // together. So each element is repeated by
                // sum_of_all_evals_for_sumcheck.len() / bh_evals.len() times
                *r += field_type_index_ext(
                    &comm.polynomials_bh_evals[0],
                    pos >> (num_vars - log2_strict(comm.polynomials_bh_evals[0].len())),
                ) * coeffs[index]
            });
    });
    end_timer!(build_oracle_timer);

    // eq is the evaluation representation of the eq(X,r) polynomial over the hypercube
    let mut eq = build_eq_x_r_vec(point);
    reverse_index_bits_in_place(&mut eq);

    let sumcheck_timer = start_timer!(|| "Basefold first round");
    let mut sumcheck_messages = Vec::with_capacity(num_rounds + 1);
    let mut last_sumcheck_message =
        sum_check_first_round(&mut eq, &mut sum_of_all_evals_for_sumcheck);
    sumcheck_messages.push(last_sumcheck_message.clone());
    end_timer!(sumcheck_timer);

    let mut roots = Vec::with_capacity(num_rounds - 1);
    let mut final_message = Vec::new();
    let mut running_tree_inner = Vec::new();
    for i in 0..num_rounds {
        let sumcheck_timer = start_timer!(|| format!("Batch basefold round {}", i));
        // For the first round, no need to send the running root, because this root is
        // committing to a vector that can be recovered from linearly combining other
        // already-committed vectors.
        transcript.append_field_element_exts(&last_sumcheck_message);

>>>>>>> a7673cdc
        let challenge = transcript
            .get_and_append_challenge(b"commit round")
            .elements;

        // 3. Send the oracle of the folded codeword (or the original message
        //    in the last round).

        // Fold the current oracle for FRI. Note that for some strategies,
        // the oracle may be updated before the folding. The updated values
        // are provided by the `update_running_oracle` callback.
        let mut new_running_oracle = basefold_one_round_by_interpolation_weights::<E, Spec>(
            pp,
            log2_strict(running_oracle.len()) - 1,
            running_oracle,
            |i| {
                CPS::update_running_oracle(
                    comms,
                    running_oracle.len(),
                    i,
                    coeffs_outer,
                    coeffs_inner,
                )
            },
            challenge,
        );

        if i < num_rounds - 1 {
            // This (sumcheck) actually belongs to the next round (in the paper.)
            // But let's compute it here in advance, because we put the
            // first sumcheck round before the loop, so the loop starts with
            // sending the last sumcheck message.
            last_sumcheck_message =
                sum_check_challenge_round(&mut eq, &mut running_evals, challenge);

            // Now commit to the current oracle
            let tree = MerkleTree::<E>::from_leaves_ext(new_running_oracle, 2);
            write_digest_to_transcript(&tree.root(), transcript);
            roots.push(tree.root());
            trees.push(tree);
            // Now, the new running oracle still waits to be folded, but this
            // is going to be in the next round. After that, it will be moved
            // into the Merkle tree. Let's put it in the old running oracle.
            running_oracle = field_type_as_ext(&trees.last().unwrap().leaves()[0]);
        } else {
            // Clear this so the compiler knows the old value is safe to move.
            last_sumcheck_message = Vec::new();
            // Update the running oracle. Although it is not going to fold, this
            // update is needed because some polynomials may have exactly the same
            // size of the final message.
            let running_oracle_len = new_running_oracle.len();
            new_running_oracle
                .par_iter_mut()
                .enumerate()
                .for_each(|(i, x)| {
                    *x += CPS::update_running_oracle(
                        comms,
                        running_oracle_len,
                        i,
                        coeffs_outer,
                        coeffs_inner,
                    )
                });
<<<<<<< HEAD
=======
            running_oracle = new_running_oracle;
        } else {
            // Clear the value so the compiler does not think they are moved
            running_oracle = Vec::new();
            running_tree_inner = Vec::new();
            // The difference of the last round is that we don't need to compute the message,
            // and we don't interpolate the small polynomials. So after the last round,
            // sum_of_all_evals_for_sumcheck is exactly the evaluation representation of the
            // folded polynomial so far.
            sum_check_last_round(&mut eq, &mut sum_of_all_evals_for_sumcheck, challenge);
            // For the FRI part, we send the current polynomial as the message.
            // Transform it back into little endiean before sending it
            reverse_index_bits_in_place(&mut sum_of_all_evals_for_sumcheck);
            transcript.append_field_element_exts(&sum_of_all_evals_for_sumcheck);
            final_message = sum_of_all_evals_for_sumcheck;
            // To prevent the compiler from complaining that the value is moved
            sum_of_all_evals_for_sumcheck = Vec::new();

            if cfg!(feature = "sanity-check") {
                // If the prover is honest, in the last round, the running oracle
                // on the prover side should be exactly the encoding of the folded polynomial.

                let mut coeffs = final_message.clone();
                if <Spec::EncodingScheme as EncodingScheme<E>>::message_is_even_and_odd_folding() {
                    reverse_index_bits_in_place(&mut coeffs);
                }
                interpolate_over_boolean_hypercube(&mut coeffs);
                let basecode = <Spec::EncodingScheme as EncodingScheme<E>>::encode(
                    pp,
                    &FieldType::Ext(coeffs),
                );
                let basecode = match basecode {
                    FieldType::Ext(x) => x,
                    _ => panic!("Expected ext field"),
                };

                reverse_index_bits_in_place(&mut new_running_oracle);
                assert_eq!(basecode, new_running_oracle);
            }
        }
        end_timer!(sumcheck_timer);
    }
    end_timer!(timer);
    (trees, BasefoldCommitPhaseProof {
        sumcheck_messages,
        roots,
        final_message,
    })
}
>>>>>>> a7673cdc

            // The difference of the last round is that we don't need to
            // compute the sumcheck message to send in the next round,
            // (since there is no next round at all),
            // so now we only apply the folding to the sumcheck booktable,
            // but don't interpolate the degree-two polynomials.
            // So after the last round of sum-check,
            // running_evals is exactly the evaluation representation of the
            // folded polynomial, which is exactly the final message of FRI.
            sum_check_last_round(&mut eq, &mut running_evals, challenge);
            // For the FRI part, we send the current polynomial as the message.
            // Remember that it has been bit reversed to make the left-right
            // folding into even-odd folding. So we need to reverse it back.
            reverse_index_bits_in_place(&mut running_evals);
            transcript.append_field_element_exts(&running_evals);
            final_message = running_evals;
            // To prevent the compiler from complaining that the value is moved
            running_evals = Vec::new();

            if cfg!(feature = "sanity-check") {
                // If the prover is honest, in the last round, the running oracle
                // on the prover side should be exactly the encoding of the folded polynomial.

                let mut coeffs = final_message.clone();
                interpolate_over_boolean_hypercube(&mut coeffs);
                if <Spec::EncodingScheme as EncodingScheme<E>>::message_is_even_and_odd_folding() {
                    reverse_index_bits_in_place(&mut coeffs);
                }
                let basecode = <Spec::EncodingScheme as EncodingScheme<E>>::encode(
                    pp,
                    &FieldType::Ext(coeffs),
                );
                let basecode = match basecode {
                    FieldType::Ext(b) => b,
                    _ => panic!("Should be ext field"),
                };

                reverse_index_bits_in_place(&mut new_running_oracle);
                assert_eq!(basecode, new_running_oracle);
            }
        }
        end_timer!(round_timer);
    }
    end_timer!(timer);
<<<<<<< HEAD

    (
        trees,
        BasefoldCommitPhaseProof {
            sumcheck_messages,
            roots,
            final_message,
        },
    )
=======
    (trees, BasefoldCommitPhaseProof {
        sumcheck_messages,
        roots,
        final_message,
    })
>>>>>>> a7673cdc
}

pub(crate) fn basefold_one_round_by_interpolation_weights<
    E: ExtensionField,
    Spec: BasefoldSpec<E>,
>(
    pp: &<Spec::EncodingScheme as EncodingScheme<E>>::ProverParameters,
    level: usize,
    values: &Vec<E>,
    additional_values: impl Fn(usize) -> E + Sync,
    challenge: E,
) -> Vec<E> {
    values
        .par_chunks_exact(2)
        .enumerate()
        .map(|(i, ys)| {
            let (x0, x1, w) =
                <Spec::EncodingScheme as EncodingScheme<E>>::prover_folding_coeffs(pp, level, i);
            interpolate2_weights(
                [
                    (x0, ys[0] + additional_values(i << 1)),
                    (x1, ys[1] + additional_values((i << 1) + 1)),
                ],
                w,
                challenge,
            )
        })
        .collect::<Vec<_>>()
}<|MERGE_RESOLUTION|>--- conflicted
+++ resolved
@@ -3,11 +3,10 @@
     structure::{BasefoldCommitPhaseProof, BasefoldSpec},
     sumcheck::{sum_check_challenge_round, sum_check_last_round},
 };
-<<<<<<< HEAD
 use crate::{
     basefold::sumcheck::sum_check_first_round,
     util::{
-        arithmetic::{interpolate2_weights, interpolate_over_boolean_hypercube},
+        arithmetic::{interpolate_over_boolean_hypercube, interpolate2_weights},
         field_type_as_ext,
         hash::write_digest_to_transcript,
         log2_strict,
@@ -16,20 +15,7 @@
 };
 use ark_std::{end_timer, start_timer};
 use ff_ext::ExtensionField;
-use serde::{de::DeserializeOwned, Serialize};
-=======
-use crate::util::{
-    arithmetic::{interpolate_over_boolean_hypercube, interpolate2_weights},
-    field_type_index_ext, field_type_iter_ext,
-    hash::write_digest_to_transcript,
-    log2_strict,
-    merkle_tree::MerkleTree,
-};
-use ark_std::{end_timer, start_timer};
-use ff_ext::ExtensionField;
-use itertools::Itertools;
 use serde::{Serialize, de::DeserializeOwned};
->>>>>>> a7673cdc
 use transcript::Transcript;
 
 use multilinear_extensions::{mle::FieldType, virtual_poly::build_eq_x_r_vec};
@@ -122,176 +108,7 @@
         transcript.append_field_element_exts(&last_sumcheck_message);
         sumcheck_messages.push(last_sumcheck_message);
 
-<<<<<<< HEAD
         // 2. Receives the current round challenge.
-=======
-        let challenge = transcript.get_and_append_challenge(b"commit round");
-
-        // Fold the current oracle for FRI
-        let new_running_oracle = basefold_one_round_by_interpolation_weights::<E, Spec>(
-            pp,
-            log2_strict(running_oracle.len()) - 1,
-            &running_oracle,
-            challenge.elements,
-        );
-
-        if i > 0 {
-            let running_tree = MerkleTree::<E>::from_inner_leaves(
-                running_tree_inner,
-                FieldType::Ext(running_oracle),
-            );
-            trees.push(running_tree);
-        }
-
-        if i < num_rounds - 1 {
-            last_sumcheck_message =
-                sum_check_challenge_round(&mut eq, &mut running_evals, challenge.elements);
-
-            // To avoid cloning the running oracle, explicitly separate the
-            // computation of Merkle tree inner nodes and the building of
-            // entire Merkle tree. First compute the inner nodes without
-            // consuming the leaves, so that we can get the challenge.
-            // Then the oracle will be used to fold to the next oracle in the next
-            // round. After that, this oracle is free to be moved to build the
-            // complete Merkle tree.
-            running_tree_inner = MerkleTree::<E>::compute_inner_ext(&new_running_oracle);
-            let running_root = MerkleTree::<E>::root_from_inner(&running_tree_inner);
-            write_digest_to_transcript(&running_root, transcript);
-            roots.push(running_root.clone());
-
-            running_oracle = new_running_oracle;
-        } else {
-            // Clear this so the compiler knows the old value is safe to move.
-            last_sumcheck_message = Vec::new();
-            running_oracle = Vec::new();
-            running_tree_inner = Vec::new();
-            // The difference of the last round is that we don't need to compute the message,
-            // and we don't interpolate the small polynomials. So after the last round,
-            // running_evals is exactly the evaluation representation of the
-            // folded polynomial so far.
-            sum_check_last_round(&mut eq, &mut running_evals, challenge.elements);
-            // For the FRI part, we send the current polynomial as the message.
-            // Transform it back into little endiean before sending it
-            reverse_index_bits_in_place(&mut running_evals);
-            transcript.append_field_element_exts(&running_evals);
-            final_message = running_evals;
-            // To prevent the compiler from complaining that the value is moved
-            running_evals = Vec::new();
-
-            if cfg!(feature = "sanity-check") {
-                // If the prover is honest, in the last round, the running oracle
-                // on the prover side should be exactly the encoding of the folded polynomial.
-
-                let mut coeffs = final_message.clone();
-                interpolate_over_boolean_hypercube(&mut coeffs);
-                if <Spec::EncodingScheme as EncodingScheme<E>>::message_is_even_and_odd_folding() {
-                    reverse_index_bits_in_place(&mut coeffs);
-                }
-                let basecode = <Spec::EncodingScheme as EncodingScheme<E>>::encode(
-                    pp,
-                    &FieldType::Ext(coeffs),
-                );
-                let basecode = match basecode {
-                    FieldType::Ext(b) => b,
-                    _ => panic!("Should be ext field"),
-                };
-
-                let mut new_running_oracle = new_running_oracle;
-                reverse_index_bits_in_place(&mut new_running_oracle);
-                assert_eq!(basecode, new_running_oracle);
-            }
-        }
-        end_timer!(sumcheck_timer);
-    }
-    end_timer!(timer);
-
-    (trees, BasefoldCommitPhaseProof {
-        sumcheck_messages,
-        roots,
-        final_message,
-    })
-}
-
-// outputs (trees, sumcheck_oracles, oracles, bh_evals, eq, eval)
-#[allow(clippy::too_many_arguments)]
-pub fn batch_commit_phase<E: ExtensionField, Spec: BasefoldSpec<E>>(
-    pp: &<Spec::EncodingScheme as EncodingScheme<E>>::ProverParameters,
-    point: &[E],
-    comms: &[BasefoldCommitmentWithData<E>],
-    transcript: &mut Transcript<E>,
-    num_vars: usize,
-    num_rounds: usize,
-    coeffs: &[E],
-) -> (Vec<MerkleTree<E>>, BasefoldCommitPhaseProof<E>)
-where
-    E::BaseField: Serialize + DeserializeOwned,
-{
-    let timer = start_timer!(|| "Batch Commit phase");
-    assert_eq!(point.len(), num_vars);
-    let mut trees = Vec::with_capacity(num_vars);
-    let mut running_oracle = vec![E::ZERO; 1 << (num_vars + Spec::get_rate_log())];
-
-    let build_oracle_timer = start_timer!(|| "Basefold build initial oracle");
-    // Before the interaction, collect all the polynomials whose num variables match the
-    // max num variables
-    let running_oracle_len = running_oracle.len();
-    comms
-        .iter()
-        .enumerate()
-        .filter(|(_, comm)| comm.codeword_size() == running_oracle_len)
-        .for_each(|(index, comm)| {
-            running_oracle
-                .iter_mut()
-                .zip_eq(field_type_iter_ext(&comm.get_codewords()[0]))
-                .for_each(|(r, a)| *r += a * coeffs[index]);
-        });
-    end_timer!(build_oracle_timer);
-
-    let build_oracle_timer = start_timer!(|| "Basefold build initial sumcheck evals");
-    // Unlike the FRI part, the sum-check part still follows the original procedure,
-    // and linearly combine all the polynomials once for all
-    let mut sum_of_all_evals_for_sumcheck = vec![E::ZERO; 1 << num_vars];
-    comms.iter().enumerate().for_each(|(index, comm)| {
-        sum_of_all_evals_for_sumcheck
-            .par_iter_mut()
-            .enumerate()
-            .for_each(|(pos, r)| {
-                // Evaluating the multilinear polynomial outside of its interpolation hypercube
-                // is equivalent to repeating each element in place.
-                // Here is the tricky part: the bh_evals are stored in big endian, but we want
-                // to align the polynomials to the variable with index 0 before adding them
-                // together. So each element is repeated by
-                // sum_of_all_evals_for_sumcheck.len() / bh_evals.len() times
-                *r += field_type_index_ext(
-                    &comm.polynomials_bh_evals[0],
-                    pos >> (num_vars - log2_strict(comm.polynomials_bh_evals[0].len())),
-                ) * coeffs[index]
-            });
-    });
-    end_timer!(build_oracle_timer);
-
-    // eq is the evaluation representation of the eq(X,r) polynomial over the hypercube
-    let mut eq = build_eq_x_r_vec(point);
-    reverse_index_bits_in_place(&mut eq);
-
-    let sumcheck_timer = start_timer!(|| "Basefold first round");
-    let mut sumcheck_messages = Vec::with_capacity(num_rounds + 1);
-    let mut last_sumcheck_message =
-        sum_check_first_round(&mut eq, &mut sum_of_all_evals_for_sumcheck);
-    sumcheck_messages.push(last_sumcheck_message.clone());
-    end_timer!(sumcheck_timer);
-
-    let mut roots = Vec::with_capacity(num_rounds - 1);
-    let mut final_message = Vec::new();
-    let mut running_tree_inner = Vec::new();
-    for i in 0..num_rounds {
-        let sumcheck_timer = start_timer!(|| format!("Batch basefold round {}", i));
-        // For the first round, no need to send the running root, because this root is
-        // committing to a vector that can be recovered from linearly combining other
-        // already-committed vectors.
-        transcript.append_field_element_exts(&last_sumcheck_message);
-
->>>>>>> a7673cdc
         let challenge = transcript
             .get_and_append_challenge(b"commit round")
             .elements;
@@ -354,58 +171,6 @@
                         coeffs_inner,
                     )
                 });
-<<<<<<< HEAD
-=======
-            running_oracle = new_running_oracle;
-        } else {
-            // Clear the value so the compiler does not think they are moved
-            running_oracle = Vec::new();
-            running_tree_inner = Vec::new();
-            // The difference of the last round is that we don't need to compute the message,
-            // and we don't interpolate the small polynomials. So after the last round,
-            // sum_of_all_evals_for_sumcheck is exactly the evaluation representation of the
-            // folded polynomial so far.
-            sum_check_last_round(&mut eq, &mut sum_of_all_evals_for_sumcheck, challenge);
-            // For the FRI part, we send the current polynomial as the message.
-            // Transform it back into little endiean before sending it
-            reverse_index_bits_in_place(&mut sum_of_all_evals_for_sumcheck);
-            transcript.append_field_element_exts(&sum_of_all_evals_for_sumcheck);
-            final_message = sum_of_all_evals_for_sumcheck;
-            // To prevent the compiler from complaining that the value is moved
-            sum_of_all_evals_for_sumcheck = Vec::new();
-
-            if cfg!(feature = "sanity-check") {
-                // If the prover is honest, in the last round, the running oracle
-                // on the prover side should be exactly the encoding of the folded polynomial.
-
-                let mut coeffs = final_message.clone();
-                if <Spec::EncodingScheme as EncodingScheme<E>>::message_is_even_and_odd_folding() {
-                    reverse_index_bits_in_place(&mut coeffs);
-                }
-                interpolate_over_boolean_hypercube(&mut coeffs);
-                let basecode = <Spec::EncodingScheme as EncodingScheme<E>>::encode(
-                    pp,
-                    &FieldType::Ext(coeffs),
-                );
-                let basecode = match basecode {
-                    FieldType::Ext(x) => x,
-                    _ => panic!("Expected ext field"),
-                };
-
-                reverse_index_bits_in_place(&mut new_running_oracle);
-                assert_eq!(basecode, new_running_oracle);
-            }
-        }
-        end_timer!(sumcheck_timer);
-    }
-    end_timer!(timer);
-    (trees, BasefoldCommitPhaseProof {
-        sumcheck_messages,
-        roots,
-        final_message,
-    })
-}
->>>>>>> a7673cdc
 
             // The difference of the last round is that we don't need to
             // compute the sumcheck message to send in the next round,
@@ -450,23 +215,12 @@
         end_timer!(round_timer);
     }
     end_timer!(timer);
-<<<<<<< HEAD
-
-    (
-        trees,
-        BasefoldCommitPhaseProof {
-            sumcheck_messages,
-            roots,
-            final_message,
-        },
-    )
-=======
+
     (trees, BasefoldCommitPhaseProof {
         sumcheck_messages,
         roots,
         final_message,
     })
->>>>>>> a7673cdc
 }
 
 pub(crate) fn basefold_one_round_by_interpolation_weights<
