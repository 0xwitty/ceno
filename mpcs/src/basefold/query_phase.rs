use super::basecode::{encode_rs_basecode, query_point};
use crate::util::{
    arithmetic::{
        degree_2_eval, degree_2_zero_plus_one, inner_product, interpolate2,
        interpolate_over_boolean_hypercube,
    },
    ext_to_usize, field_type_index_base, field_type_index_ext,
    hash::{Digest, Hasher},
    log2_strict,
    merkle_tree::{MerklePathWithoutLeafOrRoot, MerkleTree},
    transcript::{TranscriptRead, TranscriptWrite},
};
use aes::cipher::KeyIvInit;
use ark_std::{end_timer, start_timer};
use core::fmt::Debug;
use ctr;
use ff_ext::ExtensionField;
use generic_array::GenericArray;

use itertools::Itertools;
use serde::{de::DeserializeOwned, Deserialize, Serialize};

use multilinear_extensions::mle::FieldType;

use crate::util::plonky2_util::{reverse_bits, reverse_index_bits_in_place};
use rand_chacha::{rand_core::RngCore, ChaCha8Rng};
use rayon::prelude::{IntoParallelRefIterator, ParallelIterator};

use super::structure::{BasefoldCommitment, BasefoldCommitmentWithData};

pub fn prover_query_phase<E: ExtensionField>(
    transcript: &mut impl TranscriptWrite<Digest<E::BaseField>, E>,
    comm: &BasefoldCommitmentWithData<E>,
    oracles: &Vec<Vec<E>>,
    num_verifier_queries: usize,
) -> QueriesResult<E>
where
    E::BaseField: Serialize + DeserializeOwned,
{
    let queries = transcript.squeeze_challenges(num_verifier_queries);

    // Transform the challenge queries from field elements into integers
    let queries_usize: Vec<usize> = queries
        .iter()
        .map(|x_index| ext_to_usize(x_index) % comm.codeword_size())
        .collect_vec();

    QueriesResult {
        inner: queries_usize
            .par_iter()
            .map(|x_index| {
                (
                    *x_index,
                    basefold_get_query::<E>(&comm.get_codewords()[0], &oracles, *x_index),
                )
            })
            .collect(),
    }
}

pub fn batch_prover_query_phase<E: ExtensionField>(
    transcript: &mut impl TranscriptWrite<Digest<E::BaseField>, E>,
    codeword_size: usize,
    comms: &[BasefoldCommitmentWithData<E>],
    oracles: &Vec<Vec<E>>,
    num_verifier_queries: usize,
) -> BatchedQueriesResult<E>
where
    E::BaseField: Serialize + DeserializeOwned,
{
    let queries = transcript.squeeze_challenges(num_verifier_queries);

    // Transform the challenge queries from field elements into integers
    let queries_usize: Vec<usize> = queries
        .iter()
        .map(|x_index| ext_to_usize(x_index) % codeword_size)
        .collect_vec();

    BatchedQueriesResult {
        inner: queries_usize
            .par_iter()
            .map(|x_index| {
                (
                    *x_index,
                    batch_basefold_get_query::<E>(comms, &oracles, codeword_size, *x_index),
                )
            })
            .collect(),
    }
}

pub fn simple_batch_prover_query_phase<E: ExtensionField>(
    transcript: &mut impl TranscriptWrite<Digest<E::BaseField>, E>,
    comm: &BasefoldCommitmentWithData<E>,
    oracles: &Vec<Vec<E>>,
    num_verifier_queries: usize,
) -> SimpleBatchQueriesResult<E>
where
    E::BaseField: Serialize + DeserializeOwned,
{
    let queries = transcript.squeeze_challenges(num_verifier_queries);

    // Transform the challenge queries from field elements into integers
    let queries_usize: Vec<usize> = queries
        .iter()
        .map(|x_index| ext_to_usize(x_index) % comm.codeword_size())
        .collect_vec();

    SimpleBatchQueriesResult {
        inner: queries_usize
            .par_iter()
            .map(|x_index| {
                (
                    *x_index,
                    simple_batch_basefold_get_query::<E>(comm.get_codewords(), &oracles, *x_index),
                )
            })
            .collect(),
    }
}

pub fn verifier_query_phase<E: ExtensionField>(
    queries: &QueriesResultWithMerklePath<E>,
    sum_check_messages: &Vec<Vec<E>>,
    fold_challenges: &Vec<E>,
    num_rounds: usize,
    num_vars: usize,
    log_rate: usize,
    final_message: &Vec<E>,
    roots: &Vec<Digest<E::BaseField>>,
    comm: &BasefoldCommitment<E>,
    partial_eq: &[E],
    rng: ChaCha8Rng,
    eval: &E,
    hasher: &Hasher<E::BaseField>,
) where
    E::BaseField: Serialize + DeserializeOwned,
{
    let timer = start_timer!(|| "Verifier query phase");

    let encode_timer = start_timer!(|| "Encode final codeword");
    let mut message = final_message.clone();
    interpolate_over_boolean_hypercube(&mut message);
    let mut final_codeword = encode_rs_basecode(&message, 1 << log_rate, message.len());
    assert_eq!(final_codeword.len(), 1);
    let mut final_codeword = final_codeword.remove(0);
    reverse_index_bits_in_place(&mut final_codeword);
    end_timer!(encode_timer);

    // For computing the weights on the fly, because the verifier is incapable of storing
    // the weights.
    let aes_timer = start_timer!(|| "Initialize AES");
    let mut key: [u8; 16] = [0u8; 16];
    let mut iv: [u8; 16] = [0u8; 16];
    let mut rng = rng.clone();
    rng.set_word_pos(0);
    rng.fill_bytes(&mut key);
    rng.fill_bytes(&mut iv);

    type Aes128Ctr64LE = ctr::Ctr32LE<aes::Aes128>;
    let cipher = Aes128Ctr64LE::new(
        GenericArray::from_slice(&key[..]),
        GenericArray::from_slice(&iv[..]),
    );
    end_timer!(aes_timer);

    queries.check(
        fold_challenges,
        num_rounds,
        num_vars,
        log_rate,
        &final_codeword,
        roots,
        comm,
        cipher,
        hasher,
    );

    let final_timer = start_timer!(|| "Final checks");
    assert_eq!(eval, &degree_2_zero_plus_one(&sum_check_messages[0]));

    // The sum-check part of the protocol
    for i in 0..fold_challenges.len() - 1 {
        assert_eq!(
            degree_2_eval(&sum_check_messages[i], fold_challenges[i]),
            degree_2_zero_plus_one(&sum_check_messages[i + 1])
        );
    }

    // Finally, the last sumcheck poly evaluation should be the same as the sum of the polynomial
    // sent from the prover
    assert_eq!(
        degree_2_eval(
            &sum_check_messages[fold_challenges.len() - 1],
            fold_challenges[fold_challenges.len() - 1]
        ),
        inner_product(final_message, partial_eq)
    );
    end_timer!(final_timer);

    end_timer!(timer);
}

pub fn batch_verifier_query_phase<E: ExtensionField>(
    queries: &BatchedQueriesResultWithMerklePath<E>,
    sum_check_messages: &Vec<Vec<E>>,
    fold_challenges: &Vec<E>,
    num_rounds: usize,
    num_vars: usize,
    log_rate: usize,
    final_message: &Vec<E>,
    roots: &Vec<Digest<E::BaseField>>,
    comms: &Vec<&BasefoldCommitment<E>>,
    coeffs: &[E],
    partial_eq: &[E],
    rng: ChaCha8Rng,
    eval: &E,
    hasher: &Hasher<E::BaseField>,
) where
    E::BaseField: Serialize + DeserializeOwned,
{
    let timer = start_timer!(|| "Verifier batch query phase");
    let encode_timer = start_timer!(|| "Encode final codeword");
    let mut message = final_message.clone();
    interpolate_over_boolean_hypercube(&mut message);
    let mut final_codeword = encode_rs_basecode(&message, 1 << log_rate, message.len());
    assert_eq!(final_codeword.len(), 1);
    let mut final_codeword = final_codeword.remove(0);
    reverse_index_bits_in_place(&mut final_codeword);
    end_timer!(encode_timer);

    // For computing the weights on the fly, because the verifier is incapable of storing
    // the weights.
    let aes_timer = start_timer!(|| "Initialize AES");
    let mut key: [u8; 16] = [0u8; 16];
    let mut iv: [u8; 16] = [0u8; 16];
    let mut rng = rng.clone();
    rng.set_word_pos(0);
    rng.fill_bytes(&mut key);
    rng.fill_bytes(&mut iv);

    type Aes128Ctr64LE = ctr::Ctr32LE<aes::Aes128>;
    let cipher = Aes128Ctr64LE::new(
        GenericArray::from_slice(&key[..]),
        GenericArray::from_slice(&iv[..]),
    );
    end_timer!(aes_timer);

    queries.check(
        fold_challenges,
        num_rounds,
        num_vars,
        log_rate,
        &final_codeword,
        roots,
        comms,
        coeffs,
        cipher,
        hasher,
    );

    #[allow(unused)]
    let final_timer = start_timer!(|| "Final checks");
    assert_eq!(eval, &degree_2_zero_plus_one(&sum_check_messages[0]));

    // The sum-check part of the protocol
    for i in 0..fold_challenges.len() - 1 {
        assert_eq!(
            degree_2_eval(&sum_check_messages[i], fold_challenges[i]),
            degree_2_zero_plus_one(&sum_check_messages[i + 1])
        );
    }

    // Finally, the last sumcheck poly evaluation should be the same as the sum of the polynomial
    // sent from the prover
    assert_eq!(
        degree_2_eval(
            &sum_check_messages[fold_challenges.len() - 1],
            fold_challenges[fold_challenges.len() - 1]
        ),
        inner_product(final_message, partial_eq)
    );
    end_timer!(final_timer);
    end_timer!(timer);
}

pub fn simple_batch_verifier_query_phase<E: ExtensionField>(
    queries: &SimpleBatchQueriesResultWithMerklePath<E>,
    sum_check_messages: &Vec<Vec<E>>,
    fold_challenges: &Vec<E>,
    batch_coeffs: &Vec<E>,
    num_rounds: usize,
    num_vars: usize,
    log_rate: usize,
    final_message: &Vec<E>,
    roots: &Vec<Digest<E::BaseField>>,
    comm: &BasefoldCommitment<E>,
    partial_eq: &[E],
    rng: ChaCha8Rng,
    evals: &[E],
    hasher: &Hasher<E::BaseField>,
) where
    E::BaseField: Serialize + DeserializeOwned,
{
    let timer = start_timer!(|| "Verifier query phase");

    let encode_timer = start_timer!(|| "Encode final codeword");
    let mut message = final_message.clone();
    interpolate_over_boolean_hypercube(&mut message);
    let mut final_codeword = encode_rs_basecode(&message, 1 << log_rate, message.len());
    assert_eq!(final_codeword.len(), 1);
    let mut final_codeword = final_codeword.remove(0);
    reverse_index_bits_in_place(&mut final_codeword);
    end_timer!(encode_timer);

    // For computing the weights on the fly, because the verifier is incapable of storing
    // the weights.
    let aes_timer = start_timer!(|| "Initialize AES");
    let mut key: [u8; 16] = [0u8; 16];
    let mut iv: [u8; 16] = [0u8; 16];
    let mut rng = rng.clone();
    rng.set_word_pos(0);
    rng.fill_bytes(&mut key);
    rng.fill_bytes(&mut iv);

    type Aes128Ctr64LE = ctr::Ctr32LE<aes::Aes128>;
    let cipher = Aes128Ctr64LE::new(
        GenericArray::from_slice(&key[..]),
        GenericArray::from_slice(&iv[..]),
    );
    end_timer!(aes_timer);

    queries.check(
        fold_challenges,
        batch_coeffs,
        num_rounds,
        num_vars,
        log_rate,
        &final_codeword,
        roots,
        comm,
        cipher,
        hasher,
    );

    let final_timer = start_timer!(|| "Final checks");
    assert_eq!(
        &inner_product(batch_coeffs, evals),
        &degree_2_zero_plus_one(&sum_check_messages[0])
    );

    // The sum-check part of the protocol
    for i in 0..fold_challenges.len() - 1 {
        assert_eq!(
            degree_2_eval(&sum_check_messages[i], fold_challenges[i]),
            degree_2_zero_plus_one(&sum_check_messages[i + 1])
        );
    }

    // Finally, the last sumcheck poly evaluation should be the same as the sum of the polynomial
    // sent from the prover
    assert_eq!(
        degree_2_eval(
            &sum_check_messages[fold_challenges.len() - 1],
            fold_challenges[fold_challenges.len() - 1]
        ),
        inner_product(final_message, partial_eq)
    );
    end_timer!(final_timer);

    end_timer!(timer);
}

fn basefold_get_query<E: ExtensionField>(
    poly_codeword: &FieldType<E>,
    oracles: &Vec<Vec<E>>,
    x_index: usize,
) -> SingleQueryResult<E>
where
    E::BaseField: Serialize + DeserializeOwned,
{
    let mut index = x_index;
    let p1 = index | 1;
    let p0 = p1 - 1;

    let commitment_query = match poly_codeword {
        FieldType::Ext(poly_codeword) => {
            CodewordSingleQueryResult::new_ext(poly_codeword[p0], poly_codeword[p1], p0)
        }
        FieldType::Base(poly_codeword) => {
            CodewordSingleQueryResult::new_base(poly_codeword[p0], poly_codeword[p1], p0)
        }
        _ => unreachable!(),
    };
    index >>= 1;

    let mut oracle_queries = Vec::with_capacity(oracles.len() + 1);
    for oracle in oracles {
        let p1 = index | 1;
        let p0 = p1 - 1;

        oracle_queries.push(CodewordSingleQueryResult::new_ext(
            oracle[p0], oracle[p1], p0,
        ));
        index >>= 1;
    }

    let oracle_query = OracleListQueryResult {
        inner: oracle_queries,
    };

    return SingleQueryResult {
        oracle_query,
        commitment_query,
    };
}

fn batch_basefold_get_query<E: ExtensionField>(
    comms: &[BasefoldCommitmentWithData<E>],
    oracles: &Vec<Vec<E>>,
    codeword_size: usize,
    x_index: usize,
) -> BatchedSingleQueryResult<E>
where
    E::BaseField: Serialize + DeserializeOwned,
{
    let mut oracle_list_queries = Vec::with_capacity(oracles.len());

    let mut index = x_index;
    index >>= 1;
    for oracle in oracles {
        let p1 = index | 1;
        let p0 = p1 - 1;
        oracle_list_queries.push(CodewordSingleQueryResult::<E>::new_ext(
            oracle[p0], oracle[p1], p0,
        ));
        index >>= 1;
    }
    let oracle_query = OracleListQueryResult {
        inner: oracle_list_queries,
    };

    let comm_queries = comms
        .iter()
        .map(|comm| {
            let x_index = x_index >> (log2_strict(codeword_size) - comm.codeword_size_log());
            let p1 = x_index | 1;
            let p0 = p1 - 1;
            match &comm.get_codewords()[0] {
                FieldType::Ext(poly_codeword) => {
                    CodewordSingleQueryResult::new_ext(poly_codeword[p0], poly_codeword[p1], p0)
                }
                FieldType::Base(poly_codeword) => {
                    CodewordSingleQueryResult::new_base(poly_codeword[p0], poly_codeword[p1], p0)
                }
                _ => unreachable!(),
            }
        })
        .collect_vec();

    let commitments_query = CommitmentsQueryResult {
        inner: comm_queries,
    };

    BatchedSingleQueryResult {
        oracle_query,
        commitments_query,
    }
}

fn simple_batch_basefold_get_query<E: ExtensionField>(
    poly_codewords: &Vec<FieldType<E>>,
    oracles: &Vec<Vec<E>>,
    x_index: usize,
) -> SimpleBatchSingleQueryResult<E>
where
    E::BaseField: Serialize + DeserializeOwned,
{
    let mut index = x_index;
    let p1 = index | 1;
    let p0 = p1 - 1;

    let commitment_query = match poly_codewords[0] {
        FieldType::Ext(_) => SimpleBatchCommitmentSingleQueryResult::new_ext(
            poly_codewords
                .iter()
                .map(|c| field_type_index_ext(c, p0))
                .collect(),
            poly_codewords
                .iter()
                .map(|c| field_type_index_ext(c, p1))
                .collect(),
            p0,
        ),
        FieldType::Base(_) => SimpleBatchCommitmentSingleQueryResult::new_base(
            poly_codewords
                .iter()
                .map(|c| field_type_index_base(c, p0))
                .collect(),
            poly_codewords
                .iter()
                .map(|c| field_type_index_base(c, p1))
                .collect(),
            p0,
        ),
        _ => unreachable!(),
    };
    index >>= 1;

    let mut oracle_queries = Vec::with_capacity(oracles.len() + 1);
    for oracle in oracles {
        let p1 = index | 1;
        let p0 = p1 - 1;

        oracle_queries.push(CodewordSingleQueryResult::new_ext(
            oracle[p0], oracle[p1], p0,
        ));
        index >>= 1;
    }

    let oracle_query = OracleListQueryResult {
        inner: oracle_queries,
    };

    return SimpleBatchSingleQueryResult {
        oracle_query,
        commitment_query,
    };
}

#[derive(Debug, Copy, Clone, Serialize, Deserialize)]
enum CodewordPointPair<E: ExtensionField> {
    Ext(E, E),
    Base(E::BaseField, E::BaseField),
}

impl<E: ExtensionField> CodewordPointPair<E> {
    pub fn as_ext(&self) -> (E, E) {
        match self {
            CodewordPointPair::Ext(x, y) => (*x, *y),
            CodewordPointPair::Base(x, y) => (E::from(*x), E::from(*y)),
        }
    }
}

#[derive(Debug, Clone, Serialize, Deserialize)]
enum SimpleBatchLeavesPair<E: ExtensionField>
where
    E::BaseField: Serialize + DeserializeOwned,
{
    Ext(Vec<(E, E)>),
    Base(Vec<(E::BaseField, E::BaseField)>),
}

impl<E: ExtensionField> SimpleBatchLeavesPair<E>
where
    E::BaseField: Serialize + DeserializeOwned,
{
    #[allow(unused)]
    pub fn as_ext(&self) -> Vec<(E, E)> {
        match self {
            SimpleBatchLeavesPair::Ext(x) => x.clone(),
            SimpleBatchLeavesPair::Base(x) => {
                x.iter().map(|(x, y)| ((*x).into(), (*y).into())).collect()
            }
        }
    }

    pub fn batch(&self, coeffs: &Vec<E>) -> (E, E) {
        match self {
            SimpleBatchLeavesPair::Ext(x) => {
                let mut result = (E::ZERO, E::ZERO);
                for (i, (x, y)) in x.iter().enumerate() {
                    result.0 += coeffs[i] * *x;
                    result.1 += coeffs[i] * *y;
                }
                result
            }
            SimpleBatchLeavesPair::Base(x) => {
                let mut result = (E::ZERO, E::ZERO);
                for (i, (x, y)) in x.iter().enumerate() {
                    result.0 += coeffs[i] * *x;
                    result.1 += coeffs[i] * *y;
                }
                result
            }
        }
    }
}

#[derive(Debug, Copy, Clone, Serialize, Deserialize)]
struct CodewordSingleQueryResult<E: ExtensionField>
where
    E::BaseField: Serialize + DeserializeOwned,
{
    codepoints: CodewordPointPair<E>,
    index: usize,
}

impl<E: ExtensionField> CodewordSingleQueryResult<E>
where
    E::BaseField: Serialize + DeserializeOwned,
{
    fn new_ext(left: E, right: E, index: usize) -> Self {
        Self {
            codepoints: CodewordPointPair::Ext(left, right),
            index,
        }
    }

    fn new_base(left: E::BaseField, right: E::BaseField, index: usize) -> Self {
        Self {
            codepoints: CodewordPointPair::Base(left, right),
            index,
        }
    }

    fn left_ext(&self) -> E {
        match &self.codepoints {
            CodewordPointPair::Ext(x, _) => *x,
            CodewordPointPair::Base(x, _) => E::from(*x),
        }
    }

    fn right_ext(&self) -> E {
        match &self.codepoints {
            CodewordPointPair::Ext(_, y) => *y,
            CodewordPointPair::Base(_, y) => E::from(*y),
        }
    }

    pub fn write_transcript(&self, transcript: &mut impl TranscriptWrite<Digest<E::BaseField>, E>) {
        match self.codepoints {
            CodewordPointPair::Ext(x, y) => {
                transcript.write_field_element_ext(&x).unwrap();
                transcript.write_field_element_ext(&y).unwrap();
            }
            CodewordPointPair::Base(x, y) => {
                transcript.write_field_element_base(&x).unwrap();
                transcript.write_field_element_base(&y).unwrap();
            }
        };
    }

    pub fn read_transcript_ext(
        transcript: &mut impl TranscriptRead<Digest<E::BaseField>, E>,
        full_codeword_size_log: usize,
        codeword_size_log: usize,
        index: usize,
    ) -> Self {
        Self::new_ext(
            transcript.read_field_element_ext().unwrap(),
            transcript.read_field_element_ext().unwrap(),
            index >> (full_codeword_size_log - codeword_size_log),
        )
    }

    pub fn read_transcript_base(
        transcript: &mut impl TranscriptRead<Digest<E::BaseField>, E>,
        full_codeword_size_log: usize,
        codeword_size_log: usize,
        index: usize,
    ) -> Self {
        Self::new_base(
            transcript.read_field_element_base().unwrap(),
            transcript.read_field_element_base().unwrap(),
            index >> (full_codeword_size_log - codeword_size_log),
        )
    }
}

#[derive(Debug, Clone)]
struct CodewordSingleQueryResultWithMerklePath<E: ExtensionField>
where
    E::BaseField: Serialize + DeserializeOwned,
{
    query: CodewordSingleQueryResult<E>,
    merkle_path: MerklePathWithoutLeafOrRoot<E>,
}

impl<E: ExtensionField> CodewordSingleQueryResultWithMerklePath<E>
where
    E::BaseField: Serialize + DeserializeOwned,
{
    pub fn write_transcript(&self, transcript: &mut impl TranscriptWrite<Digest<E::BaseField>, E>) {
        self.query.write_transcript(transcript);
        self.merkle_path.write_transcript(transcript);
    }

    pub fn read_transcript_base(
        transcript: &mut impl TranscriptRead<Digest<E::BaseField>, E>,
        full_codeword_size_log: usize,
        codeword_size_log: usize,
        index: usize,
    ) -> Self {
        Self {
            query: CodewordSingleQueryResult::read_transcript_base(
                transcript,
                full_codeword_size_log,
                codeword_size_log,
                index,
            ),
            merkle_path: MerklePathWithoutLeafOrRoot::read_transcript(
                transcript,
                codeword_size_log,
            ),
        }
    }

    pub fn read_transcript_ext(
        transcript: &mut impl TranscriptRead<Digest<E::BaseField>, E>,
        full_codeword_size_log: usize,
        codeword_size_log: usize,
        index: usize,
    ) -> Self {
        Self {
            query: CodewordSingleQueryResult::read_transcript_ext(
                transcript,
                full_codeword_size_log,
                codeword_size_log,
                index,
            ),
            merkle_path: MerklePathWithoutLeafOrRoot::read_transcript(
                transcript,
                codeword_size_log,
            ),
        }
    }

    pub fn check_merkle_path(&self, root: &Digest<E::BaseField>, hasher: &Hasher<E::BaseField>) {
        // let timer = start_timer!(|| "CodewordSingleQuery::Check Merkle Path");
        match self.query.codepoints {
            CodewordPointPair::Ext(left, right) => {
                self.merkle_path.authenticate_leaves_root_ext(
                    left,
                    right,
                    self.query.index,
                    root,
                    hasher,
                );
            }
            CodewordPointPair::Base(left, right) => {
                self.merkle_path.authenticate_leaves_root_base(
                    left,
                    right,
                    self.query.index,
                    root,
                    hasher,
                );
            }
        }
        // end_timer!(timer);
    }
}

#[derive(Debug, Clone, Serialize, Deserialize)]
struct OracleListQueryResult<E: ExtensionField>
where
    E::BaseField: Serialize + DeserializeOwned,
{
    inner: Vec<CodewordSingleQueryResult<E>>,
}

#[derive(Debug, Clone, Serialize, Deserialize)]
struct CommitmentsQueryResult<E: ExtensionField>
where
    E::BaseField: Serialize + DeserializeOwned,
{
    inner: Vec<CodewordSingleQueryResult<E>>,
}

#[derive(Debug, Clone)]
struct OracleListQueryResultWithMerklePath<E: ExtensionField>
where
    E::BaseField: Serialize + DeserializeOwned,
{
    inner: Vec<CodewordSingleQueryResultWithMerklePath<E>>,
}

impl<E: ExtensionField> OracleListQueryResultWithMerklePath<E>
where
    E::BaseField: Serialize + DeserializeOwned,
{
    pub fn read_transcript(
        transcript: &mut impl TranscriptRead<Digest<E::BaseField>, E>,
        num_rounds: usize,
        codeword_size_log: usize,
        index: usize,
    ) -> Self {
        // Remember that the prover doesn't send the commitment in the last round.
        // In the first round, the oracle is sent after folding, so the first oracle
        // has half the size of the full codeword size.
        Self {
            inner: (0..num_rounds - 1)
                .map(|round| {
                    CodewordSingleQueryResultWithMerklePath::read_transcript_ext(
                        transcript,
                        codeword_size_log,
                        codeword_size_log - round - 1,
                        index,
                    )
                })
                .collect(),
        }
    }
}

#[derive(Debug, Clone)]
struct CommitmentsQueryResultWithMerklePath<E: ExtensionField>
where
    E::BaseField: Serialize + DeserializeOwned,
{
    inner: Vec<CodewordSingleQueryResultWithMerklePath<E>>,
}

impl<E: ExtensionField> CommitmentsQueryResultWithMerklePath<E>
where
    E::BaseField: Serialize + DeserializeOwned,
{
    pub fn read_transcript_base(
        transcript: &mut impl TranscriptRead<Digest<E::BaseField>, E>,
        max_num_vars: usize,
        poly_num_vars: &[usize],
        log_rate: usize,
        index: usize,
    ) -> Self {
        Self {
            inner: poly_num_vars
                .iter()
                .map(|num_vars| {
                    CodewordSingleQueryResultWithMerklePath::read_transcript_base(
                        transcript,
                        max_num_vars + log_rate,
                        num_vars + log_rate,
                        index,
                    )
                })
                .collect(),
        }
    }

    pub fn read_transcript_ext(
        transcript: &mut impl TranscriptRead<Digest<E::BaseField>, E>,
        max_num_vars: usize,
        poly_num_vars: &[usize],
        log_rate: usize,
        index: usize,
    ) -> Self {
        Self {
            inner: poly_num_vars
                .iter()
                .map(|num_vars| {
                    CodewordSingleQueryResultWithMerklePath::read_transcript_ext(
                        transcript,
                        max_num_vars + log_rate,
                        num_vars + log_rate,
                        index,
                    )
                })
                .collect(),
        }
    }
}

impl<E: ExtensionField> ListQueryResult<E> for OracleListQueryResult<E>
where
    E::BaseField: Serialize + DeserializeOwned,
{
    fn get_inner(&self) -> &Vec<CodewordSingleQueryResult<E>> {
        &self.inner
    }

    fn get_inner_into(self) -> Vec<CodewordSingleQueryResult<E>> {
        self.inner
    }
}

impl<E: ExtensionField> ListQueryResult<E> for CommitmentsQueryResult<E>
where
    E::BaseField: Serialize + DeserializeOwned,
{
    fn get_inner(&self) -> &Vec<CodewordSingleQueryResult<E>> {
        &self.inner
    }

    fn get_inner_into(self) -> Vec<CodewordSingleQueryResult<E>> {
        self.inner
    }
}

impl<E: ExtensionField> ListQueryResultWithMerklePath<E> for OracleListQueryResultWithMerklePath<E>
where
    E::BaseField: Serialize + DeserializeOwned,
{
    fn get_inner(&self) -> &Vec<CodewordSingleQueryResultWithMerklePath<E>> {
        &self.inner
    }

    fn new(inner: Vec<CodewordSingleQueryResultWithMerklePath<E>>) -> Self {
        Self { inner }
    }
}

impl<E: ExtensionField> ListQueryResultWithMerklePath<E> for CommitmentsQueryResultWithMerklePath<E>
where
    E::BaseField: Serialize + DeserializeOwned,
{
    fn get_inner(&self) -> &Vec<CodewordSingleQueryResultWithMerklePath<E>> {
        &self.inner
    }

    fn new(inner: Vec<CodewordSingleQueryResultWithMerklePath<E>>) -> Self {
        Self { inner }
    }
}

trait ListQueryResult<E: ExtensionField>
where
    E::BaseField: Serialize + DeserializeOwned,
{
    fn get_inner(&self) -> &Vec<CodewordSingleQueryResult<E>>;

    fn get_inner_into(self) -> Vec<CodewordSingleQueryResult<E>>;

    fn merkle_path(
        &self,
        path: impl Fn(usize, usize) -> MerklePathWithoutLeafOrRoot<E>,
    ) -> Vec<MerklePathWithoutLeafOrRoot<E>> {
        let ret = self
            .get_inner()
            .into_iter()
            .enumerate()
            .map(|(i, query_result)| {
                let path = path(i, query_result.index);
                path
            })
            .collect_vec();
        ret
    }
}

trait ListQueryResultWithMerklePath<E: ExtensionField>: Sized
where
    E::BaseField: Serialize + DeserializeOwned,
{
    fn new(inner: Vec<CodewordSingleQueryResultWithMerklePath<E>>) -> Self;

    fn get_inner(&self) -> &Vec<CodewordSingleQueryResultWithMerklePath<E>>;

    fn from_query_and_trees<LQR: ListQueryResult<E>>(
        query_result: LQR,
        path: impl Fn(usize, usize) -> MerklePathWithoutLeafOrRoot<E>,
    ) -> Self {
        Self::new(
            query_result
                .merkle_path(path)
                .into_iter()
                .zip(query_result.get_inner_into().into_iter())
                .map(
                    |(path, codeword_result)| CodewordSingleQueryResultWithMerklePath {
                        query: codeword_result,
                        merkle_path: path,
                    },
                )
                .collect_vec(),
        )
    }

    fn write_transcript(&self, transcript: &mut impl TranscriptWrite<Digest<E::BaseField>, E>) {
        self.get_inner()
            .iter()
            .for_each(|q| q.write_transcript(transcript));
    }

    fn check_merkle_paths(&self, roots: &Vec<Digest<E::BaseField>>, hasher: &Hasher<E::BaseField>) {
        // let timer = start_timer!(|| "ListQuery::Check Merkle Path");
        self.get_inner()
            .iter()
            .zip(roots.iter())
            .for_each(|(q, root)| {
                q.check_merkle_path(root, hasher);
            });
        // end_timer!(timer);
    }
}

#[derive(Debug, Clone, Serialize, Deserialize)]
struct SingleQueryResult<E: ExtensionField>
where
    E::BaseField: Serialize + DeserializeOwned,
{
    oracle_query: OracleListQueryResult<E>,
    commitment_query: CodewordSingleQueryResult<E>,
}

#[derive(Debug, Clone)]
struct SingleQueryResultWithMerklePath<E: ExtensionField>
where
    E::BaseField: Serialize + DeserializeOwned,
{
    oracle_query: OracleListQueryResultWithMerklePath<E>,
    commitment_query: CodewordSingleQueryResultWithMerklePath<E>,
}

impl<E: ExtensionField> SingleQueryResultWithMerklePath<E>
where
    E::BaseField: Serialize + DeserializeOwned,
{
    pub fn from_single_query_result(
        single_query_result: SingleQueryResult<E>,
        oracle_trees: &Vec<MerkleTree<E>>,
        commitment: &BasefoldCommitmentWithData<E>,
    ) -> Self {
        assert!(commitment.codeword_tree.height() > 0);
        Self {
            oracle_query: OracleListQueryResultWithMerklePath::from_query_and_trees(
                single_query_result.oracle_query,
                |i, j| oracle_trees[i].merkle_path_without_leaf_sibling_or_root(j),
            ),
            commitment_query: CodewordSingleQueryResultWithMerklePath {
                query: single_query_result.commitment_query.clone(),
                merkle_path: commitment
                    .codeword_tree
                    .merkle_path_without_leaf_sibling_or_root(
                        single_query_result.commitment_query.index,
                    ),
            },
        }
    }

    pub fn write_transcript(&self, transcript: &mut impl TranscriptWrite<Digest<E::BaseField>, E>) {
        self.oracle_query.write_transcript(transcript);
        self.commitment_query.write_transcript(transcript);
    }

    pub fn read_transcript_base(
        transcript: &mut impl TranscriptRead<Digest<E::BaseField>, E>,
        num_rounds: usize,
        log_rate: usize,
        num_vars: usize,
        index: usize,
    ) -> Self {
        Self {
            oracle_query: OracleListQueryResultWithMerklePath::read_transcript(
                transcript,
                num_rounds,
                num_vars + log_rate,
                index,
            ),
            commitment_query: CodewordSingleQueryResultWithMerklePath::read_transcript_base(
                transcript,
                num_vars + log_rate,
                num_vars + log_rate,
                index,
            ),
        }
    }

    pub fn read_transcript_ext(
        transcript: &mut impl TranscriptRead<Digest<E::BaseField>, E>,
        num_rounds: usize,
        log_rate: usize,
        num_vars: usize,
        index: usize,
    ) -> Self {
        Self {
            oracle_query: OracleListQueryResultWithMerklePath::read_transcript(
                transcript,
                num_rounds,
                num_vars + log_rate,
                index,
            ),
            commitment_query: CodewordSingleQueryResultWithMerklePath::read_transcript_ext(
                transcript,
                num_vars + log_rate,
                num_vars + log_rate,
                index,
            ),
        }
    }

    pub fn check(
        &self,
        fold_challenges: &Vec<E>,
        num_rounds: usize,
        num_vars: usize,
        log_rate: usize,
        final_codeword: &Vec<E>,
        roots: &Vec<Digest<E::BaseField>>,
        comm: &BasefoldCommitment<E>,
        mut cipher: ctr::Ctr32LE<aes::Aes128>,
        index: usize,
        hasher: &Hasher<E::BaseField>,
    ) {
        let timer = start_timer!(|| "Checking codeword single query");
        self.oracle_query.check_merkle_paths(roots, hasher);
        self.commitment_query
            .check_merkle_path(&Digest(comm.root().0.try_into().unwrap()), hasher);

        let (mut curr_left, mut curr_right) = self.commitment_query.query.codepoints.as_ext();

        let mut right_index = index | 1;
        let mut left_index = right_index - 1;

        for i in 0..num_rounds {
            // let round_timer = start_timer!(|| format!("SingleQueryResult::round {}", i));
            let ri0 = reverse_bits(left_index, num_vars + log_rate - i);

            let x0 = E::from(query_point::<E>(
                1 << (num_vars + log_rate - i),
                ri0,
                num_vars + log_rate - i - 1,
                &mut cipher,
            ));
            let x1 = -x0;

            let res = interpolate2([(x0, curr_left), (x1, curr_right)], fold_challenges[i]);

            let next_index = right_index >> 1;
            let next_oracle_value = if i < num_rounds - 1 {
                right_index = next_index | 1;
                left_index = right_index - 1;
                let next_oracle_query = self.oracle_query.get_inner()[i].clone();
                (curr_left, curr_right) = next_oracle_query.query.codepoints.as_ext();
                if next_index & 1 == 0 {
                    curr_left
                } else {
                    curr_right
                }
            } else {
                // Note that final_codeword has been bit-reversed, so no need to bit-reverse
                // next_index here.
                final_codeword[next_index]
            };
            assert_eq!(res, next_oracle_value, "Failed at round {}", i);
            // end_timer!(round_timer);
        }
        end_timer!(timer);
    }
}

pub struct QueriesResult<E: ExtensionField>
where
    E::BaseField: Serialize + DeserializeOwned,
{
    inner: Vec<(usize, SingleQueryResult<E>)>,
}

pub struct QueriesResultWithMerklePath<E: ExtensionField>
where
    E::BaseField: Serialize + DeserializeOwned,
{
    inner: Vec<(usize, SingleQueryResultWithMerklePath<E>)>,
}

impl<E: ExtensionField> QueriesResultWithMerklePath<E>
where
    E::BaseField: Serialize + DeserializeOwned,
{
    pub fn from_query_result(
        query_result: QueriesResult<E>,
        oracle_trees: &Vec<MerkleTree<E>>,
        commitment: &BasefoldCommitmentWithData<E>,
    ) -> Self {
        Self {
            inner: query_result
                .inner
                .into_iter()
                .map(|(i, q)| {
                    (
                        i,
                        SingleQueryResultWithMerklePath::from_single_query_result(
                            q,
                            oracle_trees,
                            commitment,
                        ),
                    )
                })
                .collect(),
        }
    }

    pub fn write_transcript(&self, transcript: &mut impl TranscriptWrite<Digest<E::BaseField>, E>) {
        self.inner.iter().for_each(|(_, q)| {
            q.write_transcript(transcript);
        });
    }

    pub fn read_transcript_base(
        transcript: &mut impl TranscriptRead<Digest<E::BaseField>, E>,
        num_rounds: usize,
        log_rate: usize,
        poly_num_vars: usize,
        indices: &[usize],
    ) -> Self {
        Self {
            inner: indices
                .iter()
                .map(|index| {
                    (
                        *index,
                        SingleQueryResultWithMerklePath::read_transcript_base(
                            transcript,
                            num_rounds,
                            log_rate,
                            poly_num_vars,
                            *index,
                        ),
                    )
                })
                .collect(),
        }
    }

    pub fn read_transcript_ext(
        transcript: &mut impl TranscriptRead<Digest<E::BaseField>, E>,
        num_rounds: usize,
        log_rate: usize,
        poly_num_vars: usize,
        indices: &[usize],
    ) -> Self {
        Self {
            inner: indices
                .iter()
                .map(|index| {
                    (
                        *index,
                        SingleQueryResultWithMerklePath::read_transcript_ext(
                            transcript,
                            num_rounds,
                            log_rate,
                            poly_num_vars,
                            *index,
                        ),
                    )
                })
                .collect(),
        }
    }

    pub fn check(
        &self,
        fold_challenges: &Vec<E>,
        num_rounds: usize,
        num_vars: usize,
        log_rate: usize,
        final_codeword: &Vec<E>,
        roots: &Vec<Digest<E::BaseField>>,
        comm: &BasefoldCommitment<E>,
        cipher: ctr::Ctr32LE<aes::Aes128>,
        hasher: &Hasher<E::BaseField>,
    ) {
        let timer = start_timer!(|| "QueriesResult::check");
        self.inner.par_iter().for_each(|(index, query)| {
            query.check(
                fold_challenges,
                num_rounds,
                num_vars,
                log_rate,
                final_codeword,
                roots,
                comm,
                cipher.clone(),
                *index,
                hasher,
            );
        });
        end_timer!(timer);
    }
}

#[derive(Debug, Clone, Serialize, Deserialize)]
struct BatchedSingleQueryResult<E: ExtensionField>
where
    E::BaseField: Serialize + DeserializeOwned,
{
    oracle_query: OracleListQueryResult<E>,
    commitments_query: CommitmentsQueryResult<E>,
}

#[derive(Debug, Clone)]
struct BatchedSingleQueryResultWithMerklePath<E: ExtensionField>
where
    E::BaseField: Serialize + DeserializeOwned,
{
    oracle_query: OracleListQueryResultWithMerklePath<E>,
    commitments_query: CommitmentsQueryResultWithMerklePath<E>,
}

impl<E: ExtensionField> BatchedSingleQueryResultWithMerklePath<E>
where
    E::BaseField: Serialize + DeserializeOwned,
{
    pub fn from_batched_single_query_result(
        batched_single_query_result: BatchedSingleQueryResult<E>,
        oracle_trees: &Vec<MerkleTree<E>>,
        commitments: &Vec<BasefoldCommitmentWithData<E>>,
    ) -> Self {
        Self {
            oracle_query: OracleListQueryResultWithMerklePath::from_query_and_trees(
                batched_single_query_result.oracle_query,
                |i, j| oracle_trees[i].merkle_path_without_leaf_sibling_or_root(j),
            ),
            commitments_query: CommitmentsQueryResultWithMerklePath::from_query_and_trees(
                batched_single_query_result.commitments_query,
                |i, j| {
                    commitments[i]
                        .codeword_tree
                        .merkle_path_without_leaf_sibling_or_root(j)
                },
            ),
        }
    }

    pub fn write_transcript(&self, transcript: &mut impl TranscriptWrite<Digest<E::BaseField>, E>) {
        self.oracle_query.write_transcript(transcript);
        self.commitments_query.write_transcript(transcript);
    }

    pub fn read_transcript_base(
        transcript: &mut impl TranscriptRead<Digest<E::BaseField>, E>,
        num_rounds: usize,
        log_rate: usize,
        poly_num_vars: &[usize],
        index: usize,
    ) -> Self {
        let num_vars = poly_num_vars.iter().max().unwrap();
        Self {
            oracle_query: OracleListQueryResultWithMerklePath::read_transcript(
                transcript,
                num_rounds,
                *num_vars + log_rate,
                index,
            ),
            commitments_query: CommitmentsQueryResultWithMerklePath::read_transcript_base(
                transcript,
                *num_vars,
                poly_num_vars,
                log_rate,
                index,
            ),
        }
    }

    pub fn read_transcript_ext(
        transcript: &mut impl TranscriptRead<Digest<E::BaseField>, E>,
        num_rounds: usize,
        log_rate: usize,
        poly_num_vars: &[usize],
        index: usize,
    ) -> Self {
        let num_vars = poly_num_vars.iter().max().unwrap();
        Self {
            oracle_query: OracleListQueryResultWithMerklePath::read_transcript(
                transcript,
                num_rounds,
                *num_vars + log_rate,
                index,
            ),
            commitments_query: CommitmentsQueryResultWithMerklePath::read_transcript_ext(
                transcript,
                *num_vars,
                poly_num_vars,
                log_rate,
                index,
            ),
        }
    }

    pub fn check(
        &self,
        fold_challenges: &Vec<E>,
        num_rounds: usize,
        num_vars: usize,
        log_rate: usize,
        final_codeword: &Vec<E>,
        roots: &Vec<Digest<E::BaseField>>,
        comms: &Vec<&BasefoldCommitment<E>>,
        coeffs: &[E],
        mut cipher: ctr::Ctr32LE<aes::Aes128>,
        index: usize,
        hasher: &Hasher<E::BaseField>,
    ) {
        self.oracle_query.check_merkle_paths(roots, hasher);
        self.commitments_query
            .check_merkle_paths(&comms.iter().map(|comm| comm.root()).collect(), hasher);
        // end_timer!(commit_timer);

        let mut curr_left = E::ZERO;
        let mut curr_right = E::ZERO;

        let mut right_index = index | 1;
        let mut left_index = right_index - 1;

        for i in 0..num_rounds {
            // let round_timer = start_timer!(|| format!("BatchedSingleQueryResult::round {}", i));
            let ri0 = reverse_bits(left_index, num_vars + log_rate - i);
            let matching_comms = comms
                .iter()
                .enumerate()
                .filter(|(_, comm)| comm.num_vars().unwrap() == num_vars - i)
                .map(|(index, _)| index)
                .collect_vec();

            matching_comms.iter().for_each(|index| {
                let query = self.commitments_query.get_inner()[*index].query.clone();
                assert_eq!(query.index >> 1, left_index >> 1);
                curr_left += query.left_ext() * coeffs[*index];
                curr_right += query.right_ext() * coeffs[*index];
            });

            let x0: E = E::from(query_point::<E>(
                1 << (num_vars + log_rate - i),
                ri0,
                num_vars + log_rate - i - 1,
                &mut cipher,
            ));
            let x1 = -x0;

            let mut res = interpolate2([(x0, curr_left), (x1, curr_right)], fold_challenges[i]);

            let next_index = right_index >> 1;

            let next_oracle_value = if i < num_rounds - 1 {
                right_index = next_index | 1;
                left_index = right_index - 1;
                let next_oracle_query = &self.oracle_query.get_inner()[i];
                curr_left = next_oracle_query.query.left_ext();
                curr_right = next_oracle_query.query.right_ext();
                if next_index & 1 == 0 {
                    curr_left
                } else {
                    curr_right
                }
            } else {
                // Note that in the last round, res is folded to an element in the final
                // codeword, but has not yet added the committed polynomial evaluations
                // at this position.
                // So we need to repeat the finding and adding procedure here.
                // The reason for the existence of one extra find-and-add is that the number
                // of different polynomial number of variables is one more than the number of
                // rounds.

                let matching_comms = comms
                    .iter()
                    .enumerate()
                    .filter(|(_, comm)| comm.num_vars().unwrap() == num_vars - i - 1)
                    .map(|(index, _)| index)
                    .collect_vec();

                matching_comms.iter().for_each(|index| {
                    let query: CodewordSingleQueryResult<E> =
                        self.commitments_query.get_inner()[*index].query.clone();
                    assert_eq!(query.index >> 1, next_index >> 1);
                    if next_index & 1 == 0 {
                        res += query.left_ext() * coeffs[*index];
                    } else {
                        res += query.right_ext() * coeffs[*index];
                    }
                });

                // Note that final_codeword has been bit-reversed, so no need to bit-reverse
                // next_index here.
                final_codeword[next_index]
            };
            assert_eq!(res, next_oracle_value, "Failed at round {}", i);
            // end_timer!(round_timer);
        }
        // end_timer!(timer);
    }
}

pub struct BatchedQueriesResult<E: ExtensionField>
where
    E::BaseField: Serialize + DeserializeOwned,
{
    inner: Vec<(usize, BatchedSingleQueryResult<E>)>,
}

pub struct BatchedQueriesResultWithMerklePath<E: ExtensionField>
where
    E::BaseField: Serialize + DeserializeOwned,
{
    inner: Vec<(usize, BatchedSingleQueryResultWithMerklePath<E>)>,
}

impl<E: ExtensionField> BatchedQueriesResultWithMerklePath<E>
where
    E::BaseField: Serialize + DeserializeOwned,
{
    pub fn from_batched_query_result(
        batched_query_result: BatchedQueriesResult<E>,
        oracle_trees: &Vec<MerkleTree<E>>,
        commitments: &Vec<BasefoldCommitmentWithData<E>>,
    ) -> Self {
        Self {
            inner: batched_query_result
                .inner
                .into_iter()
                .map(|(i, q)| {
                    (
                        i,
                        BatchedSingleQueryResultWithMerklePath::from_batched_single_query_result(
                            q,
                            oracle_trees,
                            commitments,
                        ),
                    )
                })
                .collect(),
        }
    }

    pub fn write_transcript(&self, transcript: &mut impl TranscriptWrite<Digest<E::BaseField>, E>) {
        self.inner
            .iter()
            .for_each(|(_, q)| q.write_transcript(transcript));
    }

    pub fn read_transcript_base(
        transcript: &mut impl TranscriptRead<Digest<E::BaseField>, E>,
        num_rounds: usize,
        log_rate: usize,
        poly_num_vars: &[usize],
        indices: &[usize],
    ) -> Self {
        Self {
            inner: indices
                .iter()
                .map(|index| {
                    (
                        *index,
                        BatchedSingleQueryResultWithMerklePath::read_transcript_base(
                            transcript,
                            num_rounds,
                            log_rate,
                            poly_num_vars,
                            *index,
                        ),
                    )
                })
                .collect(),
        }
    }

    pub fn read_transcript_ext(
        transcript: &mut impl TranscriptRead<Digest<E::BaseField>, E>,
        num_rounds: usize,
        log_rate: usize,
        poly_num_vars: &[usize],
        indices: &[usize],
    ) -> Self {
        Self {
            inner: indices
                .iter()
                .map(|index| {
                    (
                        *index,
                        BatchedSingleQueryResultWithMerklePath::read_transcript_ext(
                            transcript,
                            num_rounds,
                            log_rate,
                            poly_num_vars,
                            *index,
                        ),
                    )
                })
                .collect(),
        }
    }

    pub fn check(
        &self,
        fold_challenges: &Vec<E>,
        num_rounds: usize,
        num_vars: usize,
        log_rate: usize,
        final_codeword: &Vec<E>,
        roots: &Vec<Digest<E::BaseField>>,
        comms: &Vec<&BasefoldCommitment<E>>,
        coeffs: &[E],
        cipher: ctr::Ctr32LE<aes::Aes128>,
        hasher: &Hasher<E::BaseField>,
    ) {
        let timer = start_timer!(|| "BatchedQueriesResult::check");
        self.inner.par_iter().for_each(|(index, query)| {
            query.check(
                fold_challenges,
                num_rounds,
                num_vars,
                log_rate,
                final_codeword,
                roots,
                comms,
                coeffs,
                cipher.clone(),
                *index,
                hasher,
            );
        });
        end_timer!(timer);
    }
}

#[derive(Debug, Clone, Serialize, Deserialize)]
struct SimpleBatchCommitmentSingleQueryResult<E: ExtensionField>
where
    E::BaseField: Serialize + DeserializeOwned,
{
    leaves: SimpleBatchLeavesPair<E>,
    index: usize,
}

impl<E: ExtensionField> SimpleBatchCommitmentSingleQueryResult<E>
where
    E::BaseField: Serialize + DeserializeOwned,
{
    fn new_ext(left: Vec<E>, right: Vec<E>, index: usize) -> Self {
        Self {
            leaves: SimpleBatchLeavesPair::Ext(left.into_iter().zip(right).collect()),
            index,
        }
    }

    fn new_base(left: Vec<E::BaseField>, right: Vec<E::BaseField>, index: usize) -> Self {
        Self {
            leaves: SimpleBatchLeavesPair::Base(left.into_iter().zip(right).collect()),
            index,
        }
    }

    #[allow(unused)]
    fn left_ext(&self) -> Vec<E> {
        match &self.leaves {
            SimpleBatchLeavesPair::Ext(x) => x.iter().map(|(x, _)| *x).collect(),
            SimpleBatchLeavesPair::Base(x) => x.iter().map(|(x, _)| E::from(*x)).collect(),
        }
    }

    #[allow(unused)]
    fn right_ext(&self) -> Vec<E> {
        match &self.leaves {
            SimpleBatchLeavesPair::Ext(x) => x.iter().map(|(_, x)| *x).collect(),
            SimpleBatchLeavesPair::Base(x) => x.iter().map(|(_, x)| E::from(*x)).collect(),
        }
    }

    pub fn write_transcript(&self, transcript: &mut impl TranscriptWrite<Digest<E::BaseField>, E>) {
        match &self.leaves {
            SimpleBatchLeavesPair::Ext(x) => {
                x.iter().for_each(|(x, y)| {
                    transcript.write_field_element_ext(x).unwrap();
                    transcript.write_field_element_ext(y).unwrap();
                });
            }
            SimpleBatchLeavesPair::Base(x) => {
                x.iter().for_each(|(x, y)| {
                    transcript.write_field_element_base(x).unwrap();
                    transcript.write_field_element_base(y).unwrap();
                });
            }
        };
    }

    pub fn read_transcript_ext(
        transcript: &mut impl TranscriptRead<Digest<E::BaseField>, E>,
        full_codeword_size_log: usize,
        codeword_size_log: usize,
        index: usize,
        batch_size: usize,
    ) -> Self {
        let mut left = vec![];
        let mut right = vec![];
        (0..batch_size).for_each(|_| {
            left.push(transcript.read_field_element_ext().unwrap());
            right.push(transcript.read_field_element_ext().unwrap());
        });
        Self::new_ext(
            left,
            right,
            index >> (full_codeword_size_log - codeword_size_log),
        )
    }

    pub fn read_transcript_base(
        transcript: &mut impl TranscriptRead<Digest<E::BaseField>, E>,
        full_codeword_size_log: usize,
        codeword_size_log: usize,
        index: usize,
        batch_size: usize,
    ) -> Self {
        let mut left = vec![];
        let mut right = vec![];
        (0..batch_size).for_each(|_| {
            left.push(transcript.read_field_element_base().unwrap());
            right.push(transcript.read_field_element_base().unwrap());
        });
        Self::new_base(
            left,
            right,
            index >> (full_codeword_size_log - codeword_size_log),
        )
    }
}

#[derive(Debug, Clone)]
struct SimpleBatchCommitmentSingleQueryResultWithMerklePath<E: ExtensionField>
where
    E::BaseField: Serialize + DeserializeOwned,
{
    query: SimpleBatchCommitmentSingleQueryResult<E>,
    merkle_path: MerklePathWithoutLeafOrRoot<E>,
}

impl<E: ExtensionField> SimpleBatchCommitmentSingleQueryResultWithMerklePath<E>
where
    E::BaseField: Serialize + DeserializeOwned,
{
    pub fn write_transcript(&self, transcript: &mut impl TranscriptWrite<Digest<E::BaseField>, E>) {
        self.query.write_transcript(transcript);
        self.merkle_path.write_transcript(transcript);
    }

    pub fn read_transcript_base(
        transcript: &mut impl TranscriptRead<Digest<E::BaseField>, E>,
        full_codeword_size_log: usize,
        codeword_size_log: usize,
        index: usize,
        batch_size: usize,
    ) -> Self {
        Self {
            query: SimpleBatchCommitmentSingleQueryResult::read_transcript_base(
                transcript,
                full_codeword_size_log,
                codeword_size_log,
                index,
                batch_size,
            ),
            merkle_path: MerklePathWithoutLeafOrRoot::read_transcript(
                transcript,
                codeword_size_log,
            ),
        }
    }

    pub fn read_transcript_ext(
        transcript: &mut impl TranscriptRead<Digest<E::BaseField>, E>,
        full_codeword_size_log: usize,
        codeword_size_log: usize,
        index: usize,
        batch_size: usize,
    ) -> Self {
        Self {
            query: SimpleBatchCommitmentSingleQueryResult::read_transcript_ext(
                transcript,
                full_codeword_size_log,
                codeword_size_log,
                index,
<<<<<<< HEAD
                batch_size,
            ),
            merkle_path: MerklePathWithoutLeafOrRoot::read_transcript(
                transcript,
                codeword_size_log,
            ),
        }
    }

    pub fn check_merkle_path(&self, root: &Digest<E::BaseField>, hasher: &Hasher<E::BaseField>) {
        // let timer = start_timer!(|| "CodewordSingleQuery::Check Merkle Path");
        match &self.query.leaves {
            SimpleBatchLeavesPair::Ext(inner) => {
                self.merkle_path.authenticate_batch_leaves_root_ext(
                    inner.iter().map(|(x, _)| *x).collect(),
                    inner.iter().map(|(_, x)| *x).collect(),
                    self.query.index,
                    root,
                    hasher,
                );
            }
            SimpleBatchLeavesPair::Base(inner) => {
                self.merkle_path.authenticate_batch_leaves_root_base(
                    inner.iter().map(|(x, _)| *x).collect(),
                    inner.iter().map(|(_, x)| *x).collect(),
                    self.query.index,
                    root,
                    hasher,
                );
            }
        }
=======
            ),
        }
    }

    pub fn check(
        &self,
        fold_challenges: &Vec<E>,
        num_rounds: usize,
        num_vars: usize,
        log_rate: usize,
        final_codeword: &Vec<E>,
        roots: &Vec<Digest<E::BaseField>>,
        comm: &BasefoldCommitment<E>,
        mut cipher: ctr::Ctr32LE<aes::Aes128>,
        index: usize,
        hasher: &Hasher<E::BaseField>,
    ) {
        // let timer = start_timer!(|| "Checking codeword single query");
        self.oracle_query.check_merkle_paths(roots, hasher);
        self.commitment_query
            .check_merkle_path(&Digest(comm.root().0.try_into().unwrap()), hasher);

        let (mut curr_left, mut curr_right) = self.commitment_query.query.codepoints.as_ext();

        let mut right_index = index | 1;
        let mut left_index = right_index - 1;

        for i in 0..num_rounds {
            // let round_timer = start_timer!(|| format!("SingleQueryResult::round {}", i));
            let ri0 = reverse_bits(left_index, num_vars + log_rate - i);

            let x0 = E::from(query_point::<E>(
                1 << (num_vars + log_rate - i),
                ri0,
                num_vars + log_rate - i - 1,
                &mut cipher,
            ));
            let x1 = -x0;

            let res = interpolate2([(x0, curr_left), (x1, curr_right)], fold_challenges[i]);

            let next_index = right_index >> 1;
            let next_oracle_value = if i < num_rounds - 1 {
                right_index = next_index | 1;
                left_index = right_index - 1;
                let next_oracle_query = self.oracle_query.get_inner()[i].clone();
                (curr_left, curr_right) = next_oracle_query.query.codepoints.as_ext();
                if next_index & 1 == 0 {
                    curr_left
                } else {
                    curr_right
                }
            } else {
                // Note that final_codeword has been bit-reversed, so no need to bit-reverse
                // next_index here.
                final_codeword[next_index]
            };
            assert_eq!(res, next_oracle_value, "Failed at round {}", i);
            // end_timer!(round_timer);
        }
>>>>>>> 652e18bf
        // end_timer!(timer);
    }
}

#[derive(Debug, Clone, Serialize, Deserialize)]
struct SimpleBatchSingleQueryResult<E: ExtensionField>
where
    E::BaseField: Serialize + DeserializeOwned,
{
    oracle_query: OracleListQueryResult<E>,
    commitment_query: SimpleBatchCommitmentSingleQueryResult<E>,
}

#[derive(Debug, Clone)]
struct SimpleBatchSingleQueryResultWithMerklePath<E: ExtensionField>
where
    E::BaseField: Serialize + DeserializeOwned,
{
    oracle_query: OracleListQueryResultWithMerklePath<E>,
    commitment_query: SimpleBatchCommitmentSingleQueryResultWithMerklePath<E>,
}

impl<E: ExtensionField> SimpleBatchSingleQueryResultWithMerklePath<E>
where
    E::BaseField: Serialize + DeserializeOwned,
{
    pub fn from_single_query_result(
        single_query_result: SimpleBatchSingleQueryResult<E>,
        oracle_trees: &Vec<MerkleTree<E>>,
        commitment: &BasefoldCommitmentWithData<E>,
    ) -> Self {
        Self {
            oracle_query: OracleListQueryResultWithMerklePath::from_query_and_trees(
                single_query_result.oracle_query,
                |i, j| oracle_trees[i].merkle_path_without_leaf_sibling_or_root(j),
            ),
            commitment_query: SimpleBatchCommitmentSingleQueryResultWithMerklePath {
                query: single_query_result.commitment_query.clone(),
                merkle_path: commitment
                    .codeword_tree
                    .merkle_path_without_leaf_sibling_or_root(
                        single_query_result.commitment_query.index,
                    ),
            },
        }
    }

    pub fn write_transcript(&self, transcript: &mut impl TranscriptWrite<Digest<E::BaseField>, E>) {
        self.oracle_query.write_transcript(transcript);
        self.commitment_query.write_transcript(transcript);
    }

    pub fn read_transcript_base(
        transcript: &mut impl TranscriptRead<Digest<E::BaseField>, E>,
        num_rounds: usize,
        log_rate: usize,
        num_vars: usize,
        index: usize,
        batch_size: usize,
    ) -> Self {
        Self {
            oracle_query: OracleListQueryResultWithMerklePath::read_transcript(
                transcript,
                num_rounds,
                num_vars + log_rate,
                index,
            ),
            commitment_query:
                SimpleBatchCommitmentSingleQueryResultWithMerklePath::read_transcript_base(
                    transcript,
                    num_vars + log_rate,
                    num_vars + log_rate,
                    index,
                    batch_size,
                ),
        }
    }

    pub fn read_transcript_ext(
        transcript: &mut impl TranscriptRead<Digest<E::BaseField>, E>,
        num_rounds: usize,
        log_rate: usize,
        num_vars: usize,
        index: usize,
        batch_size: usize,
    ) -> Self {
        Self {
            oracle_query: OracleListQueryResultWithMerklePath::read_transcript(
                transcript,
                num_rounds,
                num_vars + log_rate,
                index,
            ),
            commitment_query:
                SimpleBatchCommitmentSingleQueryResultWithMerklePath::read_transcript_ext(
                    transcript,
                    num_vars + log_rate,
                    num_vars + log_rate,
                    index,
                    batch_size,
                ),
        }
    }

    pub fn check(
        &self,
        fold_challenges: &Vec<E>,
        batch_coeffs: &Vec<E>,
        num_rounds: usize,
        num_vars: usize,
        log_rate: usize,
        final_codeword: &Vec<E>,
        roots: &Vec<Digest<E::BaseField>>,
        comm: &BasefoldCommitment<E>,
        mut cipher: ctr::Ctr32LE<aes::Aes128>,
        index: usize,
        hasher: &Hasher<E::BaseField>,
    ) {
        let timer = start_timer!(|| "Checking codeword single query");
        self.oracle_query.check_merkle_paths(roots, hasher);
        self.commitment_query
            .check_merkle_path(&Digest(comm.root().0.try_into().unwrap()), hasher);

        let (mut curr_left, mut curr_right) =
            self.commitment_query.query.leaves.batch(batch_coeffs);

        let mut right_index = index | 1;
        let mut left_index = right_index - 1;

        for i in 0..num_rounds {
            // let round_timer = start_timer!(|| format!("SingleQueryResult::round {}", i));
            let ri0 = reverse_bits(left_index, num_vars + log_rate - i);

            let x0 = E::from(query_point::<E>(
                1 << (num_vars + log_rate - i),
                ri0,
                num_vars + log_rate - i - 1,
                &mut cipher,
            ));
            let x1 = -x0;

            let res = interpolate2([(x0, curr_left), (x1, curr_right)], fold_challenges[i]);

            let next_index = right_index >> 1;
            let next_oracle_value = if i < num_rounds - 1 {
                right_index = next_index | 1;
                left_index = right_index - 1;
                let next_oracle_query = self.oracle_query.get_inner()[i].clone();
                (curr_left, curr_right) = next_oracle_query.query.codepoints.as_ext();
                if next_index & 1 == 0 {
                    curr_left
                } else {
                    curr_right
                }
            } else {
                // Note that final_codeword has been bit-reversed, so no need to bit-reverse
                // next_index here.
                final_codeword[next_index]
            };
            assert_eq!(res, next_oracle_value, "Failed at round {}", i);
            // end_timer!(round_timer);
        }
        end_timer!(timer);
    }
}

pub struct SimpleBatchQueriesResult<E: ExtensionField>
where
    E::BaseField: Serialize + DeserializeOwned,
{
    inner: Vec<(usize, SimpleBatchSingleQueryResult<E>)>,
}

pub struct SimpleBatchQueriesResultWithMerklePath<E: ExtensionField>
where
    E::BaseField: Serialize + DeserializeOwned,
{
    inner: Vec<(usize, SimpleBatchSingleQueryResultWithMerklePath<E>)>,
}

impl<E: ExtensionField> SimpleBatchQueriesResultWithMerklePath<E>
where
    E::BaseField: Serialize + DeserializeOwned,
{
    pub fn from_query_result(
        query_result: SimpleBatchQueriesResult<E>,
        oracle_trees: &Vec<MerkleTree<E>>,
        commitment: &BasefoldCommitmentWithData<E>,
    ) -> Self {
        Self {
            inner: query_result
                .inner
                .into_iter()
                .map(|(i, q)| {
                    (
                        i,
                        SimpleBatchSingleQueryResultWithMerklePath::from_single_query_result(
                            q,
                            oracle_trees,
                            commitment,
                        ),
                    )
                })
                .collect(),
        }
    }

    pub fn write_transcript(&self, transcript: &mut impl TranscriptWrite<Digest<E::BaseField>, E>) {
        self.inner
            .iter()
            .for_each(|(_, q)| q.write_transcript(transcript));
    }

    pub fn read_transcript_base(
        transcript: &mut impl TranscriptRead<Digest<E::BaseField>, E>,
        num_rounds: usize,
        log_rate: usize,
        poly_num_vars: usize,
        indices: &[usize],
        batch_size: usize,
    ) -> Self {
        Self {
            inner: indices
                .iter()
                .map(|index| {
                    (
                        *index,
                        SimpleBatchSingleQueryResultWithMerklePath::read_transcript_base(
                            transcript,
                            num_rounds,
                            log_rate,
                            poly_num_vars,
                            *index,
                            batch_size,
                        ),
                    )
                })
                .collect(),
        }
    }

    pub fn read_transcript_ext(
        transcript: &mut impl TranscriptRead<Digest<E::BaseField>, E>,
        num_rounds: usize,
        log_rate: usize,
        poly_num_vars: usize,
        indices: &[usize],
        batch_size: usize,
    ) -> Self {
        Self {
            inner: indices
                .iter()
                .map(|index| {
                    (
                        *index,
                        SimpleBatchSingleQueryResultWithMerklePath::read_transcript_ext(
                            transcript,
                            num_rounds,
                            log_rate,
                            poly_num_vars,
                            *index,
                            batch_size,
                        ),
                    )
                })
                .collect(),
        }
    }

    pub fn check(
        &self,
        fold_challenges: &Vec<E>,
        batch_coeffs: &Vec<E>,
        num_rounds: usize,
        num_vars: usize,
        log_rate: usize,
        final_codeword: &Vec<E>,
        roots: &Vec<Digest<E::BaseField>>,
        comm: &BasefoldCommitment<E>,
        cipher: ctr::Ctr32LE<aes::Aes128>,
        hasher: &Hasher<E::BaseField>,
    ) {
        let timer = start_timer!(|| "QueriesResult::check");
        self.inner.par_iter().for_each(|(index, query)| {
            query.check(
                fold_challenges,
                batch_coeffs,
                num_rounds,
                num_vars,
                log_rate,
                final_codeword,
                roots,
                comm,
                cipher.clone(),
                *index,
                hasher,
            );
        });
        end_timer!(timer);
    }
}<|MERGE_RESOLUTION|>--- conflicted
+++ resolved
@@ -1092,7 +1092,7 @@
         index: usize,
         hasher: &Hasher<E::BaseField>,
     ) {
-        let timer = start_timer!(|| "Checking codeword single query");
+        // let timer = start_timer!(|| "Checking codeword single query");
         self.oracle_query.check_merkle_paths(roots, hasher);
         self.commitment_query
             .check_merkle_path(&Digest(comm.root().0.try_into().unwrap()), hasher);
@@ -1135,7 +1135,7 @@
             assert_eq!(res, next_oracle_value, "Failed at round {}", i);
             // end_timer!(round_timer);
         }
-        end_timer!(timer);
+        // end_timer!(timer);
     }
 }
 
@@ -1756,7 +1756,6 @@
                 full_codeword_size_log,
                 codeword_size_log,
                 index,
-<<<<<<< HEAD
                 batch_size,
             ),
             merkle_path: MerklePathWithoutLeafOrRoot::read_transcript(
@@ -1788,68 +1787,6 @@
                 );
             }
         }
-=======
-            ),
-        }
-    }
-
-    pub fn check(
-        &self,
-        fold_challenges: &Vec<E>,
-        num_rounds: usize,
-        num_vars: usize,
-        log_rate: usize,
-        final_codeword: &Vec<E>,
-        roots: &Vec<Digest<E::BaseField>>,
-        comm: &BasefoldCommitment<E>,
-        mut cipher: ctr::Ctr32LE<aes::Aes128>,
-        index: usize,
-        hasher: &Hasher<E::BaseField>,
-    ) {
-        // let timer = start_timer!(|| "Checking codeword single query");
-        self.oracle_query.check_merkle_paths(roots, hasher);
-        self.commitment_query
-            .check_merkle_path(&Digest(comm.root().0.try_into().unwrap()), hasher);
-
-        let (mut curr_left, mut curr_right) = self.commitment_query.query.codepoints.as_ext();
-
-        let mut right_index = index | 1;
-        let mut left_index = right_index - 1;
-
-        for i in 0..num_rounds {
-            // let round_timer = start_timer!(|| format!("SingleQueryResult::round {}", i));
-            let ri0 = reverse_bits(left_index, num_vars + log_rate - i);
-
-            let x0 = E::from(query_point::<E>(
-                1 << (num_vars + log_rate - i),
-                ri0,
-                num_vars + log_rate - i - 1,
-                &mut cipher,
-            ));
-            let x1 = -x0;
-
-            let res = interpolate2([(x0, curr_left), (x1, curr_right)], fold_challenges[i]);
-
-            let next_index = right_index >> 1;
-            let next_oracle_value = if i < num_rounds - 1 {
-                right_index = next_index | 1;
-                left_index = right_index - 1;
-                let next_oracle_query = self.oracle_query.get_inner()[i].clone();
-                (curr_left, curr_right) = next_oracle_query.query.codepoints.as_ext();
-                if next_index & 1 == 0 {
-                    curr_left
-                } else {
-                    curr_right
-                }
-            } else {
-                // Note that final_codeword has been bit-reversed, so no need to bit-reverse
-                // next_index here.
-                final_codeword[next_index]
-            };
-            assert_eq!(res, next_oracle_value, "Failed at round {}", i);
-            // end_timer!(round_timer);
-        }
->>>>>>> 652e18bf
         // end_timer!(timer);
     }
 }
