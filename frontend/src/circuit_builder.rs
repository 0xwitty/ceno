use goldilocks::SmallField;
use std::collections::{HashMap, HashSet};

use crate::structs::{
    Cell, CellType, CircuitBuilder, ConstantType, GateType, TableData, TableType,
};

impl<F: SmallField> Cell<F> {
    pub fn new() -> Self {
        Self {
            layer: None,
            gates: vec![],
            assert_const: None,
            cell_type: None,
        }
    }
}

impl<F: SmallField> TableData<F> {
    pub fn new(witness_cell_type: CellType) -> Self {
        Self {
            table_items: vec![],
            table_items_const: vec![],
            input_items: vec![],
            challenge: None,
            witness_cell_type,
        }
    }
    pub fn add_table_item(&mut self, cell: usize) {
        self.table_items.push(cell);
    }
    pub fn add_input_item(&mut self, cell: usize) {
        self.input_items.push(cell);
    }
    pub fn add_table_item_const(&mut self, constant: F) {
        self.table_items_const.push(constant);
    }
    pub fn assign_challenge(&mut self, challenge: ConstantType<F>) {
        assert!(matches!(challenge, ConstantType::Challenge(_)));
        assert!(self.challenge.is_none());
        self.challenge = Some(challenge);
    }
}

impl<F> CircuitBuilder<F>
where
    F: SmallField,
{
    pub fn new() -> Self {
        let marked_cells = HashMap::new();
        Self {
            cells: vec![],
            marked_cells,
            tables: HashMap::new(),
            n_layers: None,
        }
    }
    pub fn create_cell(&mut self) -> usize {
        self.cells.push(Cell::new());
        self.cells.len() - 1
    }

    pub fn create_cells(&mut self, num: usize) -> Vec<usize> {
        self.cells.extend((0..num).map(|_| Cell::new()));
        (self.cells.len() - num..self.cells.len()).collect()
    }

    /// This is to mark the cell with special functionality.
    pub fn mark_cell(&mut self, cell_type: CellType, cell: usize) {
        self.cells[cell].cell_type = Some(cell_type);
    }

    /// This is to mark the cells with special functionality.
    pub fn mark_cells(&mut self, cell_type: CellType, cells: &[usize]) {
        cells.iter().for_each(|cell| {
            self.cells[*cell].cell_type = Some(cell_type);
        });
    }

    pub fn add_const(&mut self, out: usize, constant: ConstantType<F>) {
        let out_cell = &mut self.cells[out];
        out_cell.gates.push(GateType::AddC(constant));
    }

    pub fn add(&mut self, out: usize, in_0: usize, scaler: ConstantType<F>) {
        let out_cell = &mut self.cells[out];
        out_cell.gates.push(GateType::Add(in_0, scaler));
    }

    pub fn mul2(&mut self, out: usize, in_0: usize, in_1: usize, scaler: ConstantType<F>) {
        let out_cell = &mut self.cells[out];
        out_cell.gates.push(GateType::Mul2(in_0, in_1, scaler));
    }

    pub fn mul3(
        &mut self,
        out: usize,
        in_0: usize,
        in_1: usize,
        in_2: usize,
        scaler: ConstantType<F>,
    ) {
        let out_cell = &mut self.cells[out];
        out_cell
            .gates
            .push(GateType::Mul3(in_0, in_1, in_2, scaler));
    }

    pub fn assert_const(&mut self, out: usize, constant: F) {
        let out_cell = &mut self.cells[out];
        out_cell.assert_const = Some(constant);
    }

    /// Compute \sum_{i = 0}^{in_0_array.len()} scalers[i] * in_0_array[i] * in_1_array[i].
    pub fn inner_product(
        &mut self,
        out: usize,
        in_0_array: &[usize],
        in_1_array: &[usize],
        scaler_array: &[ConstantType<F>],
    ) {
        assert_eq!(in_0_array.len(), in_1_array.len());
        assert_eq!(in_0_array.len(), scaler_array.len());
        for ((in_0, in_1), scaler) in in_0_array.iter().zip(in_1_array).zip(scaler_array) {
            self.mul2(out, *in_0, *in_1, *scaler);
        }
    }
    pub fn inner_product_const(
        &mut self,
        out: usize,
        in_0_array: &[usize],
        scaler_array: &[ConstantType<F>],
    ) {
        assert_eq!(in_0_array.len(), scaler_array.len());
        for (in_0, scaler) in in_0_array.iter().zip(scaler_array) {
            self.add(out, *in_0, *scaler);
        }
    }
    pub fn product_of_array(&mut self, out: usize, in_array: &[usize]) {
        match in_array.len() {
            0 => {}
            1 => {
                if out != in_array[0] {
                    self.add(out, in_array[0], ConstantType::Field(F::ONE));
                }
            }
            _ => {
                let mut leaves = in_array.to_vec();
                while leaves.len() > 3 {
                    let mut new_leaves = vec![];
                    // Want to have the last slice length 3 instead of length 1.
                    for i in (0..leaves.len() - 1).step_by(2) {
                        if i + 3 != leaves.len() {
                            let new_leaf = self.create_cell();
                            self.mul2(
                                new_leaf,
                                leaves[i],
                                leaves[i + 1],
                                ConstantType::Field(F::ONE),
                            );
                            new_leaves.push(new_leaf);
                        } else {
                            let new_leaf = self.create_cell();
                            self.mul3(
                                new_leaf,
                                leaves[i],
                                leaves[i + 1],
                                leaves[i + 2],
                                ConstantType::Field(F::ONE),
                            );
                            new_leaves.push(new_leaf);
                        }
                    }
                    leaves = new_leaves;
                }
                if leaves.len() == 2 {
                    self.mul2(out, leaves[0], leaves[1], ConstantType::Field(F::ONE));
                } else {
                    self.mul3(
                        out,
                        leaves[0],
                        leaves[1],
                        leaves[2],
                        ConstantType::Field(F::ONE),
                    );
                }
            }
        }
    }

    pub fn frac_addition_of_array(
        &mut self,
        out_den: usize,
        out_num: usize,
        den_array: &[usize],
        num_array: &[usize],
    ) {
        assert!(den_array.len() == num_array.len());
        assert!(den_array.len() > 0);
        match den_array.len() {
            1 => {
                if out_den != den_array[0] {
                    self.add(out_den, den_array[0], ConstantType::Field(F::ONE));
                }
                if out_num != num_array[0] {
                    self.add(out_num, num_array[0], ConstantType::Field(F::ONE));
                }
            }
            _ => {
                let mut leaves_num = num_array.to_vec();
                let mut leaves_den = den_array.to_vec();
                while leaves_den.len() > 3 {
                    let mut new_leaves_den = vec![];
                    let mut new_leaves_num = vec![];
                    // Want to have the last slice length 3 instead of length 1.
                    for i in (0..leaves_den.len() - 1).step_by(2) {
                        if i + 3 != leaves_den.len() {
                            let new_leaf_den = self.create_cell();
                            self.mul2(
                                new_leaf_den,
                                leaves_den[i],
                                leaves_den[i + 1],
                                ConstantType::Field(F::ONE),
                            );
                            let new_leaf_num = self.create_cell();
                            self.mul2(
                                new_leaf_num,
                                leaves_num[i],
                                leaves_den[i + 1],
                                ConstantType::Field(F::ONE),
                            );
                            self.mul2(
                                new_leaf_num,
                                leaves_num[i + 1],
                                leaves_den[i],
                                ConstantType::Field(F::ONE),
                            );
                            new_leaves_num.push(new_leaf_num);
                            new_leaves_den.push(new_leaf_den);
                        } else {
                            let new_leaf_den = self.create_cell();
                            self.mul3(
                                new_leaf_den,
                                leaves_den[i],
                                leaves_den[i + 1],
                                leaves_den[i + 2],
                                ConstantType::Field(F::ONE),
                            );
                            let new_leaf_num = self.create_cell();
                            self.mul3(
                                new_leaf_num,
                                leaves_num[i],
                                leaves_den[i + 1],
                                leaves_den[i + 2],
                                ConstantType::Field(F::ONE),
                            );
                            self.mul3(
                                new_leaf_num,
                                leaves_num[i + 1],
                                leaves_den[i],
                                leaves_den[i + 2],
                                ConstantType::Field(F::ONE),
                            );
                            self.mul3(
                                new_leaf_num,
                                leaves_num[i + 2],
                                leaves_den[i],
                                leaves_den[i + 1],
                                ConstantType::Field(F::ONE),
                            );
                            new_leaves_num.push(new_leaf_num);
                            new_leaves_den.push(new_leaf_den);
                        }
                    }
                    leaves_num = new_leaves_num;
                    leaves_den = new_leaves_den;
                }
                if leaves_den.len() == 2 {
                    self.mul2(
                        out_den,
                        leaves_den[0],
                        leaves_den[1],
                        ConstantType::Field(F::ONE),
                    );
                    self.mul2(
                        out_num,
                        leaves_num[0],
                        leaves_den[1],
                        ConstantType::Field(F::ONE),
                    );
                    self.mul2(
                        out_num,
                        leaves_num[1],
                        leaves_den[0],
                        ConstantType::Field(F::ONE),
                    );
                } else {
                    self.mul3(
                        out_den,
                        leaves_den[0],
                        leaves_den[1],
                        leaves_den[2],
                        ConstantType::Field(F::ONE),
                    );
                    self.mul3(
                        out_num,
                        leaves_num[0],
                        leaves_den[1],
                        leaves_den[2],
                        ConstantType::Field(F::ONE),
                    );
                    self.mul3(
                        out_num,
                        leaves_num[1],
                        leaves_den[0],
                        leaves_den[2],
                        ConstantType::Field(F::ONE),
                    );
                    self.mul3(
                        out_num,
                        leaves_num[2],
                        leaves_den[0],
                        leaves_den[1],
                        ConstantType::Field(F::ONE),
                    );
                }
            }
        }
    }

    pub fn inv_addition_of_array(&mut self, out_den: usize, out_num: usize, den_array: &[usize]) {
        assert!(den_array.len() > 0);
        match den_array.len() {
            1 => {
                if out_den != den_array[0] {
                    self.add(out_den, den_array[0], ConstantType::Field(F::ONE));
                }
                self.add_const(out_num, ConstantType::Field(F::ONE));
            }
            _ => {
                let mut new_leaves_den = vec![];
                let mut new_leaves_num = vec![];
                // Want to have the last slice length 3 instead of length 1.
                for i in (0..den_array.len() - 1).step_by(2) {
                    if i + 3 != den_array.len() {
                        let new_leaf_den = self.create_cell();
                        self.mul2(
                            new_leaf_den,
                            den_array[i],
                            den_array[i + 1],
                            ConstantType::Field(F::ONE),
                        );
                        new_leaves_den.push(new_leaf_den);
                        let new_leaf_num = self.create_cell();
                        self.add(new_leaf_num, den_array[i], ConstantType::Field(F::ONE));
                        self.add(new_leaf_num, den_array[i + 1], ConstantType::Field(F::ONE));
                        new_leaves_num.push(new_leaf_num);
                    } else {
                        let new_leaf_den = self.create_cell();
                        self.mul3(
                            new_leaf_den,
                            den_array[i],
                            den_array[i + 1],
                            den_array[i + 2],
                            ConstantType::Field(F::ONE),
                        );
                        new_leaves_den.push(new_leaf_den);
                        let new_leaf_num = self.create_cell();
                        self.mul2(
                            new_leaf_num,
                            den_array[i + 1],
                            den_array[i + 2],
                            ConstantType::Field(F::ONE),
                        );
                        self.mul2(
                            new_leaf_num,
                            den_array[i],
                            den_array[i + 2],
                            ConstantType::Field(F::ONE),
                        );
                        self.mul2(
                            new_leaf_num,
                            den_array[i],
                            den_array[i + 1],
                            ConstantType::Field(F::ONE),
                        );
                        new_leaves_num.push(new_leaf_num);
                    }
                }
                self.frac_addition_of_array(out_den, out_num, &new_leaves_den, &new_leaves_num)
            }
        }
    }

    /// Input a table type and initialize a table. We can define an enum type to
    /// indicate the table and convert it to usize. This should throw an error
    /// if the type has been defined. Return the index of the witness.
    pub fn define_table_type(&mut self, table_type: TableType, witness_cell_type: CellType) {
        assert!(!self.tables.contains_key(&table_type));
        self.tables
            .insert(table_type, TableData::new(witness_cell_type));
    }

    pub fn add_input_item(&mut self, table_type: TableType, cell: usize) {
        assert!(self.tables.contains_key(&table_type));
        self.tables
            .get_mut(&table_type)
            .unwrap()
            .add_input_item(cell);
    }

    pub fn add_table_item(&mut self, table_type: TableType, cell: usize) {
        assert!(self.tables.contains_key(&table_type));
        self.tables
            .get_mut(&table_type)
            .unwrap()
            .add_table_item(cell);
    }

    pub fn add_table_item_const(&mut self, table_type: TableType, constant: F) {
        assert!(self.tables.contains_key(&table_type));
        self.tables
            .get_mut(&table_type)
            .unwrap()
            .add_table_item_const(constant);
    }

    /// Assign table challenge to the table.
    pub fn assign_table_challenge(&mut self, table_type: TableType, challenge: ConstantType<F>) {
        assert!(self.tables.contains_key(&table_type));
        self.tables
            .get_mut(&table_type)
            .unwrap()
            .assign_challenge(challenge);
    }

    /// Prepare the circuit. This is to build the circuit structure of lookup
    /// tables, and assign the layers and challenge levels to the cells.
    pub fn configure(&mut self) {
        // Build all lookup circuits.
        self.build_lookup_circuits();
        // Assign layers and challenge levels to all cells.
        for (cell_type, cells) in self.marked_cells.iter() {
            match cell_type {
                CellType::WireIn(_) => {
                    for cell in cells.iter() {
                        self.cells[*cell].layer = Some(0);
                    }
                }
                _ => {}
            }
        }

        for i in 0..self.cells.len() {
            if self.cells[i].layer.is_none() {
                let _ = self.assign_layer(i);
            }
            if *self.cells[i].layer.as_ref().unwrap() == 0 {
                assert!(self.cells[i].cell_type.is_some());
            }
        }

        // Compute the number of layers in the circuit.
        let max_layer_id = self
            .cells
            .iter()
            .map(|cell| cell.layer.unwrap())
            .max()
            .unwrap();

        self.n_layers = Some(max_layer_id + 1);

        for i in 0..self.cells.len() {
            if matches!(self.cells[i].cell_type, Some(CellType::WireOut(_))) {
                self.cells[i].layer = Some(max_layer_id);
            }
        }

        self.marked_cells.clear();
        for (i, cell) in self.cells.iter().enumerate() {
            if cell.cell_type.is_some() {
                let cell_type = cell.cell_type.unwrap();
                self.marked_cells
                    .entry(cell_type)
                    .or_insert(HashSet::new())
                    .insert(i);
            }
        }
    }

    /// Recursively assign layers to all cells.
    fn assign_layer(&mut self, id: usize) -> usize {
        if self.cells[id].gates.len() == 0 {
            self.cells[id].layer = Some(0);
            return 0;
        }
        if self.cells[id].layer.is_some() {
            return *self.cells[id].layer.as_ref().unwrap();
        }
        let mut prep_max_layer = 0;

        let cell = self.cells[id].clone();
        for gate in cell.gates.iter() {
            match gate {
                GateType::Add(in_0, _) => {
                    let prep_layer = self.assign_layer(*in_0);
                    prep_max_layer = std::cmp::max(prep_max_layer, prep_layer);
                }
                GateType::AddC(_) => prep_max_layer = std::cmp::max(prep_max_layer, 0),
                GateType::Mul2(in_0, in_1, _) => {
                    let prep_0_layer = self.assign_layer(*in_0);
                    let prep_1_layer = self.assign_layer(*in_1);
                    prep_max_layer =
                        std::cmp::max(prep_max_layer, std::cmp::max(prep_0_layer, prep_1_layer));
                }
                GateType::Mul3(in_0, in_1, in_2, _) => {
                    let prep_0_layer = self.assign_layer(*in_0);
                    let prep_1_layer = self.assign_layer(*in_1);
                    let prep_2_layer = self.assign_layer(*in_2);
                    prep_max_layer = std::cmp::max(
                        prep_max_layer,
                        std::cmp::max(prep_0_layer, std::cmp::max(prep_1_layer, prep_2_layer)),
                    );
                }
            }
        }
        self.cells[id].layer = Some(prep_max_layer + 1);
        prep_max_layer + 1
    }

    /// Build lookup circuit. The current method is [LogUp](https://eprint.iacr.org/2023/1284)
    fn build_lookup_circuits(&mut self) {
        let tables = self.tables.clone();
        for (_, table_data) in tables.iter() {
            assert!(table_data.challenge.is_some());

            let challenge = table_data.challenge.unwrap();
            let counts = self
                .create_cells(table_data.table_items.len() + table_data.table_items_const.len());
            self.mark_cells(table_data.witness_cell_type, &counts);

            // Compute (input_item + challenge)
            let input_items_with_challenge = self.create_cells(table_data.input_items.len());
            for (input_item_with_challenge, input_item) in
                (input_items_with_challenge.iter()).zip(table_data.input_items.iter())
            {
                self.add(
                    *input_item_with_challenge,
                    *input_item,
                    ConstantType::Field(F::ONE),
                );
                self.add_const(*input_item_with_challenge, challenge);
            }

            // Compute (table_item + challenge)
            let table_items_with_challenge = self.create_cells(counts.len());
            for (table_item_with_challenge, table_item) in
                (table_items_with_challenge.iter()).zip(table_data.table_items.iter())
            {
                self.add(
                    *table_item_with_challenge,
                    *table_item,
                    ConstantType::Field(F::ONE),
                );
                self.add_const(*table_item_with_challenge, challenge);
            }

            for (table_item_with_challenge, table_item) in (table_items_with_challenge
                .iter()
                .skip(table_data.table_items.len()))
            .zip(table_data.table_items_const.iter())
            {
                self.add_const(*table_item_with_challenge, ConstantType::Field(*table_item));
                self.add_const(*table_item_with_challenge, challenge);
            }

            // Construct fractional addition circuit.
            let input_inv_sum_den = self.create_cell();
            let input_inv_sum_num = self.create_cell();
            self.inv_addition_of_array(
                input_inv_sum_den,
                input_inv_sum_num,
                &input_items_with_challenge,
            );

            let table_inv_count_den = self.create_cell();
            let table_inv_count_num = self.create_cell();
            self.frac_addition_of_array(
                table_inv_count_den,
                table_inv_count_num,
                &table_items_with_challenge,
                &counts,
            );

<<<<<<< HEAD
            let diff_den = self.create_cell();
            let diff_num = self.create_cell();
            self.add(diff_den, input_inv_sum_den, ConstantType::Field(F::ONE));
            self.add(diff_den, table_inv_count_den, ConstantType::Field(-F::ONE));
            self.add(diff_num, input_inv_sum_num, ConstantType::Field(F::ONE));
            self.add(diff_num, table_inv_count_num, ConstantType::Field(-F::ONE));

            self.assert_const(diff_den, F::ZERO);
            self.assert_const(diff_num, F::ZERO);
=======
            let result = self.create_cell();
            self.mul2(
                result,
                input_inv_sum_den,
                table_inv_count_num,
                ConstantType::Field(F::ONE),
            );
            self.mul2(
                result,
                input_inv_sum_num,
                table_inv_count_den,
                ConstantType::Field(-F::ONE),
            );

            self.assert_const(result, F::ZERO);
>>>>>>> 550db2cc
        }
    }

    pub fn print_info(&self) {
        println!("The number of layers: {}", self.n_layers.as_ref().unwrap());
        println!("The number of cells: {}", self.cells.len());
        self.marked_cells.iter().for_each(|(ty, set)| {
            if let CellType::WireIn(i) = ty {
                println!("wire_in[{}] size: {}", i, set.len());
            }
        });
        self.marked_cells.iter().for_each(|(ty, set)| {
            if let CellType::WireOut(i) = ty {
                println!("wire_out[{}] size: {}", i, set.len());
            }
        });
        self.marked_cells.iter().for_each(|(ty, set)| {
            if let CellType::OtherInWitness(i) = ty {
                println!("other_in_witness[{}] size: {}", i, set.len());
            }
        });

        for (i, cell) in self.cells.iter().enumerate() {
            println!("Cell {}: {:?}", i, cell);
        }
    }

    pub fn is_wire_in(&self, cell: usize) -> bool {
        self.cells[cell]
            .cell_type
            .map_or(false, |x| matches!(x, CellType::WireIn(_)))
    }
}<|MERGE_RESOLUTION|>--- conflicted
+++ resolved
@@ -592,17 +592,6 @@
                 &counts,
             );
 
-<<<<<<< HEAD
-            let diff_den = self.create_cell();
-            let diff_num = self.create_cell();
-            self.add(diff_den, input_inv_sum_den, ConstantType::Field(F::ONE));
-            self.add(diff_den, table_inv_count_den, ConstantType::Field(-F::ONE));
-            self.add(diff_num, input_inv_sum_num, ConstantType::Field(F::ONE));
-            self.add(diff_num, table_inv_count_num, ConstantType::Field(-F::ONE));
-
-            self.assert_const(diff_den, F::ZERO);
-            self.assert_const(diff_num, F::ZERO);
-=======
             let result = self.create_cell();
             self.mul2(
                 result,
@@ -618,7 +607,6 @@
             );
 
             self.assert_const(result, F::ZERO);
->>>>>>> 550db2cc
         }
     }
 
